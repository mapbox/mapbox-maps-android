--- conflicted
+++ resolved
@@ -78,11 +78,7 @@
   mapViewportState: MapViewportState = rememberMapViewportState(),
   onMapClickListener: OnMapClickListener = DefaultSettingsProvider.defaultOnClickListener,
   onMapLongClickListener: OnMapLongClickListener = DefaultSettingsProvider.defaultOnLongClickListener,
-<<<<<<< HEAD
-  boundsOptions: CameraBoundsOptions? = null,
-=======
   style: @Composable @MapboxStyleComposable () -> Unit = { MapboxStandardStyle() },
->>>>>>> 83a3dcc9
   content: (@Composable @MapboxMapComposable MapboxMapScope.() -> Unit)? = null
 ) {
   // display placeholder when in preview mode.
@@ -130,11 +126,7 @@
   val currentOnMapLongClickListener by rememberUpdatedState(onMapLongClickListener)
   val currentContent by rememberUpdatedState(content)
   val currentMapEvents by rememberUpdatedState(mapEvents)
-<<<<<<< HEAD
-  val currentBoundsOptions by rememberUpdatedState(boundsOptions)
-=======
   val currentStyle by rememberUpdatedState(style)
->>>>>>> 83a3dcc9
   LaunchedEffect(Unit) {
     disposingComposition(
       Composition(
