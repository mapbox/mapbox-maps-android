# Changelog for Mapbox Maps SDK v10 for Android

Mapbox welcomes participation and contributions from everyone.

# main

# 10.10.0-rc.1
## Bug fixes 🐞
* Trigger repaint after `BitmapWidget` is updated. ([1797](https://github.com/mapbox/mapbox-maps-android/pull/1797))
<<<<<<< HEAD
* Fix BitmapWidget.setTranslation API to offset relative to its original position. ([1833](https://github.com/mapbox/mapbox-maps-android/pull/1833))
=======
* Fix a crash after removing the view annotation if view has an attached animation or transition. ([1831](https://github.com/mapbox/mapbox-maps-android/pull/1831))
>>>>>>> 395d2623

# 10.9.1 November 7, 2022

## Bug fixes 🐞
* Handle OOB when getting DEM Data. ([#1808](https://github.com/mapbox/mapbox-maps-android/pull/1808))

# 10.10.0-beta.1 November 03, 2022
## Features ✨ and improvements 🏁
* Introduce view annotation `ViewAnnotationManager.annotations` API to access list of added view annotations. ([1751](https://github.com/mapbox/mapbox-maps-android/pull/1751))
* Introduce view annotation `ViewAnnotationManager.cameraForAnnotations` API to get camera options for given view annotations list. ([1753](https://github.com/mapbox/mapbox-maps-android/pull/1753))
* Eliminate tiles re-creation and re-layout on zooming map with globe, when the camera is trespassing the zoom projection border. ([1791](https://github.com/mapbox/mapbox-maps-android/pull/1791))
* Avoid tiles re-layout on enabling terrain with zero exaggeration. ([1791](https://github.com/mapbox/mapbox-maps-android/pull/1791))
* Asynchronous GeoJSON data parsing when adding a new style source. ([1791](https://github.com/mapbox/mapbox-maps-android/pull/1791))
* Unify the `margin`/`translation` `Widget` APIs into the `WidgetPosition.offset`, rename `WidgetPosition.horizontal`/`WidgetPosition.vertical` to `WidgetPosition.horizontalAlignment`/`WidgetPosition.verticalAlignment`; Deprecate the original constructors and `setTranslation` APIs. ([1782](https://github.com/mapbox/mapbox-maps-android/pull/1782))
* Add APIs to enable/disable rendering of world copies. ([1794](https://github.com/mapbox/mapbox-maps-android/pull/1794), [1791](https://github.com/mapbox/mapbox-maps-android/pull/1791))

## Bug fixes 🐞
* Fix an issue when touch events didn't pass through clickable view annotations. ([1745](https://github.com/mapbox/mapbox-maps-android/pull/1745))
* Handle OOB when getting DEM Data. ([1791](https://github.com/mapbox/mapbox-maps-android/pull/1791))
* Fix a rare precision issue with symbol and circle layer occlusion when terrain is enabled. ([1791](https://github.com/mapbox/mapbox-maps-android/pull/1791))
* Fixes a rare crash caused by a race condition during gesture handling. ([1791](https://github.com/mapbox/mapbox-maps-android/pull/1791))
* Disable location indicator occlusion testing with the terrain when exaggeration is set to 0. This fixes occasional location indicator disappearance. ([1791](https://github.com/mapbox/mapbox-maps-android/pull/1791))
* Exclude map disk cache files from cloud backups. ([1791](https://github.com/mapbox/mapbox-maps-android/pull/1791))

## Dependencies
* Update gl-native to v10.10.0-beta.1 and common to v23.2.0-beta.1. ([1791](https://github.com/mapbox/mapbox-maps-android/pull/1791))



# 10.9.0 October 21, 2022

## Features ✨ and improvements 🏁
* Rendering performance improvements for fast paced camera changes. ([1760](https://github.com/mapbox/mapbox-maps-android/pull/1760))
* Eliminate tiles re-creation and re-layout on zooming map with globe, when the camera is trespassing the zoom projection border. ([1729](https://github.com/mapbox/mapbox-maps-android/pull/1729))
* Deprecate gesture settings `increaseRotateThresholdWhenPinchingToZoom` property. ([1632](https://github.com/mapbox/mapbox-maps-android/pull/1632))
* Enable asynchronous tile uploader by default to improve animation performance. ([1679](https://github.com/mapbox/mapbox-maps-android/pull/1679))
* Vector tiles without symbols are not hold for fade-out animation so that less amount of vector tiles are managed at a time. ([1679](https://github.com/mapbox/mapbox-maps-android/pull/1679))
* Add support to set location puck opacity. ([1659](https://github.com/mapbox/mapbox-maps-android/pull/1659))
* Support `pitch` and `distanceFromCenter` filters in symbol layers. ([1662](https://github.com/mapbox/mapbox-maps-android/pull/1662))
* Migrate telemetry APIs from [mobile-events-android](https://github.com/mapbox/mapbox-events-android) to common SDK implementation. ([1672](https://github.com/mapbox/mapbox-maps-android/pull/1672))

## Bug fixes 🐞
* Fix frequent layout invalidation caused by view annotations calling `View.bringToFront()`. ([1744](https://github.com/mapbox/mapbox-maps-android/pull/1744))
* Fix flickering of vertically shifted line labels on style change, caused by the wrong initial placement. ([1760](https://github.com/mapbox/mapbox-maps-android/pull/1760))
* Fix location indicator rendering as a rectangle on low zoom levels. ([1760](https://github.com/mapbox/mapbox-maps-android/pull/1760))
* Fix crash caused by using of invalid paint property binders. ([1760](https://github.com/mapbox/mapbox-maps-android/pull/1760))
* Fix "phantom tiles" artefacts after GeoJSON source update when asynchronous tile loading is enabled. ([1760](https://github.com/mapbox/mapbox-maps-android/pull/1760))
* Fix a bug in cameraForGeometry when called on a map with padding set. ([1760](https://github.com/mapbox/mapbox-maps-android/pull/1760))
* Fix scale bar text being cut. ([1716](https://github.com/mapbox/mapbox-maps-android/pull/1716))
* Fix possible crash when adding terrain using Style DSL after consecutive style changes. ([1717](https://github.com/mapbox/mapbox-maps-android/pull/1717))
* Fix scale bar text overlapping. ([1728](https://github.com/mapbox/mapbox-maps-android/pull/1728))
* Fix issue where `Widget` is not immediately rendered when added to the `MapView`. ([1708](https://github.com/mapbox/mapbox-maps-android/pull/1708))
* Mitigate symbol flickering on zooming out globe map. ([1729](https://github.com/mapbox/mapbox-maps-android/pull/1729))
* Fix random crash on tiles update when asynchronous uploading is enabled. ([1729](https://github.com/mapbox/mapbox-maps-android/pull/1729))
* Make telemetry a single instance. Avoids module recreation when coming from background. ([#1695](https://github.com/mapbox/mapbox-maps-android/pull/1695))
* Fix scale bar truncated at high zoom levels near the poles. ([1620](https://github.com/mapbox/mapbox-maps-android/pull/1620))
* Fix broken view annotation positioning when marking them `View.INVISIBLE` and then making `View.VISIBLE`. ([1616](https://github.com/mapbox/mapbox-maps-android/pull/1616))
* Snap puck to north if `puckBearingEnabled` is set to false. ([1635](https://github.com/mapbox/mapbox-maps-android/pull/1635))
* Preserve cached properties if applied to the layer before during the `Style#getLayer` call. ([1622](https://github.com/mapbox/mapbox-maps-android/pull/1622))
* Fix a `NullPointerException` in `StandardGestureListener`, where `MotionEvent` should be nullable. ([1645](https://github.com/mapbox/mapbox-maps-android/pull/1645)), ([1677](https://github.com/mapbox/mapbox-maps-android/pull/1677))
* Fix incorrect `MapView` dimensions after background orientation change. ([1658](https://github.com/mapbox/mapbox-maps-android/pull/1658))
* Fix wrong `BitmapWidget` position when using `WidgetPosition.Horizontal.CENTER` or `WidgetPosition.Vertical.CENTER` property. ([1651](https://github.com/mapbox/mapbox-maps-android/pull/1651))
* Fix pixel flickering between tiles on darker styles in globe view. ([1679](https://github.com/mapbox/mapbox-maps-android/pull/1679))
* Fix incorrect shading of rounded corners in fill extrusions when ambient occlusion and/or shadow is enabled. ([1679](https://github.com/mapbox/mapbox-maps-android/pull/1679))
* Fix shadows when the light radial coordinate is zero. ([1679](https://github.com/mapbox/mapbox-maps-android/pull/1679))
* Location indicator layer is occluded by terrain to align rendering behavior with other location indicator rendering types. ([1679](https://github.com/mapbox/mapbox-maps-android/pull/1679))
* Symbol flickering after runtime styling caused by using outdated symbol placement on updated symbol buckets. ([1679](https://github.com/mapbox/mapbox-maps-android/pull/1679))
* Allow Light intensity and Light shadow intensity to accept expressions when using setStyleLight API call. ([1679](https://github.com/mapbox/mapbox-maps-android/pull/1679))
* Fix a bug in `cameraForGeometry` when called on a map with padding set. ([1679](https://github.com/mapbox/mapbox-maps-android/pull/1679))
* Throw an exception with the meaningful stack trace when constructing `Value` from an infinite or NaN number. ([1681](https://github.com/mapbox/mapbox-maps-android/pull/1681))

## Dependencies
* Update mapbox-gestures-android dependency to [v0.8.0](https://github.com/mapbox/mapbox-gestures-android/releases/tag/v0.8.0). ([1645](https://github.com/mapbox/mapbox-maps-android/pull/1645))
* Update gl-native to v10.9.0 and common to v23.1.1. ([1760](https://github.com/mapbox/mapbox-maps-android/pull/1760))



# 10.9.0-rc.1 October 07, 2022

## Features ✨ and improvements 🏁
* Eliminate tiles re-creation and re-layout on zooming map with globe, when the camera is trespassing the zoom projection border. ([1729](https://github.com/mapbox/mapbox-maps-android/pull/1729))

## Bug fixes 🐞
* Fix scale bar text being cut. ([1716](https://github.com/mapbox/mapbox-maps-android/pull/1716))
* Fix possible crash when adding terrain using Style DSL after consecutive style changes. ([1717](https://github.com/mapbox/mapbox-maps-android/pull/1717))
* Fix scale bar text overlapping. ([1728](https://github.com/mapbox/mapbox-maps-android/pull/1728))
* Fix issue where `Widget` is not immediately rendered when added to the `MapView`. ([1708](https://github.com/mapbox/mapbox-maps-android/pull/1708))
* Fix "phantom tiles" artefacts after GeoJSON source update when asynchronous tile loading is enabled. ([1729](https://github.com/mapbox/mapbox-maps-android/pull/1729))
* Mitigate symbol flickering on zooming out globe map. ([1729](https://github.com/mapbox/mapbox-maps-android/pull/1729))
* Fix random crash on tiles update when asynchronous uploading is enabled. ([1729](https://github.com/mapbox/mapbox-maps-android/pull/1729))
* Fix a crash when Google location service is started in background but stopped in foreground. ([1729](https://github.com/mapbox/mapbox-maps-android/pull/1729))
* Fix an issue where mock field is missing from the LocationEngine updates. ([1729](https://github.com/mapbox/mapbox-maps-android/pull/1729))

## Dependencies
* Update gl-native to v10.9.0-rc.1 and common to v23.1.0-rc.2. ([1729](https://github.com/mapbox/mapbox-maps-android/pull/1729))


# 10.8.1 September 30, 2022

## Bug fixes 🐞

* Fix incorrect `MapView` dimensions after background orientation change. ([1658](https://github.com/mapbox/mapbox-maps-android/pull/1658))
* Throw an exception with the meaningful stacktrace when constructing `Value` from an infinite or NaN number. ([1681](https://github.com/mapbox/mapbox-maps-android/pull/1681))
* Make telemetry a single instance. Avoids module recreation when coming from background. ([1695](https://github.com/mapbox/mapbox-maps-android/pull/1695))
* Fix a potential style load error when non-ASCII characters are used in the version name, by escaping non US ASCII characters in user-agent header. ([1709](https://github.com/mapbox/mapbox-maps-android/pull/1709))

## Dependencies
* Bump common to v23.0.1. ([1709](https://github.com/mapbox/mapbox-maps-android/pull/1709))

# 10.9.0-beta.2 September 28, 2022

## Bug fixes 🐞
* Make telemetry a single instance. Avoids module recreation when coming from background. ([#1695](https://github.com/mapbox/mapbox-maps-android/pull/1695))
* Fix an issue where location engine doesn't produce bearing/accuracy/speed information with the location updates. ([1696](https://github.com/mapbox/mapbox-maps-android/pull/1696)) 

## Dependencies
* Bump common sdk to v23.1.0-beta.2. ([1696](https://github.com/mapbox/mapbox-maps-android/pull/1696))


# 10.9.0-beta.1 September 22, 2022

## Features ✨ and improvements 🏁
* Deprecated gesture settings `increaseRotateThresholdWhenPinchingToZoom` property. ([1632](https://github.com/mapbox/mapbox-maps-android/pull/1632))
* Enable asynchronous tile uploader by default to improve animation performance. ([1679](https://github.com/mapbox/mapbox-maps-android/pull/1679))
* Vector tiles without symbols are not hold for fade-out animation so that less amount of vector tiles are managed at a time. ([1679](https://github.com/mapbox/mapbox-maps-android/pull/1679))
* Add support to set location puck opacity. ([1659](https://github.com/mapbox/mapbox-maps-android/pull/1659))
* Support `pitch` and `distanceFromCenter` filters in symbol layers. ([1662](https://github.com/mapbox/mapbox-maps-android/pull/1662))
* Migrated telemetry APIs from [mobile-events-android](https://github.com/mapbox/mapbox-events-android) to common SDK implementation. ([1672](https://github.com/mapbox/mapbox-maps-android/pull/1672))

## Bug fixes 🐞
* Fix scale bar truncated at high zoom levels near the poles. ([1620](https://github.com/mapbox/mapbox-maps-android/pull/1620))
* Fix broken view annotation positioning when marking them `View.INVISIBLE` and then making `View.VISIBLE`. ([1616](https://github.com/mapbox/mapbox-maps-android/pull/1616))
* Snap puck to north if `puckBearingEnabled` is set to false. ([1635](https://github.com/mapbox/mapbox-maps-android/pull/1635))
* Preserve cached properties if applied to the layer before during the `Style#getLayer` call. ([1622](https://github.com/mapbox/mapbox-maps-android/pull/1622))
* Fix a `NullPointerException` in `StandardGestureListener`, where `MotionEvent` should be nullable. ([1645](https://github.com/mapbox/mapbox-maps-android/pull/1645)), ([1677](https://github.com/mapbox/mapbox-maps-android/pull/1677))
* Fix incorrect `MapView` dimensions after background orientation change. ([1658](https://github.com/mapbox/mapbox-maps-android/pull/1658))
* Fix wrong `BitmapWidget` position when using `WidgetPosition.Horizontal.CENTER` or `WidgetPosition.Vertical.CENTER` property. ([1651](https://github.com/mapbox/mapbox-maps-android/pull/1651))
* Fix pixel flickering between tiles on darker styles in globe view. ([1679](https://github.com/mapbox/mapbox-maps-android/pull/1679))
* Fix incorrect shading of rounded corners in fill extrusions when ambient occlusion and/or shadow is enabled. ([1679](https://github.com/mapbox/mapbox-maps-android/pull/1679))
* Fix shadows when the light radial coordinate is zero. ([1679](https://github.com/mapbox/mapbox-maps-android/pull/1679))
* Location indicator layer is occluded by terrain to align rendering behavior with other location indicator rendering types. ([1679](https://github.com/mapbox/mapbox-maps-android/pull/1679))
* Symbol flickering after runtime styling caused by using outdated symbol placement on updated symbol buckets. ([1679](https://github.com/mapbox/mapbox-maps-android/pull/1679))
* Allow Light intensity and Light shadow intensity to accept expressions when using setStyleLight API call. ([1679](https://github.com/mapbox/mapbox-maps-android/pull/1679))
* Fix a bug in `cameraForGeometry` when called on a map with padding set. ([1679](https://github.com/mapbox/mapbox-maps-android/pull/1679))
* Throw an exception with the meaningful stack trace when constructing `Value` from an infinite or NaN number. ([1681](https://github.com/mapbox/mapbox-maps-android/pull/1681))

## Dependencies
* Update mapbox-gestures-android dependency to [v0.8.0](https://github.com/mapbox/mapbox-gestures-android/releases/tag/v0.8.0). ([1645](https://github.com/mapbox/mapbox-maps-android/pull/1645))
* Update gl-native to v10.9.0-beta.1 and common to v23.1.0-beta.1. ([1679](https://github.com/mapbox/mapbox-maps-android/pull/1679))



# 10.8.0 September 7, 2022
## Features ✨ and improvements 🏁
* Introduce a callback to be invoked when the device compass sensors need to be re-calibrated. ([1513](https://github.com/mapbox/mapbox-maps-android/pull/1513))
* Add support for `LocationComponentSettingsInterface.pulsingMaxRadius` to follow location's accuracy radius. ([1561](https://github.com/mapbox/mapbox-maps-android/pull/1561))
* Avoid map content disappearing on the sides of the screen when LOD is enabled. ([1650](https://github.com/mapbox/mapbox-maps-android/pull/1650))

## Bug fixes 🐞
* Support altitude interpolation in location component, and pass through GPS altitude information from the DefaultLocationProvider. ([1478](https://github.com/mapbox/mapbox-maps-android/pull/1478))
* Fix edge cases for renderer that could result in map not rendered. ([1538](https://github.com/mapbox/mapbox-maps-android/pull/1538))
* Fix onAnnotationDragStarted event is still fired when annotation is not draggable. ([1552](https://github.com/mapbox/mapbox-maps-android/pull/1552))
* Fix camera flying away when pitching. ([1560](https://github.com/mapbox/mapbox-maps-android/pull/1560))
* Deliver style to the plugin registry on map start if a new one was loaded after map stop. ([1558](https://github.com/mapbox/mapbox-maps-android/pull/1558))
* Fix default viewport bearing transition doesn't follow shortest path. ([1541](https://github.com/mapbox/mapbox-maps-android/pull/1541))
* Fix `OnFpsChangedListener` listener to count number of frames rendered over the last second instead of immediate time for render call. ([1477](https://github.com/mapbox/mapbox-maps-android/pull/1477))
* Fix `MapView.setMaximumFps` method to apply exact FPS value for rendering the map. ([1477](https://github.com/mapbox/mapbox-maps-android/pull/1477))
* Fix Android memory leak when destroying platform view annotation manager. ([1568](https://github.com/mapbox/mapbox-maps-android/pull/1568))
* Fix style getters for terrain, light and atmosphere resetting properties. ([1573](https://github.com/mapbox/mapbox-maps-android/pull/1573))
* Fix possible ANR when destroying renderer. ([1567](https://github.com/mapbox/mapbox-maps-android/pull/1567))
* Fix `MapSurface#surfaceChanged` to update dimensions for plugins. ([1575](https://github.com/mapbox/mapbox-maps-android/pull/1575))
* Try recreate EGL surface when it throws exception. ([1589](https://github.com/mapbox/mapbox-maps-android/pull/1589))
* Fix `MapboxMap` extension plugin functions throwing exceptions. ([1591](https://github.com/mapbox/mapbox-maps-android/pull/1591))
* Fix concurrent modification exception when using widgets. ([1597](https://github.com/mapbox/mapbox-maps-android/pull/1597))
* User-specified minimum and maximum zoom now correctly adjusted for map size. ([1650](https://github.com/mapbox/mapbox-maps-android/pull/1650))
* Avoid placement of line labels with overlapping glyphs. Fix collision algorithm for the line labels with vertical shift. ([1650](https://github.com/mapbox/mapbox-maps-android/pull/1650))
* Fix flickering when a vector layer is added on top of a raster layer. ([1650](https://github.com/mapbox/mapbox-maps-android/pull/1650))
* Fix a rare case when black rectangles appear instead of the images of symbol layers. ([1650](https://github.com/mapbox/mapbox-maps-android/pull/1650))
* Fix tiles disappearing when high pitch is used and atmosphere is turned on and off. ([1650](https://github.com/mapbox/mapbox-maps-android/pull/1650))
* Fixes an issue which prevents the usage of tile cache when changing zoom levels. ([1650](https://github.com/mapbox/mapbox-maps-android/pull/1650))
* Relax LOD requirements for maps with insets and zero terrain exaggeration. ([1650](https://github.com/mapbox/mapbox-maps-android/pull/1650))
* Make CameraManager.setCamera method exception free. ([1650](https://github.com/mapbox/mapbox-maps-android/pull/1650))
* Fix black holes in the globe view when edge insets are used. ([1650](https://github.com/mapbox/mapbox-maps-android/pull/1650))
* Fix elevation of pole geometry when exaggerated terrain is used. ([1650](https://github.com/mapbox/mapbox-maps-android/pull/1650))
* Fix a bug in cameraForGeometry returning incorrect camera options when pitch  > 0. ([1650](https://github.com/mapbox/mapbox-maps-android/pull/1650))

## Dependencies

* Bump gl-native to v10.8.0, common to v23.0.0. ([1650](https://github.com/mapbox/mapbox-maps-android/pull/1650))


# 10.8.0-rc.1 August 24, 2022
## Bug fixes 🐞
* Try recreate EGL surface when it throws exception. ([1589](https://github.com/mapbox/mapbox-maps-android/pull/1589))
* Fix `MapboxMap` extension plugin functions throwing exceptions. ([1591](https://github.com/mapbox/mapbox-maps-android/pull/1591))
* Fix concurrent modification exception when using widgets. ([1597](https://github.com/mapbox/mapbox-maps-android/pull/1597))
* Relax LOD requirements for maps with insets and zero terrain exaggeration, leading to more content shown in easily readable map areas. ([1623](https://github.com/mapbox/mapbox-maps-android/pull/1623))
* Make CameraManager.setCamera method exception free. In cases when incorrect CameraOptions are provided, error would be logged. ([1623](https://github.com/mapbox/mapbox-maps-android/pull/1623))
* Fix black holes in the globe view when edge insets are used. ([1623](https://github.com/mapbox/mapbox-maps-android/pull/1623))

## Dependencies
Bump gl-native to v10.8.0-rc.1 and common to v23.0.0-rc.2. ([1623](https://github.com/mapbox/mapbox-maps-android/pull/1623))

# 10.8.0-beta.1 August 11, 2022
## Features ✨ and improvements 🏁
* Introduce a callback to be invoked when the device compass sensors need to be re-calibrated. ([1513](https://github.com/mapbox/mapbox-maps-android/pull/1513))
* Add support for `LocationComponentSettingsInterface.pulsingMaxRadius` to follow location's accuracy radius. ([1561](https://github.com/mapbox/mapbox-maps-android/pull/1561))
 
## Bug fixes 🐞
* Support altitude interpolation in location component, and pass through GPS altitude information from the DefaultLocationProvider. ([1478](https://github.com/mapbox/mapbox-maps-android/pull/1478))
* Fix edge cases for renderer that could result in map not rendered. ([1538](https://github.com/mapbox/mapbox-maps-android/pull/1538))
* Fix onAnnotationDragStarted event is still fired when annotation is not draggable. ([1552](https://github.com/mapbox/mapbox-maps-android/pull/1552))
* Fix camera flying away when pitching. ([1560](https://github.com/mapbox/mapbox-maps-android/pull/1560))
* Deliver style to the plugin registry on map start if a new one was loaded after map stop. ([1558](https://github.com/mapbox/mapbox-maps-android/pull/1558))
* Fix default viewport bearing transition doesn't follow shortest path. ([1541](https://github.com/mapbox/mapbox-maps-android/pull/1541))
* Fix `OnFpsChangedListener` listener to count number of frames rendered over the last second instead of immediate time for render call. ([1477](https://github.com/mapbox/mapbox-maps-android/pull/1477))
* Fix `MapView.setMaximumFps` method to apply exact FPS value for rendering the map. ([1477](https://github.com/mapbox/mapbox-maps-android/pull/1477))
* Fix a bug in cameraForGeometry returning incorrect camera options when pitch > 0. ([1568](https://github.com/mapbox/mapbox-maps-android/pull/1568))
* Fix Android memory leak when destroying platform view annotation manager. ([1568](https://github.com/mapbox/mapbox-maps-android/pull/1568))
* Fix style getters for terrain, light and atmosphere resetting properties. ([1573](https://github.com/mapbox/mapbox-maps-android/pull/1573))
* Fix possible ANR when destroying renderer. ([1567](https://github.com/mapbox/mapbox-maps-android/pull/1567))
* Fix elevation of pole geometry when exaggerated terrain is used. ([1574](https://github.com/mapbox/mapbox-maps-android/pull/1574))
* Fix `MapSurface#surfaceChanged` to update dimensions for plugins. ([1575](https://github.com/mapbox/mapbox-maps-android/pull/1575))

## Dependencies
Bump gl-native to v10.8.0-beta.2 and common to v23.0.0-beta.1. ([1574](https://github.com/mapbox/mapbox-maps-android/pull/1574), [1568](https://github.com/mapbox/mapbox-maps-android/pull/1568))

# 10.7.0 July 29, 2022
[Changes](https://github.com/mapbox/mapbox-maps-android/compare/android-v10.6.0...android-v10.7.0) since [Mapbox Maps SDK for Android 10.6.0](https://github.com/mapbox/mapbox-maps-android/releases/tag/android-v10.6.0)
## Breaking changes ⚠️
* Remove deprecated `FollowPuckViewportStateOptions.animationDurationMs` from experimental viewport plugin. ([1421](https://github.com/mapbox/mapbox-maps-android/pull/1421))
* Remove experimental ModelLayer APIs. ([1545](https://github.com/mapbox/mapbox-maps-android/pull/1545))

# Features ✨ and improvements 🏁
* Optimise the bearing update frequency for the location puck animator. ([1398](https://github.com/mapbox/mapbox-maps-android/pull/1398))
* Use `orientation` model source property to update the 3D puck's bearing, as it is more efficient than updating the `model-rotation` layer property. ([1407](https://github.com/mapbox/mapbox-maps-android/pull/1407))
* Optimize `MapboxMap.loadStyle()` to apply images and models earlier. [1378](https://github.com/mapbox/mapbox-maps-android/pull/1378)
* Remove `MapboxExperimental` annotation from viewport plugin and promote viewport plugin as stable API. ([1425](https://github.com/mapbox/mapbox-maps-android/pull/1425))
* Introduce `addRendererSetupErrorListener`/`removeRendererSetupErrorListener` methods for `MapView` and `MapSurface` to listen to renderer setup errors and give opportunity to control some edge cases. ([1427](https://github.com/mapbox/mapbox-maps-android/pull/1427))
* Introduce transition properties for atmosphere and terrain. ([1451](https://github.com/mapbox/mapbox-maps-android/pull/1451))
* Enable main thread checking on the map/style object when running applications in debug build. This utility class will crash the application if these objects are accessed from a worked thread. It's required to call these object functions on the main thread, otherwise you can hit edge case crashes. This configurations is advised but can be opted out with a Manifest metadata entry of `com.mapbox.maps.ThreadChecker` and corresponding false value. ([1316](https://github.com/mapbox/mapbox-maps-android/pull/1316)).
* Introduce view annotation `ViewAnnotationManager.setViewAnnotationUpdateMode` / `ViewAnnotationManager.getViewAnnotationUpdateMode` API with following synchronization modes: MAP_SYNCHRONIZED (used by default) and MAP_FIXED_DELAY. ([1415](https://github.com/mapbox/mapbox-maps-android/pull/1415))
* Introduce `FillExtrusionLayer.fillExtrusionAmbientOcclusionIntensity` and `FillExtrusionLayer.fillExtrusionAmbientOcclusionRadius` properties for FillExtrusionLayer. ([1458](https://github.com/mapbox/mapbox-maps-android/pull/1458))
* Introduce `PointAnnotation.textLineHeight` and deprecated `PointAnnotationManager.textLineHeight`, as `text-line-height` is data-driven property now. ([1458](https://github.com/mapbox/mapbox-maps-android/pull/1458))
* Method `MapboxMap.cameraForCoordinates` now allows to ignore edges of framing box dynamically depending on the position of the principal point of the camera. ([1543](https://github.com/mapbox/mapbox-maps-android/pull/1543))
* Synchronize volatile data (like traffic tiles) in multi-map environment. Decrease network traffic. ([1543](https://github.com/mapbox/mapbox-maps-android/pull/1543))
* Make uploading of large graphics data asynchronous to improve rendering speed in particular on zooming in/out. ([1543](https://github.com/mapbox/mapbox-maps-android/pull/1543))
* Reuse single index buffer in symbol layer rendering. ([1543](https://github.com/mapbox/mapbox-maps-android/pull/1543))
* Use shared index buffers per tile to reduce the time spent in the upload pass. ([1543](https://github.com/mapbox/mapbox-maps-android/pull/1543))
* Reduce geometry on globe tile to increase rendering performance. ([1543](https://github.com/mapbox/mapbox-maps-android/pull/1543))
* Improve rendering performance with deleting layer render data on a worker thread. ([1543](https://github.com/mapbox/mapbox-maps-android/pull/1543))
* The deprecated Settings API is using the same non-persistent storage as the SettingsService API from Common SDK so that all settings consolidated in a single place. ([1543](https://github.com/mapbox/mapbox-maps-android/pull/1543))
* Support using `line-trim-offset` property with pure line color. ([1543](https://github.com/mapbox/mapbox-maps-android/pull/1543))
* Render cache and terrain can now have mipmapping enabled to reduce aliasing. ([1543](https://github.com/mapbox/mapbox-maps-android/pull/1543))
* Fast ambient occlusion support for fill extrusion layer. ([1543](https://github.com/mapbox/mapbox-maps-android/pull/1543))
* Add API to create tileset descriptor from a tilesets list. ([1543](https://github.com/mapbox/mapbox-maps-android/pull/1543))
* Add API `OfflineManager::createTilesetDescriptor(TileDescriptorOptionsForTilesets)` to create tileset descriptor from a tilesets list. ([1543](https://github.com/mapbox/mapbox-maps-android/pull/1543))

## Bug fixes 🐞
* Fix lifecycle edge cases not being handled properly by introducing internal `ViewLifecycleOwner` to have granular control over MapView's lifecycle. ([1330](https://github.com/mapbox/mapbox-maps-android/pull/1330))
* Fix an issue when `literal` array expression is used as output inside the `match` expression. ([1444](https://github.com/mapbox/mapbox-maps-android/pull/1444))
* Fix skipping gesture updates resulting in slower gestures on low-end devices. ([#1440](https://github.com/mapbox/mapbox-maps-android/pull/1440))
* Fix excessive logs appearing sometimes after `onStop` lifecycle event. ([1527](https://github.com/mapbox/mapbox-maps-android/pull/1527))
* Fix `com.mapbox.maps.MapboxMapException` crash on style load. ([1532](https://github.com/mapbox/mapbox-maps-android/pull/1532))
* Avoid NaN when converting screen coordinates to geographical coordinates executed as part of gesture. [1491](https://github.com/mapbox/mapbox-maps-android/pull/1491)
* Remove android.permission.WAKE_LOCK permission from the SDK. ([1494](https://github.com/mapbox/mapbox-maps-android/pull/1494))
* Fixes a bug when map aligned symbol layers are placed on top of other layers if draping is active. ([1543](https://github.com/mapbox/mapbox-maps-android/pull/1543))
* Fix tile flickering with globe on rapid zooming in/out. ([1543](https://github.com/mapbox/mapbox-maps-android/pull/1543))
* Fixed `cameraForCoordinateBounds` method returning different values for the same input. ([1543](https://github.com/mapbox/mapbox-maps-android/pull/1543))
* Fix setting `exaggeration-transition` property via `setStyleTerrain` API. ([1543](https://github.com/mapbox/mapbox-maps-android/pull/1543))
* Fix SDK fragment format in turnstile user agent. ([1543](https://github.com/mapbox/mapbox-maps-android/pull/1543))
* Fix view annotation occlusion issue when terrain enabled. ([1543](https://github.com/mapbox/mapbox-maps-android/pull/1543))
* Fix symbol flickering issue when  `textAllowOverlap` or `iconAllowOverlap` is true. ([1543](https://github.com/mapbox/mapbox-maps-android/pull/1543))
* Fixes rendering issues with the globe on unsupported hardware by falling back to mercator projection. ([1543](https://github.com/mapbox/mapbox-maps-android/pull/1543))
* Fixed feature states not being applied on new tiles when zoom doesn't change. ([1543](https://github.com/mapbox/mapbox-maps-android/pull/1543))
* Disable MapBuffer OpenGL extension on PowerVR SGX 544MP GPUs to fix incorrect usage of unimplemented methods. ([1543](https://github.com/mapbox/mapbox-maps-android/pull/1543))
* Fix incorrect image source rendering with terrain enabled. ([1543](https://github.com/mapbox/mapbox-maps-android/pull/1543))
* Fix possible crash bug in image processing. ([1543](https://github.com/mapbox/mapbox-maps-android/pull/1543))
* Fix some cpu-updated symbols being invisible in globe view. ([1543](https://github.com/mapbox/mapbox-maps-android/pull/1543))
* Fix zoom constraining issue when the input `maxZoom` is smaller than the current `minZoom` value. ([1543](https://github.com/mapbox/mapbox-maps-android/pull/1543))
* Fix crash on calling Query Rendered Features API from renderer thread before initialising the renderer. ([1543](https://github.com/mapbox/mapbox-maps-android/pull/1543))
* Fix tile pre-fetching for the globe map projection. ([1543](https://github.com/mapbox/mapbox-maps-android/pull/1543))
* Relayout tiles after recovering from Metal rendering errors. ([1543](https://github.com/mapbox/mapbox-maps-android/pull/1543))
* Fix a bug where changing size of the map would lead map center getting changed as well. ([1543](https://github.com/mapbox/mapbox-maps-android/pull/1543))

## Dependencies
* Bump telemetry to [v8.1.5](https://github.com/mapbox/mapbox-events-android/releases/tag/telem-8.1.5-core-5.0.2). ([1494](https://github.com/mapbox/mapbox-maps-android/pull/1494))
  Also bumps [WorkManager 2.7.1](https://developer.android.com/jetpack/androidx/releases/work#2.7.1) that enforces compileSdk 31 or newer.
* Bump gl-native to v10.7.0, common to 22.1.0. ([1543](https://github.com/mapbox/mapbox-maps-android/pull/1543))

# 10.7.0-rc.1 July 14, 2022
## Features ✨ and improvements 🏁
* Reuse single index buffer in symbol layer rendering. ([1497](https://github.com/mapbox/mapbox-maps-android/pull/1497))
* Use shared index buffers per tile to reduce the time spent in the upload pass. ([1497](https://github.com/mapbox/mapbox-maps-android/pull/1497))

## Bug fixes 🐞
* Remove android.permission.WAKE_LOCK permission from the SDK. ([1494](https://github.com/mapbox/mapbox-maps-android/pull/1494))
* Fix setting 'exaggeration-transition' property via 'setStyleTerrain' API. ([1497](https://github.com/mapbox/mapbox-maps-android/pull/1497))
* Fix SDK fragment format in turnstile useragent. ([1497](https://github.com/mapbox/mapbox-maps-android/pull/1497))
* Fix view annotation occlusion issue when Terrain enabled. ([1497](https://github.com/mapbox/mapbox-maps-android/pull/1497))
* Fix symbol flickering issue when 'textAllowOverlap' or 'iconAllowOverlap' is true. ([1497](https://github.com/mapbox/mapbox-maps-android/pull/1497))
* Fixes rendering issues with the globe on unsupported hardware by falling back to mercator projection. ([1497](https://github.com/mapbox/mapbox-maps-android/pull/1497))
* Fixed feature states not being applied on new tiles when zoom doesn't change. ([1497](https://github.com/mapbox/mapbox-maps-android/pull/1497))
* Disable MapBuffer OpenGL extension on PowerVR SGX 544MP GPUs to fix incorrect usage of unimplemented methods. ([1497](https://github.com/mapbox/mapbox-maps-android/pull/1497))
* Avoid NaN when converting screen coordinates to geographical coordinates executed as part of gesture. [#1491](https://github.com/mapbox/mapbox-maps-android/pull/1491)

## Dependencies
* Bump telemetry to [v8.1.5](https://github.com/mapbox/mapbox-events-android/releases/tag/telem-8.1.5-core-5.0.2). ([#1494](https://github.com/mapbox/mapbox-maps-android/pull/1494))
  Also bumps [WorkManager 2.7.1](https://developer.android.com/jetpack/androidx/releases/work#2.7.1) that enforces compileSdk 31 or newer.
* Bump gl-native to v10.7.0-rc.1, common to 22.1.0-rc.1. ([#1497](https://github.com/mapbox/mapbox-maps-android/pull/1497))

# 10.7.0-beta.1 June 29, 2022
## Breaking changes ⚠️
* Remove deprecated `FollowPuckViewportStateOptions.animationDurationMs` from experimental viewport plugin. ([1421](https://github.com/mapbox/mapbox-maps-android/pull/1421))

## Features ✨ and improvements 🏁
* Optimise the bearing update frequency for the location puck animator. ([1398](https://github.com/mapbox/mapbox-maps-android/pull/1398))
* Use `orientation` model source property to update the 3D puck's bearing, as it is more efficient than updating the `model-rotation` layer property. ([1407](https://github.com/mapbox/mapbox-maps-android/pull/1407))
* Optimize `MapboxMap.loadStyle()` to apply images and models earlier. [#1378](https://github.com/mapbox/mapbox-maps-android/pull/1378)
* Remove `MapboxExperimental` annotation from viewport plugin and promote viewport plugin as stable API. ([1425](https://github.com/mapbox/mapbox-maps-android/pull/1425))
* Introduce `addRendererSetupErrorListener`/`removeRendererSetupErrorListener` methods for `MapView` and `MapSurface` to listen to renderer setup errors and give opportunity to control some edge cases. ([1427](https://github.com/mapbox/mapbox-maps-android/pull/1427))
* Introduce transition properties for atmosphere and terrain. ([1451](https://github.com/mapbox/mapbox-maps-android/pull/1451))
* Enable main thread checking on the map/style object when running applications in debug build. This utility class will crash the application if these objects are accessed from a worked thread. It's required to call these object functions on the main thread, otherwise you can hit edge case crashes. This configurations is advised but can be opted out with a Manifest metadata entry of `com.mapbox.maps.ThreadChecker` and corresponding false value. ([#1316](https://github.com/mapbox/mapbox-maps-android/pull/1316)).
* Introduce view annotation `ViewAnnotationManager.setViewAnnotationUpdateMode` / `ViewAnnotationManager.getViewAnnotationUpdateMode` API with following synchronization modes: MAP_SYNCHRONIZED (used by default) and MAP_FIXED_DELAY. ([1415](https://github.com/mapbox/mapbox-maps-android/pull/1415))
* Reduce geometry on globe tile to increase rendering performance. ([#1462](https://github.com/mapbox/mapbox-maps-android/pull/1462))
* Improve rendering performance with deleting layer render data on a worker thread. ([#1462](https://github.com/mapbox/mapbox-maps-android/pull/1462))
* Support using `line-trim-offset` property with pure line color. ([#1462](https://github.com/mapbox/mapbox-maps-android/pull/1462))
* Render cache and Terrain can now have mipmapping enabled to reduce aliasing. ([#1462](https://github.com/mapbox/mapbox-maps-android/pull/1462))
* Fast ambient occlusion support for fill extrusion layer. ([#1462](https://github.com/mapbox/mapbox-maps-android/pull/1462))
* Refactor view annotation implementation to align map and annotation movement better when camera changes. ([#1462](https://github.com/mapbox/mapbox-maps-android/pull/1462))
* Add API `OfflineManager::createTilesetDescriptor(TileDescriptorOptionsForTilesets)` to create tileset descriptor from a tilesets list. ([#1462](https://github.com/mapbox/mapbox-maps-android/pull/1462))
* Introduce `FillExtrusionLayer.fillExtrusionAmbientOcclusionIntensity` and `FillExtrusionLayer.fillExtrusionAmbientOcclusionRadius` properties for FillExtrusionLayer. ([1458](https://github.com/mapbox/mapbox-maps-android/pull/1458))
* Introduce `PointAnnotation.textLineHeight` and deprecated `PointAnnotationManager.textLineHeight`, as `text-line-height` is data-driven property now. ([1458](https://github.com/mapbox/mapbox-maps-android/pull/1458))

## Bug fixes 🐞
* Fix lifecycle edge cases not being handled properly by introducing internal `ViewLifecycleOwner` to have granular control over MapView's lifecycle. ([1330](https://github.com/mapbox/mapbox-maps-android/pull/1330))
* Fix an issue when `literal` array expression is used as output inside the `match` expression. ([1444](https://github.com/mapbox/mapbox-maps-android/pull/1444))
* Fix skipping gesture updates resulting in slower gestures on low-end devices. ([#1440](https://github.com/mapbox/mapbox-maps-android/pull/1440))
* Fix incorrect image source rendering with terrain enabled. ([#1462](https://github.com/mapbox/mapbox-maps-android/pull/1462))
* Fix possible crash bug in image processing. ([#1462](https://github.com/mapbox/mapbox-maps-android/pull/1462))
* Fix some cpu-updated symbols being invisible in globe view. ([#1462](https://github.com/mapbox/mapbox-maps-android/pull/1462))
* Add support for terrain transition properties. ([#1462](https://github.com/mapbox/mapbox-maps-android/pull/1462))
* Fix zoom constraining issue when the input 'maxZoom' is smaller than the current 'minZoom' value. ([#1462](https://github.com/mapbox/mapbox-maps-android/pull/1462))
* Fix crash on calling Query Rendered Features API from renderer thread before initialising the renderer. ([#1462](https://github.com/mapbox/mapbox-maps-android/pull/1462))
* Fix tile pre-fetching for the globe map projection. ([#1462](https://github.com/mapbox/mapbox-maps-android/pull/1462))
* Fix a bug where changing size of the map would lead map center getting changed as well. ([#1462](https://github.com/mapbox/mapbox-maps-android/pull/1462))

## Dependencies
* Bump gl-native to v10.7.0-beta.1, common to 22.1.0-beta.1. ([#1462](https://github.com/mapbox/mapbox-maps-android/pull/1462))

# 10.6.0 - June 16, 2022
[Changes](https://github.com/mapbox/mapbox-maps-android/compare/android-v10.5.0...android-v10.6.0) since [Mapbox Maps SDK for Android 10.5.0](https://github.com/mapbox/mapbox-maps-android/releases/tag/android-v10.5.0)
## Breaking changes ⚠️
* Remove deprecated (since `v10.5.0`) experimental methods `MapboxMap.setMapProjection`/`MapboxMap.getMapProjection`. Those methods should be replaced with setting projection as part of Style DSL to achieve the same behavior. ([1420](https://github.com/mapbox/mapbox-maps-android/pull/1420))

## Features ✨ and improvements 🏁
* Enable support for incremental annotation processing. ([#1323](https://github.com/mapbox/mapbox-maps-android/pull/1323))
* Make use of non-deprecated common Mapbox logger. ([#1327](https://github.com/mapbox/mapbox-maps-android/pull/1327))
* Expose factory methods for high-level camera animators. ([#1338](https://github.com/mapbox/mapbox-maps-android/pull/1338))
* Introduce map atmosphere and fog. Setting atmosphere and fog supports Style DSL as well. ([#1344](https://github.com/mapbox/mapbox-maps-android/pull/1344))
* Introduce experimental 3D model support. ([#1351](https://github.com/mapbox/mapbox-maps-android/pull/1351))
* Use a single shared buffer across all globe tiles to increase globe rendering performance. ([#1351](https://github.com/mapbox/mapbox-maps-android/pull/1351))
* Re-introduce partial tile loading feature that decreases map load times. ([#1351](https://github.com/mapbox/mapbox-maps-android/pull/1351))
* The `TilesetDescriptorOptions.pixelRatio` parameter is now passed to the TileStore and considered for the raster tile pack loading. This enables loading of a raster tilepacks for retina displays. ([#1351](https://github.com/mapbox/mapbox-maps-android/pull/1351))
* Introduce pinchScrollEnabled configuration to enable/disable 2-finger map panning, default to true. ([#1343](https://github.com/mapbox/mapbox-maps-android/pull/1343))
* Re-throw native exceptions `jni::PendingJavaException` as readable Java exceptions with detailed exception text. ([#1363](https://github.com/mapbox/mapbox-maps-android/pull/1363))
* Add static `MapView.isTerrainRenderingSupported()` method to validate if 3D terrain rendering is supported on given device. ([1368](https://github.com/mapbox/mapbox-maps-android/pull/1368))
* Optimize `MapboxMap.loadStyle()` to apply styling properties earlier. [#1362](https://github.com/mapbox/mapbox-maps-android/pull/1362)
* Update SDK name in attribution action sheet. ([1375](https://github.com/mapbox/mapbox-maps-android/pull/1375))
* Introduce experimental ModelLayer API to render 3D models on the map. ([#1369](https://github.com/mapbox/mapbox-maps-android/pull/1369))
* Minimise tiles relayout on camera zooming with globe view. Improve the overall performance and reduce latency of the cached tiles appearance. ([#1396](https://github.com/mapbox/mapbox-maps-android/pull/1396))
* Add minimum and maximum range check for sky layer property `sky-atmosphere-sun` and `sky-gradient-center`. If the input is invalid, the default property value will be used. ([#1396](https://github.com/mapbox/mapbox-maps-android/pull/1396))
* Share render data between vector render tiles referring to the same logical tile. ([#1396](https://github.com/mapbox/mapbox-maps-android/pull/1396))
* Reduce geometry on globe tile to increase rendering performance. ([#1432](https://github.com/mapbox/mapbox-maps-android/pull/1432))

## Bug fixes 🐞
* Enable two finger pan gesture. ([#1280](https://github.com/mapbox/mapbox-maps-android/pull/1280))
* Fix a bug that scale bar is shorter than it should be; trigger `invalidateScaleBar` while updating settings to make scale keep the latest status. ([#1336](https://github.com/mapbox/mapbox-maps-android/pull/1336))
* Keep the original animator owner for `CameraAnimationsPlugin.playAnimatorsTogether` and `CameraAnimationsPlugin.playAnimatorsSequentially`. ([#1345](https://github.com/mapbox/mapbox-maps-android/pull/1345))
* Fix for momentary appearing of a lower zoom level tile labels during camera movement.  ([#1351](https://github.com/mapbox/mapbox-maps-android/pull/1351))
* Fix for location indicator not being rendered at the horizon when terrain is enabled. ([#1351](https://github.com/mapbox/mapbox-maps-android/pull/1351))
* Fix for loading gltf models with interleaved buffers. ([#1351](https://github.com/mapbox/mapbox-maps-android/pull/1351))
* Fix a bug that `line-trim-offset` input may lose precision via shader calculation. ([#1359](https://github.com/mapbox/mapbox-maps-android/pull/1359))
* Add mercator scale factor to 3D location puck, so that the 3D puck size won't increase as latitude increases. ([#1350](https://github.com/mapbox/mapbox-maps-android/pull/1350)
* Fix a crash due to invalid focal point when panning the map. ([#1364](https://github.com/mapbox/mapbox-maps-android/pull/1364))
* Fix compass is not showing in "edge-to-edge" mode. ([1391](https://github.com/mapbox/mapbox-maps-android/pull/1391))
* Fix an unexpected request update delay for tiles taken from in-memory cache when minimumTileUpdateInterval is set. ([#1396](https://github.com/mapbox/mapbox-maps-android/pull/1396))
* Fix a rare bug where some tiles would not show up correctly on globe. ([#1396](https://github.com/mapbox/mapbox-maps-android/pull/1396))
* Fix a bug where features could be queried without cursor intersecting the globe. ([#1396](https://github.com/mapbox/mapbox-maps-android/pull/1396))
* Fix view annotations disappearing on the globe. ([#1396](https://github.com/mapbox/mapbox-maps-android/pull/1396))
* Fix symbols ignoring both collision and placement on the globe. ([#1396](https://github.com/mapbox/mapbox-maps-android/pull/1396))
* Add anti-aliasing on the globe on low zoom levels. ([#1396](https://github.com/mapbox/mapbox-maps-android/pull/1396))
* Fix globe controls when map orientation is something else than "north". ([#1396](https://github.com/mapbox/mapbox-maps-android/pull/1396))
* Fix circle and heatmap layers not being aligned with globe's surface. ([#1396](https://github.com/mapbox/mapbox-maps-android/pull/1396))
* Optimise the frequency to update location layer's visibility. ([1399](https://github.com/mapbox/mapbox-maps-android/pull/1399))
* Fix the delay in the first appearance of the location puck. ([1403](https://github.com/mapbox/mapbox-maps-android/pull/1403))
* Remove `android.permission.GET_TASKS` permission from the SDK. ([1430](https://github.com/mapbox/mapbox-maps-android/pull/1430))
* Fix lag during night/day style switching when globe is enabled. ([#1432](https://github.com/mapbox/mapbox-maps-android/pull/1432))
* Fix crash on globe symbol placement that happens during style change. ([#1432](https://github.com/mapbox/mapbox-maps-android/pull/1432))
* Fix incorrect image source rendering with terrain enabled. ([#1432](https://github.com/mapbox/mapbox-maps-android/pull/1432))
* Fix in-memory tile cache for non-geometry tiles when the map projection changes. Before, the tiles cached while the previous projection was active could not be used with the new projection active. ([#1432](https://github.com/mapbox/mapbox-maps-android/pull/1432))

## Dependencies
* Bump Mapbox Android base library to v0.8.0. ([#1323](https://github.com/mapbox/mapbox-maps-android/pull/1323))
* Bump gl-native to v10.6.0, common to 22.0.0. ([#1432](https://github.com/mapbox/mapbox-maps-android/pull/1432))
* Bump telemetry to [v8.1.3](https://github.com/mapbox/mapbox-events-android/releases/tag/telem-8.1.3-core-5.0.2), android core to [5.0.2](https://github.com/mapbox/mapbox-events-android/releases/tag/core-5.0.2). ([1430](https://github.com/mapbox/mapbox-maps-android/pull/1430))

# 10.6.0-rc.1 June 2, 2022

## Features ✨ and improvements 🏁
* Minimise tiles relayout on camera zooming with globe view. Improve the overall performance and reduce latency of the cached tiles appearance. ([#1396](https://github.com/mapbox/mapbox-maps-android/pull/1396))
* Add minimum and maximum range check for sky layer property `sky-atmosphere-sun` and `sky-gradient-center`. If the input is invalid, the default property value will be used. ([#1396](https://github.com/mapbox/mapbox-maps-android/pull/1396))
* Share render data between vector render tiles referring to the same logical tile. ([#1396](https://github.com/mapbox/mapbox-maps-android/pull/1396))

## Bug fixes 🐞
* Fix compass is not showing in "edge-to-edge" mode. ([1391](https://github.com/mapbox/mapbox-maps-android/pull/1391))
* Fix an unexpected request update delay for tiles taken from in-memory cache when minimumTileUpdateInterval is set. ([#1396](https://github.com/mapbox/mapbox-maps-android/pull/1396))
* Fix a rare bug where some tiles would not show up correctly on globe. ([#1396](https://github.com/mapbox/mapbox-maps-android/pull/1396))
* Fix a bug where features could be queried without cursor intersecting the globe. ([#1396](https://github.com/mapbox/mapbox-maps-android/pull/1396))
* Fix view annotations disappearing on the globe. ([#1396](https://github.com/mapbox/mapbox-maps-android/pull/1396))
* Fix symbols ignoring both collision and placement on the globe. ([#1396](https://github.com/mapbox/mapbox-maps-android/pull/1396))
* Add anti-aliasing on the globe on low zoom levels. ([#1396](https://github.com/mapbox/mapbox-maps-android/pull/1396))
* Fix globe controls when map orientation is something else than "north". ([#1396](https://github.com/mapbox/mapbox-maps-android/pull/1396))
* Fix circle and heatmap layers not being aligned with globe's surface. ([#1396](https://github.com/mapbox/mapbox-maps-android/pull/1396))

## Dependencies
* Bump gl-native to v10.6.0-rc.1, common to 22.0.0-rc.2. ([#1396](https://github.com/mapbox/mapbox-maps-android/pull/1396))

# 10.6.0-beta.2 May 25, 2022

## Features ✨ and improvements 🏁
* Update SDK name in attribution action sheet. ([1375](https://github.com/mapbox/mapbox-maps-android/pull/1375))
* Introduce experimental ModelLayer API to render 3D models on the map. ([#1369](https://github.com/mapbox/mapbox-maps-android/pull/1369))

# 10.6.0-beta.1 May 19, 2022

## Features ✨ and improvements 🏁
* Enable support for incremental annotation processing. ([#1323](https://github.com/mapbox/mapbox-maps-android/pull/1323))
* Make use of non-deprecated common Mapbox logger. ([#1327](https://github.com/mapbox/mapbox-maps-android/pull/1327))
* Expose factory methods for high-level camera animators. ([#1338](https://github.com/mapbox/mapbox-maps-android/pull/1338))
* Introduce map atmosphere and fog. Setting atmosphere and fog supports Style DSL as well. ([#1344](https://github.com/mapbox/mapbox-maps-android/pull/1344))
* Introduce experimental 3D model support. ([#1351](https://github.com/mapbox/mapbox-maps-android/pull/1351))
* Use a single shared buffer across all globe tiles to increase globe rendering performance. ([#1351](https://github.com/mapbox/mapbox-maps-android/pull/1351))
* Re-introduce partial tile loading feature that decreases map load times. ([#1351](https://github.com/mapbox/mapbox-maps-android/pull/1351))
* The `TilesetDescriptorOptions.pixelRatio` parameter is now passed to the TileStore and considered for the raster tile pack loading. This enables loading of a raster tilepacks for retina displays. ([#1351](https://github.com/mapbox/mapbox-maps-android/pull/1351))
* Introduce pinchScrollEnabled configuration to enable/disable 2-finger map panning, default to true. ([#1343](https://github.com/mapbox/mapbox-maps-android/pull/1343))
* Re-throw native exceptions `jni::PendingJavaException` as readable Java exceptions with detailed exception text. ([#1363](https://github.com/mapbox/mapbox-maps-android/pull/1363))
* Add static `MapView.isTerrainRenderingSupported()` method to validate if 3D terrain rendering is supported on given device. ([1368](https://github.com/mapbox/mapbox-maps-android/pull/1368))
* Optimize `MapboxMap.loadStyle()` to apply styling properties earlier. [#1362](https://github.com/mapbox/mapbox-maps-android/pull/1362)

## Bug fixes 🐞
* Enable two finger pan gesture. ([#1280](https://github.com/mapbox/mapbox-maps-android/pull/1280))
* Fix a bug that scale bar is shorter than it should be; trigger `invalidateScaleBar` while updating settings to make scale keep the latest status. ([#1336](https://github.com/mapbox/mapbox-maps-android/pull/1336))
* Keep the original animator owner for `CameraAnimationsPlugin.playAnimatorsTogether` and `CameraAnimationsPlugin.playAnimatorsSequentially`. ([#1345](https://github.com/mapbox/mapbox-maps-android/pull/1345))
* Fix for momentary appearing of a lower zoom level tile labels during camera movement.  ([#1351](https://github.com/mapbox/mapbox-maps-android/pull/1351))
* Fix for location indicator not being rendered at the horizon when terrain is enabled. ([#1351](https://github.com/mapbox/mapbox-maps-android/pull/1351))
* Fix for loading gltf models with interleaved buffers. ([#1351](https://github.com/mapbox/mapbox-maps-android/pull/1351))
* Fix a bug that `line-trim-offset` input may lose precision via shader calculation. ([#1359](https://github.com/mapbox/mapbox-maps-android/pull/1359))
* Add mercator scale factor to 3D location puck, so that the 3D puck size won't increase as latitude increases. ([#1350](https://github.com/mapbox/mapbox-maps-android/pull/1350)
* Fix a crash due to invalid focal point when panning the map. ([#1364](https://github.com/mapbox/mapbox-maps-android/pull/1364))

## Dependencies
* Bump Mapbox Android base library to v0.8.0. ([#1323](https://github.com/mapbox/mapbox-maps-android/pull/1323))
* Bump gl-native to v10.6.0-beta.3, common to 22.0.0-beta.1. ([#1351](https://github.com/mapbox/mapbox-maps-android/pull/1351), [#1354](https://github.com/mapbox/mapbox-maps-android/pull/1354), [#1359](https://github.com/mapbox/mapbox-maps-android/pull/1359))

# 10.4.4 May 12, 2022

### Bug fixes 🐞
* Fix NaN latitude native crash rarely happening during `MapboxMap#flyTo`. ([#1271](https://github.com/mapbox/mapbox-maps-android/pull/1271))

# 10.5.0 May 4, 2022

## Features ✨ and improvements 🏁
* Make map projection part of the style-spec and introduce new methods `StyleInterface.setProjection` / `StyleInterface.getProjection`. Setting projection supports Style DSL as well. ([#1255](https://github.com/mapbox/mapbox-maps-android/pull/1255), [#1314](https://github.com/mapbox/mapbox-maps-android/pull/1314))
* Automatic transition between the globe and mercator projection updated to appear visually more subtle. ([#1315](https://github.com/mapbox/mapbox-maps-android/pull/1315))
* Avoid repeated tile loading from network (or repeated tile decompression when the tile is fetched from the cache database) and repeated vector tile data allocation and parsing when loading render tiles referring to the same logical tile. ([#1315](https://github.com/mapbox/mapbox-maps-android/pull/1315))
* Switch to use shader to calculate the 'line-trim-offset' property update. ([#1315](https://github.com/mapbox/mapbox-maps-android/pull/1315))
* Layer properties transitions performance improved if the layer is transitioning to the same constant value or if transitioning from/to data-driven property. ([#1315](https://github.com/mapbox/mapbox-maps-android/pull/1315))
* New line layer paint property introduced: '{"line-trim-offset", [trim-start, trim-end]}', to take the line trim-off percentage range based on the whole line range [0.0, 1.0]. The property will only be effective when 'line-gradient' property is set. The line part between [trim-start, trim-end] will be marked as transparent to make a line gradient a vanishing effect. If either 'trim-start' or 'trim-end' offset is out of valid range, the default range [0.0, 0.0] will be set. ([#1315](https://github.com/mapbox/mapbox-maps-android/pull/1315))
* Globe view controls revamped for more intuitive interaction with touch controls. ([#1315](https://github.com/mapbox/mapbox-maps-android/pull/1315))
* OfflineRegion::getStatus() API added to get the completion status and the local size of the existing legacy offline regions. ([#1315](https://github.com/mapbox/mapbox-maps-android/pull/1315))
* Refactor all Mapbox logs so that Logcat tag will always be 'Mapbox' allowing easier filtering. Previous log tag will become part of the log message now. ([#1276](https://github.com/mapbox/mapbox-maps-android/pull/1276))
* Optimize how plugins handle settings changes. Call `applySettings` only when settings value changes. ([#1189](https://github.com/mapbox/mapbox-maps-android/pull/1189))
* Add `MapboxMap.isValid()` and `Style.isValid()` methods. `MapboxMap` becomes invalid when `MapView.onDestroy()` is called. `Style` becomes invalid when `MapView.onDestroy()` is called or new style has been loaded. Accessing any method on invalid object will print an error log. Also unsubscribe map observers automatically when `MapboxMap.onDestroy()` is invoked. ([1193](https://github.com/mapbox/mapbox-maps-android/pull/1193)) ([1202](https://github.com/mapbox/mapbox-maps-android/pull/1202) ([1230](https://github.com/mapbox/mapbox-maps-android/pull/1230)) ([1241](https://github.com/mapbox/mapbox-maps-android/pull/1241)))
* Add `MapboxMap.coordinateBoundsForCameraUnwrapped` method for API consistency. ([1222](https://github.com/mapbox/mapbox-maps-android/pull/1222))
* Add `LocationIndicatorLayer.bearingTransition` API to control transition of bearing property. ([1207](https://github.com/mapbox/mapbox-maps-android/pull/1207))
* Add `MapboxConcurrentGeometryModificationException` with detailed information instead of `ConcurrentModificationException` that is thrown when GeoJson data is mutated. ([1248](https://github.com/mapbox/mapbox-maps-android/pull/1248))
* Introduce `line-trim-offset` property for LineLayer. ([1252](https://github.com/mapbox/mapbox-maps-android/pull/1252))
* Deprecate `FollowPuckViewportStateOptions.animationDurationMs`, the initial transition will be handled properly by the Viewport plugin internally. ([1256](https://github.com/mapbox/mapbox-maps-android/pull/1256), [1261](https://github.com/mapbox/mapbox-maps-android/pull/1261), [1262](https://github.com/mapbox/mapbox-maps-android/pull/1262))
* Mark `MapView.viewAnnotationManager` as non-experimental meaning View Annotation API will not have breaking changes in upcoming minor releases. ([1260](https://github.com/mapbox/mapbox-maps-android/pull/1260))

## Bug fixes 🐞
* Fix geojson missing updates with persistent layer after style change. ([#1324](https://github.com/mapbox/mapbox-maps-android/pull/1324))
* Fix render tasks being skipped when creating the map that could lead to missing tiles. ([#1304](https://github.com/mapbox/mapbox-maps-android/pull/1304))
* The legacy offline region observer instance is not unnecessarily retained inside the engine. [#1315](https://github.com/mapbox/mapbox-maps-android/pull/1315)
* Fix a bug of querying rendered feature for circle layer with map-pitch-alignment when the pitch is zero. [#1315](https://github.com/mapbox/mapbox-maps-android/pull/1315)
* Fix a bug where zooming was not possible with terrain enabled and exaggeration 0. [#1315](https://github.com/mapbox/mapbox-maps-android/pull/1315)
* Fix an issue where internal hsla() function was converted to an invalid rgba expression. [#1315](https://github.com/mapbox/mapbox-maps-android/pull/1315)
* Fix a bug that 'line-trim-offset' calculation did not property cover 'round' or 'square' line cap in line ends. [#1315](https://github.com/mapbox/mapbox-maps-android/pull/1315)
* Dispatched in-flight events will not be delivered if 'unsubscribe' is called before an event is delivered. [#1315](https://github.com/mapbox/mapbox-maps-android/pull/1315)
* Fix an issue where some of the visible tiles could be erroneously culled during transition between globe and mercator projection. [#1315](https://github.com/mapbox/mapbox-maps-android/pull/1315)
* Fixes issues where camera appears under terrain, or map gets bumpy repositioning after exaggeration change. [#1315](https://github.com/mapbox/mapbox-maps-android/pull/1315)
* Disable terrain rendering if GPU does not support Vertex Texture Fetch. [#1315](https://github.com/mapbox/mapbox-maps-android/pull/1315)
* Fixed a bug that occasionally prevents symbols from loading. [#1315](https://github.com/mapbox/mapbox-maps-android/pull/1315)
* Fixed a bug that causes line layers to flicker. [#1325](https://github.com/mapbox/mapbox-maps-android/pull/1325)
* Fix NaN latitude native crash rarely happening during `MapboxMap.flyTo`. ([#1271](https://github.com/mapbox/mapbox-maps-android/pull/1271))
* Limit `MapboxMap.pixelForCoordinate` to the bounds of MapView. ([#1226](https://github.com/mapbox/mapbox-maps-android/pull/1226))
* Fix PolygonAnnotation and PolylineAnnotation being distorted while dragging with 3D terrain. ([#1223](https://github.com/mapbox/mapbox-maps-android/pull/1223))

## Dependencies
* Bump gl-native to v10.5.1, mapbox-common to v21.3.1 ([#1315](https://github.com/mapbox/mapbox-maps-android/pull/1315), [#1325](https://github.com/mapbox/mapbox-maps-android/pull/1325))

# 10.4.3 April 27, 2022

### Bug fixes 🐞
* Fix render tasks being skipped when creating the map that could lead to missing tiles. ([#1304](https://github.com/mapbox/mapbox-maps-android/pull/1304))

# 10.5.0-rc.1 April 20, 2022
## Features ✨ and improvements 🏁
* Refactor all Mapbox logs so that Logcat tag will always be 'Mapbox' allowing easier filtering. Previous log tag will become part of the log message now. ([#1276](https://github.com/mapbox/mapbox-maps-android/pull/1276))
* Avoid repeated tile loading from network (or repeated tile decompression when the tile is fetched from the cache database) and repeated vector tile data allocation and parsing when loading render tiles referring to the same logical tile. ([#1282](https://github.com/mapbox/mapbox-maps-android/pull/1282))
* Switch to use shader to calculate the 'line-trim-offset' property update. ([#1282](https://github.com/mapbox/mapbox-maps-android/pull/1282))

## Bug fixes 🐞
* Fix issue where internal hsla() function was converted to an invalid rgba expression. ([#1282](https://github.com/mapbox/mapbox-maps-android/pull/1282))
* Fix a bug that 'line-trim-offset' calculation did not property cover 'round' or 'square' line cap in line ends. ([#1282](https://github.com/mapbox/mapbox-maps-android/pull/1282))
* Fix NaN latitude native crash rarely happening during `MapboxMap#flyTo`. ([#1271](https://github.com/mapbox/mapbox-maps-android/pull/1271))
* Limit `MapboxMap#pixelForCoordinate` to the bounds of MapView. ([#1226](https://github.com/mapbox/mapbox-maps-android/pull/1226))

## Dependencies
* Bump gl-native to v10.5.0-rc.1, mapbox-common to v21.3.0-rc.2. ([#1282](https://github.com/mapbox/mapbox-maps-android/pull/1282))

# 10.4.2 April 13, 2022
### Bug fixes 🐞
* [tile store] Correctly decode compressed content if loaded from the cache. ([#1279](https://github.com/mapbox/mapbox-maps-android/pull/1279))
* [tile store] Fixed issue that prevented data blobs larger than 1 MB to be transferred via the service. ([#1279](https://github.com/mapbox/mapbox-maps-android/pull/1279))

# 10.5.0-beta.1 April 7, 2022
## Breaking changes ⚠️
* Experimental methods `MapboxMap#setMapProjection` / `MapboxMap#getMapProjection` are removed and should be replaced with `StyleInterface#setProjection` / `StyleInterface#getProjection`. Setting projection supports Style DSL as well. ([#1255](https://github.com/mapbox/mapbox-maps-android/pull/1255))

## Features ✨ and improvements 🏁
* Optimize how plugins handle settings changes. Call `applySettings` only when settings value changes. ([#1189](https://github.com/mapbox/mapbox-maps-android/pull/1189))
* Add `MapboxMap.isValid()` and `Style.isValid()` methods. `MapboxMap` becomes invalid when `MapView.onDestroy()` is called. `Style` becomes invalid when `MapView.onDestroy()` is called or new style has been loaded. Accessing any method on invalid object will print an error log. Also unsubscribe map observers automatically when `MapboxMap.onDestroy()` is invoked. ([1193](https://github.com/mapbox/mapbox-maps-android/pull/1193)) ([1202](https://github.com/mapbox/mapbox-maps-android/pull/1202) ([1230](https://github.com/mapbox/mapbox-maps-android/pull/1230)) ([1241](https://github.com/mapbox/mapbox-maps-android/pull/1241)))
* Add `MapboxMap#coordinateBoundsForCameraUnwrapped` method for API consistency. ([1222](https://github.com/mapbox/mapbox-maps-android/pull/1222))
* Add `LocationIndicatorLayer.bearingTransition` API to control transition of bearing property. ([1207](https://github.com/mapbox/mapbox-maps-android/pull/1207))
* Add `MapboxConcurrentGeometryModificationException` with detailed information instead of `ConcurrentModificationException` that is thrown when GeoJson data is mutated. ([1248](https://github.com/mapbox/mapbox-maps-android/pull/1248))
* Introduce `line-trim-offset` property for LineLayer. ([1252](https://github.com/mapbox/mapbox-maps-android/pull/1252))
* Deprecate `FollowPuckViewportStateOptions.animationDurationMs`, the initial transition will be handled properly by the Viewport plugin internally. ([1256](https://github.com/mapbox/mapbox-maps-android/pull/1256), [1261](https://github.com/mapbox/mapbox-maps-android/pull/1261), [1262](https://github.com/mapbox/mapbox-maps-android/pull/1262))
* Mark `MapView#viewAnnotationManager` as non-experimental meaning View Annotation API will not have breaking changes in upcoming minor releases. ([1260](https://github.com/mapbox/mapbox-maps-android/pull/1260))
* Map render call optimized further by further reducing computational overhead. ([#1244](https://github.com/mapbox/mapbox-maps-android/pull/1244))
* Layer properties transitions performance improved if the layer is transitioning to the same constant value or if transitioning from/to data-driven property. ([#1244](https://github.com/mapbox/mapbox-maps-android/pull/1244))
* New line layer paint property introduced: '{"line-trim-offset", [trim-start, trim-end]}', to take the line trim-off percentage range based on the whole line range [0.0, 1.0]. The property will only be effective when 'line-gradient' property is set. The line part between [trim-start, trim-end] will be marked as transparent to make a line gradient a vanishing effect. If either 'trim-start' or 'trim-end' offset is out of valid range, the default range [0.0, 0.0] will be set. ([#1244](https://github.com/mapbox/mapbox-maps-android/pull/1244))
* Globe view controls revamped for more intuitive interaction with touch controls. ([#1244](https://github.com/mapbox/mapbox-maps-android/pull/1244))
* OfflineRegion::getStatus() API added to get the completion status and the local size of the existing legacy offline regions. ([#1244](https://github.com/mapbox/mapbox-maps-android/pull/1244))
* Automatic transition between the globe and mercator projection updated to appear visually more subtle. ([#1244](https://github.com/mapbox/mapbox-maps-android/pull/1244))

## Bug fixes 🐞
* Dispatched in-flight events will not be delivered if 'unsubscribe' is called before an event is delivered. ([#1244](https://github.com/mapbox/mapbox-maps-android/pull/1244))
* Transitions between globe and mercator projection do not cull tiles incorrectly anymore. ([#1244](https://github.com/mapbox/mapbox-maps-android/pull/1244))
* Map LOD disabled for camera pitch less than 30 degrees to avoid map content missing on maps with insets. ([#1244](https://github.com/mapbox/mapbox-maps-android/pull/1244))
* Terrain-related camera issues fixed, previously making it appear under terrain, or incorrectly repositioned after exaggeration change. ([#1244](https://github.com/mapbox/mapbox-maps-android/pull/1244))
* Terrain rendering disabled on GPUs not supporting Vertex Texture Fetch. ([#1244](https://github.com/mapbox/mapbox-maps-android/pull/1244))
* Fixed a bug that occasionally prevented symbols from loading. ([#1244](https://github.com/mapbox/mapbox-maps-android/pull/1244))
* Fix PolygonAnnotation and PolylineAnnotation being distorted while dragging with 3D terrain. ([#1223](https://github.com/mapbox/mapbox-maps-android/pull/1223))

## Dependencies
* Bump gl-native to v10.5.0-beta.1, mapbox-common to v21.3.0-beta.2. ([#1244](https://github.com/mapbox/mapbox-maps-android/pull/1244))

# 10.4.1 April 7, 2022
## Bug fixes 🐞
* Re-introduce the API to get the status of the existing offline regions, so that the clients can get the completion status and the local size of the existing legacy offline regions. ([#1263](https://github.com/mapbox/mapbox-maps-android/pull/1263))
* Fix a bug that occasionally prevents symbols from loading. ([#1263](https://github.com/mapbox/mapbox-maps-android/pull/1263))

## Dependencies
* Bump gl-native to v10.4.2 ([#1263](https://github.com/mapbox/mapbox-maps-android/pull/1263))

# 10.4.0 March 23, 2022
[Changes](https://github.com/mapbox/mapbox-maps-android/compare/android-v10.3.0...android-v10.4.0) since [Mapbox Maps SDK for Android 10.3.0](https://github.com/mapbox/mapbox-maps-android/releases/tag/android-v10.3.0)
## Features ✨ and improvements 🏁
* Refactor scheduling logic for render thread improving rendering performance. ([#1068](https://github.com/mapbox/mapbox-maps-android/pull/1068))
* Add LocationCompassEngine and accuracy radius support for location component plugin. ([#1016](https://github.com/mapbox/mapbox-maps-android/pull/1016)) ([#1131](https://github.com/mapbox/mapbox-maps-android/pull/1131))
Inorder to avoid breaking api changes, interface location2 is introduced for updating `puckBearingSource`, `puckBearingEnabled` and `showAccuracyRing` properties.
```
// Change the puck bearing source.
mapView.location2.puckBearingSource = PuckBearingSource.HEADING
mapView.location2.puckBearingSource = PuckBearingSource.COURSE
// Change the visibility of accuracy ring.
mapView.location2.showAccuracyRing = true
mapView.location2.showAccuracyRing = false
// Change the puck bearing enabled.
mapView.location2.puckBearingEnabled = true
mapView.location2.puckBearingEnabled = false
```
* Add support for custom widgets rendered on top of the map. ([#1036](https://github.com/mapbox/mapbox-maps-android/pull/1036))
* Expose DefaultLocationProvider as public class. ([#1168](https://github.com/mapbox/mapbox-maps-android/pull/1168))
* Add new methods to View Annotation API: `ViewAnnotationManager.removeAllViewAnnotations()` and `ViewAnnotationManager.addOnViewAnnotationUpdatedListener(listener: OnViewAnnotationUpdatedListener)` / `ViewAnnotationManager.removeOnViewAnnotationUpdatedListener(listener: OnViewAnnotationUpdatedListener)`. ([#1165](https://github.com/mapbox/mapbox-maps-android/pull/1165))
* Add optional `TransitionOptions` parameter to `MapboxMap.loadStyleUri`, `MapboxMap.loadStyleJson`, `MapboxMap.loadStyle` to apply transition to style being loaded. ([#1174](https://github.com/mapbox/mapbox-maps-android/pull/1174))
* Rendering performance improvements. ([1215](https://github.com/mapbox/mapbox-maps-android/pull/1215))
* Add support for 3D terrain tilepacks. ([1215](https://github.com/mapbox/mapbox-maps-android/pull/1215))
* Add `Style#hasStyleImage` method that checks whether an image is in the style. ([1215](https://github.com/mapbox/mapbox-maps-android/pull/1215))

## Bug fixes 🐞
* Fix skipping / crashing user events scheduled on a render thread with `MapView#queueEvent`. ([#1068](https://github.com/mapbox/mapbox-maps-android/pull/1068))
* Fix location puck not being shown if map is created without initial style (e.g. MapInitOptions.styleUri == null) and then loaded asynchronously. ([#1114](https://github.com/mapbox/mapbox-maps-android/pull/1114))
* Fix crash within location plugin that happens when style is reloaded simultaneously with location plugin updates. ([#1112](https://github.com/mapbox/mapbox-maps-android/pull/1112))
* Fix memory leak in location component. ([#1093](https://github.com/mapbox/mapbox-maps-android/pull/1093), [#1172](https://github.com/mapbox/mapbox-maps-android/pull/1172))
* Fix bearing of the puck reseted on settings change. ([#1144](https://github.com/mapbox/mapbox-maps-android/pull/1144))
* Fix an issue when user subscribe sdk listeners multiple times, by changing CopyOnWriteArrayList to CopyOnWriteArraySet in the sdk to hold listeners. ([1183](https://github.com/mapbox/mapbox-maps-android/pull/1183))
* Fix an issue when label list is used within the match expression DSL. ([1204](https://github.com/mapbox/mapbox-maps-android/pull/1204))
* Fix too small bounds returned by `Map#latLngBoundsZoomForCamera` with tilted view and `Map#latLngBoundsZoomForCameraUnwrapped` when viewing >360° longitude. ([1215](https://github.com/mapbox/mapbox-maps-android/pull/1215))
* Fix screen coordinate queries when using zero pitch and high zoom values. ([1215](https://github.com/mapbox/mapbox-maps-android/pull/1215))
* Fix crash for the case when a map event is handled by an Observer of a destructed Map. ([1215](https://github.com/mapbox/mapbox-maps-android/pull/1215))
* Fix shimmering artifact when pitched raster tiles with compressed textures are rendered. ([1215](https://github.com/mapbox/mapbox-maps-android/pull/1215))
* Avoid possible crash at program exit caused by dummy tracer accessed after the destruction. ([1215](https://github.com/mapbox/mapbox-maps-android/pull/1215))
* Clearing diffuse shaded flag for 3D puck when set by batched 3D rendering. ([1215](https://github.com/mapbox/mapbox-maps-android/pull/1215))

## Dependencies
* Bump gl-native to v10.4.1, mapbox-common to v21.2.0 ([#1215](https://github.com/mapbox/mapbox-maps-android/pull/1215))
* Update android gradle plugin to v7.0.4, gradle version to v7.0.2, Gradle licence plugin to 0.8.80, Kotlin gradle plugin to 1.5.31, Jacoco to 0.8.7. ([#1118](https://github.com/mapbox/mapbox-maps-android/pull/1118))

# 10.4.0-rc.1 March 9, 2022

## Bug fixes 🐞
* Fix an issue when user subscribe sdk listeners multiple times, by changing CopyOnWriteArrayList to CopyOnWriteArraySet in the sdk to hold listeners. ([1183](https://github.com/mapbox/mapbox-maps-android/pull/1183))
* Fix an issue when label list is used within the match expression DSL. ([1204](https://github.com/mapbox/mapbox-maps-android/pull/1204))
* Fixed an issue where small bounds returned by Map::latLngBoundsZoomForCamera with tilted view and Map::latLngBoundsZoomForCameraUnwrapped when viewing >360° longitude. ([#1208](https://github.com/mapbox/mapbox-maps-android/pull/1208))

## Dependencies
* Bump gl-native to 10.4.0-rc.1, mapbox-common to v21.2.0-rc.1 ([#1208](https://github.com/mapbox/mapbox-maps-android/pull/1208))

# 10.4.0-beta.1 February 24, 2022

## Features ✨ and improvements 🏁
* Refactor scheduling logic for render thread improving rendering performance. ([#1068](https://github.com/mapbox/mapbox-maps-android/pull/1068))
* Add LocationCompassEngine and accuracy radius support for location component plugin. ([#1016](https://github.com/mapbox/mapbox-maps-android/pull/1016)) ([#1131](https://github.com/mapbox/mapbox-maps-android/pull/1131))
Inorder to avoid breaking api changes, interface location2 is introduced for updating `puckBearingSource`, `puckBearingEnabled` and `showAccuracyRing` properties.
```
// Change the puck bearing source.
mapView.location2.puckBearingSource = PuckBearingSource.HEADING
mapView.location2.puckBearingSource = PuckBearingSource.COURSE
// Change the visibility of accuracy ring.
mapView.location2.showAccuracyRing = true
mapView.location2.showAccuracyRing = false
// Change the puck bearing enabled.
mapView.location2.puckBearingEnabled = true
mapView.location2.puckBearingEnabled = false
```
* Add support for custom widgets rendered on top of the map. ([#1036](https://github.com/mapbox/mapbox-maps-android/pull/1036))
* Expose DefaultLocationProvider as public class. ([#1168](https://github.com/mapbox/mapbox-maps-android/pull/1168))
* Add new methods to View Annotation API: `ViewAnnotationManager.removeAllViewAnnotations()` and `ViewAnnotationManager.addOnViewAnnotationUpdatedListener(listener: OnViewAnnotationUpdatedListener)` / `ViewAnnotationManager.removeOnViewAnnotationUpdatedListener(listener: OnViewAnnotationUpdatedListener)`. ([#1165](https://github.com/mapbox/mapbox-maps-android/pull/1165))
* Improve rendering performance by coalescing map updates when possible. ([#1160](https://github.com/mapbox/mapbox-maps-android/pull/1160))
* Add `StyleManager::hasStyleImage` API that checks whether an image is in the style or not. ([#1160](https://github.com/mapbox/mapbox-maps-android/pull/1160))
* Improve Snapshotter performance by using a lightweight scheduler instead of platform runloop. ([#1160](https://github.com/mapbox/mapbox-maps-android/pull/1160))
* Map now waits on sprite sheet loading before rendering. ([#1160](https://github.com/mapbox/mapbox-maps-android/pull/1160))
* Improve map rendering performance by avoiding calculations for all the non-transitional style layer paint properties. ([#1160](https://github.com/mapbox/mapbox-maps-android/pull/1160))
* Enable using of tile pack scheme from TileJSON. ([#1160](https://github.com/mapbox/mapbox-maps-android/pull/1160))
* Improve map rendering performance by decreasing de/allocations in map placement code. ([#1160](https://github.com/mapbox/mapbox-maps-android/pull/1160))
* Avoid style layer properties transition calculation when `TransitionOptions::duration` is set to 0. ([#1160](https://github.com/mapbox/mapbox-maps-android/pull/1160))
* Enable tile packs for DEM terrain tiles, it includes both Offline API and `TileStoreUsageMode::ReadAndUpdate` resource option. ([#1160](https://github.com/mapbox/mapbox-maps-android/pull/1160))
* Render tiles with partial content while the glyph dependencies are loading. ([#1160](https://github.com/mapbox/mapbox-maps-android/pull/1160))
* Canonicalize URLs and enable Offline API usage for the 3dtiles/v1 tiles. ([#1160](https://github.com/mapbox/mapbox-maps-android/pull/1160))
* Add optional `TransitionOptions` parameter to `MapboxMap.loadStyleUri`, `MapboxMap.loadStyleJson`, `MapboxMap.loadStyle` to apply transition to style being loaded. ([#1174](https://github.com/mapbox/mapbox-maps-android/pull/1174))

## Bug fixes 🐞
* Fix skipping / crashing user events scheduled on a render thread with `MapView#queueEvent`. ([#1068](https://github.com/mapbox/mapbox-maps-android/pull/1068))
* Fix location puck not being shown if map is created without initial style (e.g. MapInitOptions.styleUri == null) and then loaded asynchronously. ([#1114](https://github.com/mapbox/mapbox-maps-android/pull/1114))
* Fix crash within location plugin that happens when style is reloaded simultaneously with location plugin updates. ([#1112](https://github.com/mapbox/mapbox-maps-android/pull/1112))
* Fix memory leak in location component. ([#1093](https://github.com/mapbox/mapbox-maps-android/pull/1093), [#1172](https://github.com/mapbox/mapbox-maps-android/pull/1172))
* Fix screen coordinate queries when using zero pitch and high zoom values. ([#1160](https://github.com/mapbox/mapbox-maps-android/pull/1160))
* Avoid possible crash at program exit caused by dummy tracer accessed after the destruction. ([#1160](https://github.com/mapbox/mapbox-maps-android/pull/1160))
* Fix crash for the case when a map event is handled by an Observer of a destructed map. ([#1160](https://github.com/mapbox/mapbox-maps-android/pull/1160))
* Fix shimmering artifact when pitched raster tiles with compressed textures are rendered. ([#1160](https://github.com/mapbox/mapbox-maps-android/pull/1160))
* Fix bearing of the puck reseted on settings change. ([#1144](https://github.com/mapbox/mapbox-maps-android/pull/1144))

## Dependencies
* Bump gl-native to 10.4.0-beta.2, mapbox-common to v21.2.0-beta.1 ([#1160](https://github.com/mapbox/mapbox-maps-android/pull/1160), [#1175](https://github.com/mapbox/mapbox-maps-android/pull/1175))
* Update android gradle plugin to v7.0.4, gradle version to v7.0.2, Gradle licence plugin to 0.8.80, Kotlin gradle plugin to 1.5.31, Jacoco to 0.8.7. ([#1118](https://github.com/mapbox/mapbox-maps-android/pull/1118))

# 10.3.0 February 10, 2022
[Changes](https://github.com/mapbox/mapbox-maps-android/compare/android-v10.2.0...android-v10.3.0) since [Mapbox Maps SDK for Android 10.2.0](https://github.com/mapbox/mapbox-maps-android/releases/tag/android-v10.2.0)
## Features ✨ and improvements 🏁
* Improve performance for symbol layout rendering in continuous mode. ([#1105](https://github.com/mapbox/mapbox-maps-android/pull/1105))
* Introduce metadata setter API for the legacy offline region. ([#1105](https://github.com/mapbox/mapbox-maps-android/pull/1105))
* Optimize zooming on terrain and globe. ([#1105](https://github.com/mapbox/mapbox-maps-android/pull/1105))
* Thin out repeated line labels at overscaled tiles in order to avoid excessive memory usage. ([#1105](https://github.com/mapbox/mapbox-maps-android/pull/1105))
* Remove experimental designation from persistent layer APIs. ([#1105](https://github.com/mapbox/mapbox-maps-android/pull/1105))
* Avoid re-creation of the available sprites set. ([#1105](https://github.com/mapbox/mapbox-maps-android/pull/1105))
* Limit the delayed network request maximum time in the scheduler task queue, and thus avoid excessive memory usage. ([#1105](https://github.com/mapbox/mapbox-maps-android/pull/1105))
* Fill extrusion layer support for globe view. ([#1105](https://github.com/mapbox/mapbox-maps-android/pull/1105))
* Increase priority of a renderer thread. ([#1105](https://github.com/mapbox/mapbox-maps-android/pull/1105))
* Introduce viewport plugin. ([#1033](https://github.com/mapbox/mapbox-maps-android/pull/1033), [#1069](https://github.com/mapbox/mapbox-maps-android/pull/1069))
* Add `Style#removeTerrain` method. ([#906](https://github.com/mapbox/mapbox-maps-android/pull/906))
* Introduce ability to specify `startDelay` property as part of `mapAnimationOptions` for high-level animations. ([#932](https://github.com/mapbox/mapbox-maps-android/pull/932))
* Deprecate map extension function to get gesture settings. ([#952](https://github.com/mapbox/mapbox-maps-android/pull/952))
* Introduce Mapbox exceptions instead of regular runtime exceptions allowing more precise control of catching them from user's end. ([#964](https://github.com/mapbox/mapbox-maps-android/pull/964))
* Add `tile-requests-delay` and `tile-network-requests-delay` source properties for tile requests delay. ([#960](https://github.com/mapbox/mapbox-maps-android/pull/960))
* Expose unique annotation feature identifier that could be used to link view annotation to any annotation. ([#994](https://github.com/mapbox/mapbox-maps-android/pull/994))
* Remove json serialization in observable extension improving overall performance by saving CPU cycles. ([#1001](https://github.com/mapbox/mapbox-maps-android/pull/1001))
* Add wrap content dimension support for view annotations. ([#1021](https://github.com/mapbox/mapbox-maps-android/pull/1021))
* Add extension function for location component to support show / hide arrow bearing image. ([#1012](https://github.com/mapbox/mapbox-maps-android/pull/1012))


## Bug fixes 🐞
* Include geometry data buffer size when calculating total size of a tile. ([#1105](https://github.com/mapbox/mapbox-maps-android/pull/1105))
* Fix screen coordinate queries when using zero pitch and high zoom values. ([#1105](https://github.com/mapbox/mapbox-maps-android/pull/1105))
* View Annotation API: move internal Java files to the corresponding package. ([#1105](https://github.com/mapbox/mapbox-maps-android/pull/1105))
* Reduces drag sensitivity around and above horizon. ([#1105](https://github.com/mapbox/mapbox-maps-android/pull/1105))
* Erase corrupt tiles from TileStore. ([#1105](https://github.com/mapbox/mapbox-maps-android/pull/1105))
* Add perspective correction for non-rectangular images. ([#1105](https://github.com/mapbox/mapbox-maps-android/pull/1105))
* Fix rendering artifacts when compressed and un-compresed raster tiles are rendered. ([#1105](https://github.com/mapbox/mapbox-maps-android/pull/1105))
* Avoid creating new symbol instances if the feature is outside of tile boundaries to avoid incorrect symbol cross tile indexing. In the meanwhile, disable draping for this layer otherwise symbol will only be shown on the tile that has the symbol instance created. ([#1105](https://github.com/mapbox/mapbox-maps-android/pull/1105))
* Avoid possible crash at program exit caused by dummy tracer accessed after destruction. ([#1116](https://github.com/mapbox/mapbox-maps-android/pull/1116))
* Fix crash for the case when a map event is handled by an Observer of a destructed map. ([#1116](https://github.com/mapbox/mapbox-maps-android/pull/1116))
* Fix an issue where 3D puck used to scale when changing coordinate bounds. ([#1067](https://github.com/mapbox/mapbox-maps-android/pull/1067))
* Fix map not rendering on emulators when MSAA is enabled. ([#1077](https://github.com/mapbox/mapbox-maps-android/pull/1077))
* Fix issue with map rendering when limiting max FPS. ([#1100](https://github.com/mapbox/mapbox-maps-android/pull/1100))
* Revert "Add LocationCompassEngine for location component (#970)" that was introduced in v10.3.0-beta.1, as it accidentally introduced an API breaking change. ([#1115](https://github.com/mapbox/mapbox-maps-android/pull/1115))
* Fix an issue where source attribution was not populated in attribution dialog. ([#1087](https://github.com/mapbox/mapbox-maps-android/pull/1087))
* Fix an issue that causes transition to following viewport state not being fired when the bearing is set to constant. ([#1064](https://github.com/mapbox/mapbox-maps-android/pull/1064))
* Fix default viewport transition's anchor point. ([#1070](https://github.com/mapbox/mapbox-maps-android/pull/1070))
* Fix crash on destruction with ongoing tile-store downloads. ([#1071](https://github.com/mapbox/mapbox-maps-android/pull/1071))
* Fix not allowing loading empty style uri. ([#904](https://github.com/mapbox/mapbox-maps-android/pull/904))
* Fix black `MapView#snapshot` returned on some devices (e.g. Huawei). ([#966](https://github.com/mapbox/mapbox-maps-android/pull/966))
* Enable drag annotation while changing the annotation to draggable on long click. ([#990](https://github.com/mapbox/mapbox-maps-android/pull/990))
* Send turnstile events for snapshotter usage. ([#920](https://github.com/mapbox/mapbox-maps-android/pull/920))
* Allow localizing non-mapbox street sources, align localization logic with iOS implementation. ([#968](https://github.com/mapbox/mapbox-maps-android/pull/968))
* Remove observer after it's not needed anymore from map renderer resulting in slightly better CPU consumption. ([#1014](https://github.com/mapbox/mapbox-maps-android/pull/1014))
* Fix memory leak in view annotations caused by not removing properly global layout listener properly. ([#1037](https://github.com/mapbox/mapbox-maps-android/pull/1037))
* Update vector-tile to v1.0.4, fixing an end of buffer exception. ([#1035](https://github.com/mapbox/mapbox-maps-android/pull/1035))
* Fix terrain occluding 3D location indicator. ([#1035](https://github.com/mapbox/mapbox-maps-android/pull/1035))
* Fix location indicator layer rendering when SwiftShader is used. ([#1035](https://github.com/mapbox/mapbox-maps-android/pull/1035))

## Dependencies
* Update gl-native to v10.3.2, common to v21.1.0. ([#1105](https://github.com/mapbox/mapbox-maps-android/pull/1105), [#1116](https://github.com/mapbox/mapbox-maps-android/pull/1116), [#1134](https://github.com/mapbox/mapbox-maps-android/pull/1134))
* Add sdk versions plugin v1.1.3. ([#1123](https://github.com/mapbox/mapbox-maps-android/pull/1123))

# 10.3.0-rc.1 January 26, 2022

## Features ✨ and improvements 🏁
* Refine viewport plugin's public APIs. ([#1069](https://github.com/mapbox/mapbox-maps-android/pull/1069))
* Reintroduce missing `OfflineRegion#setMetadata` API for parity with `OfflineRegion#updateMetadata` in v9. ([#1071](https://github.com/mapbox/mapbox-maps-android/pull/1071))
* Improved frame rate when zooming in and out over terrain and globe. ([#1071](https://github.com/mapbox/mapbox-maps-android/pull/1071))
* Thin out repeated line labels at overscaled tiles in order to avoid excessive memory usage. ([#1071](https://github.com/mapbox/mapbox-maps-android/pull/1071))

## Bug fixes 🐞
* Fix an issue that causes transition to following viewport state not being fired when the bearing is set to constant. ([#1064](https://github.com/mapbox/mapbox-maps-android/pull/1064))
* Fix an issue where 3D puck used to scale when changing coordinate bounds. ([#1067](https://github.com/mapbox/mapbox-maps-android/pull/1067))
* Fix default viewport transition's anchor point. ([#1070](https://github.com/mapbox/mapbox-maps-android/pull/1070))
* Fix screen coordinate queries when using zero pitch and high zoom values. ([#1071](https://github.com/mapbox/mapbox-maps-android/pull/1071))
* Fix crash on destruction with ongoing tile-store downloads. ([#1071](https://github.com/mapbox/mapbox-maps-android/pull/1071))
* Fix map not rendering on emulators when MSAA is enabled. ([#1077](https://github.com/mapbox/mapbox-maps-android/pull/1077))

## Dependencies
* Bump gl-native to v10.3.0-rc.1, common to v21.1.0-rc.1. ([#1071](https://github.com/mapbox/mapbox-maps-android/pull/1071))

# 10.3.0-beta.1 January 12, 2022

## Features ✨ and improvements 🏁
* Introduce viewport plugin. ([#1033](https://github.com/mapbox/mapbox-maps-android/pull/1033))
* Promote persistent style layer APIs to be production-ready. ([#879](https://github.com/mapbox/mapbox-maps-android/pull/879))
* Add `Style#removeTerrain` method. ([#906](https://github.com/mapbox/mapbox-maps-android/pull/906))
* Introduce ability to specify `startDelay` property as part of `mapAnimationOptions` for high-level animations. ([#932](https://github.com/mapbox/mapbox-maps-android/pull/932))
* Deprecate map extension function to get gesture settings. ([#952](https://github.com/mapbox/mapbox-maps-android/pull/952))
* Introduce Mapbox exceptions instead of regular runtime exceptions allowing more precise control of catching them from user's end. ([#964](https://github.com/mapbox/mapbox-maps-android/pull/964))
* Add `tile-requests-delay` and `tile-network-requests-delay` source properties for tile requests delay. ([#960](https://github.com/mapbox/mapbox-maps-android/pull/960))
* Expose unique annotation feature identifier that could be used to link view annotation to any annotation. ([#994](https://github.com/mapbox/mapbox-maps-android/pull/994))
* Add `LocationComponentSettings.puckBearingSource` property to control location puck bearing to be either GPS or compass. ([#970](https://github.com/mapbox/mapbox-maps-android/pull/970))
* Remove json serialization in observable extension improving overall performance by saving CPU cycles. ([#1001](https://github.com/mapbox/mapbox-maps-android/pull/1001))
* Add wrap content dimension support for view annotations. ([#1021](https://github.com/mapbox/mapbox-maps-android/pull/1021))
* Add extension function for location component to support show / hide arrow bearing image. ([#1012](https://github.com/mapbox/mapbox-maps-android/pull/1012))
* Fill extrusion layer support for globe view. ([#1035](https://github.com/mapbox/mapbox-maps-android/pull/1035))

## Bug fixes 🐞
* Fix not allowing loading empty style uri. ([#904](https://github.com/mapbox/mapbox-maps-android/pull/904))
* Fix black `MapView#snapshot` returned on some devices (e.g. Huawei). ([#966](https://github.com/mapbox/mapbox-maps-android/pull/966))
* Enable drag annotation while changing the annotation to draggable on long click. ([#990](https://github.com/mapbox/mapbox-maps-android/pull/990))
* Send turnstile events for snapshotter usage. ([#920](https://github.com/mapbox/mapbox-maps-android/pull/920))
* Allow localizing non-mapbox street sources, align localization logic with iOS implementation. ([#968](https://github.com/mapbox/mapbox-maps-android/pull/968))
* Remove observer after it's not needed anymore from map renderer resulting in slightly better CPU consumption. ([#1014](https://github.com/mapbox/mapbox-maps-android/pull/1014))
* Fix memory leak in view annotations caused by not removing properly global layout listener properly. ([#1037](https://github.com/mapbox/mapbox-maps-android/pull/1037))
* Update vector-tile to v1.0.4, fixing an end of buffer exception. ([#1035](https://github.com/mapbox/mapbox-maps-android/pull/1035))
* Erase corrupt tiles from TileStore. ([#1035](https://github.com/mapbox/mapbox-maps-android/pull/1035))
* Fix rendering artifacts when compressed and un-compressed raster tiles are rendered. ([#1035](https://github.com/mapbox/mapbox-maps-android/pull/1035))
* Fix terrain occluding 3D location indicator. ([#1035](https://github.com/mapbox/mapbox-maps-android/pull/1035))
* Fix location indicator layer rendering when SwiftShader is used. ([#1035](https://github.com/mapbox/mapbox-maps-android/pull/1035))

## Dependencies
* Bump gl-native to v10.3.0-beta.1, common to v21.1.0-beta.1. ([#1035](https://github.com/mapbox/mapbox-maps-android/pull/1035))

# 10.2.0 December 15, 2021
[Changes](https://github.com/mapbox/mapbox-maps-android/compare/android-v10.1.0...android-v10.2.0) since [Mapbox Maps SDK for Android 10.1.0](https://github.com/mapbox/mapbox-maps-android/releases/tag/android-v10.1.0)
## Features ✨ and improvements 🏁
* Introduce view annotation support which allows adding Android views on top of the `MapView` anchored to geo-point. ([#834](https://github.com/mapbox/mapbox-maps-android/pull/834))
* Remove `MapView` argument when constructing `AnnotationManager`. Constructor taking `MapView` as parameter is marked as deprecated. ([#766](https://github.com/mapbox/mapbox-maps-android/pull/766))
* Implement cluster API on top of `MapboxMap.queryFeatureExtensions` making it easier to use and providing better alignment with Mapbox Maps v9. ([#773](https://github.com/mapbox/mapbox-maps-android/pull/773))
* Add heatmap and circle layer support to globe view. ([#852](https://github.com/mapbox/mapbox-maps-android/pull/852))
* Add cancelable Query Rendered Features API to `MapboxMap`. ([#852](https://github.com/mapbox/mapbox-maps-android/pull/852))
* Improve `MapboxMap.queryRenderedFeatures` performance especially when querying large number of features. ([#852](https://github.com/mapbox/mapbox-maps-android/pull/852))
* Cache layer layout key inside layer, so that it is not re-evaluated at every parse of the every tile improving rendering performance. ([#852](https://github.com/mapbox/mapbox-maps-android/pull/852))
* Core renderer prints its version on initialization. ([#852](https://github.com/mapbox/mapbox-maps-android/pull/852))
* Introduce experimental `MapboxMap.setMemoryBudget` method for setting memory budget for the map and runtime "resource-budget" property for data sources. ([#852](https://github.com/mapbox/mapbox-maps-android/pull/852))
* Improve performance by avoiding re-layout of invisible fading tiles. ([#852](https://github.com/mapbox/mapbox-maps-android/pull/852))
* Add utility methods to `CoordinateBounds`. ([#852](https://github.com/mapbox/mapbox-maps-android/pull/852))

## Bug fixes 🐞
* Fix black screen issue on some devices caused by incorrect EGL config. ([#980](https://github.com/mapbox/mapbox-maps-android/pull/980))
* Fix `replaceWith` template to replace deprecated `queryRenderFeatures` overloaded methods. ([#878](https://github.com/mapbox/mapbox-maps-android/pull/878))
* Do not allow to use one `associatedFeatureId` with multiple view annotations. ([#896](https://github.com/mapbox/mapbox-maps-android/pull/896))
* Fix an issue where shove gesture was not detected when angle between touch points are not horizontal. ([#875](https://github.com/mapbox/mapbox-maps-android/pull/875))
* Fix gestures at high camera pitch near horizon line. ([#927](https://github.com/mapbox/mapbox-maps-android/pull/927), [#925](https://github.com/mapbox/mapbox-maps-android/pull/925))
* Fix fading tiles layout visibility issue on globe view projection zooming in/out. ([#925](https://github.com/mapbox/mapbox-maps-android/pull/925))
* Allow simultaneous zoom and rotate gesture by default and add `GesturesSettings#simultaneousRotateAndPinchToZoomEnabled` config option. ([#885](https://github.com/mapbox/mapbox-maps-android/pull/885))
* Fix `MapView.onLowMemory` not being called on low resources. ([#780](https://github.com/mapbox/mapbox-maps-android/pull/780))
* Fix scale bar ratio setting not applied correctly. ([#827](https://github.com/mapbox/mapbox-maps-android/pull/827))
* Fix scale bar text missing for Android API 23. ([#839](https://github.com/mapbox/mapbox-maps-android/pull/839))
* Fix scale bar text being overlapped and clipped. ([#856](https://github.com/mapbox/mapbox-maps-android/pull/856))
* Fix puck jump to nullisland when location plugin settings are changed. ([#846](https://github.com/mapbox/mapbox-maps-android/pull/846))
* Fix scale listener events not being called for quick zoom doubleTap and doubleTouch gestures. ([#858](https://github.com/mapbox/mapbox-maps-android/pull/858))
* Release all unused resources when `MapboxMap.reduceMemoryUse` is invoked. ([#852](https://github.com/mapbox/mapbox-maps-android/pull/852))
* Fix crash for the case when an empty fill extrusion bucket is tried to be rendered. ([#852](https://github.com/mapbox/mapbox-maps-android/pull/852))
* Fix transparency issues with value < 0.5 for 3D puck models. ([#852](https://github.com/mapbox/mapbox-maps-android/pull/852))
* Fix regression where setting the same geojson source URL did not refresh the data. ([#852](https://github.com/mapbox/mapbox-maps-android/pull/852))
* Fix symbol layers with variable anchor placement not being placed correctly on globe view. ([#852](https://github.com/mapbox/mapbox-maps-android/pull/852))
* Fix crash in symbol reprojection code caused by division by zero. ([#852](https://github.com/mapbox/mapbox-maps-android/pull/852))
* Fix issue with bounds constraining behavior when terrain is enabled. ([#852](https://github.com/mapbox/mapbox-maps-android/pull/852))

## Dependencies
* Bump common to v21.0.1. ([#937](https://github.com/mapbox/mapbox-maps-android/pull/937))
* Bump gl-native to v10.2.0. ([#989](https://github.com/mapbox/mapbox-maps-android/pull/989))

# 10.1.2 December 13, 2021

## Bug fixes 🐞
* Fix billing issue when upgrading Mapbox Maps SDK from v9 to v10.

## Dependencies
* Bump common to 20.1.2. ([#979](https://github.com/mapbox/mapbox-maps-android/pull/979))

# 10.0.2 December 13, 2021

## Bug fixes 🐞
* Fix billing issue when upgrading Mapbox Maps SDK from v9 to v10.

## Dependencies
* Bump common to v20.0.3.([#978](https://github.com/mapbox/mapbox-maps-android/pull/978))

# 10.2.0-rc.1 December 2, 2021

## Bug fixes 🐞
* Fix `replaceWith` template to replace deprecated `queryRenderFeatures` overloaded methods. ([#878](https://github.com/mapbox/mapbox-maps-android/pull/878))
* Do not allow to use one `associatedFeatureId` with multiple view annotations. ([#896](https://github.com/mapbox/mapbox-maps-android/pull/896))
* Fix an issue where shove gesture was not detected when angle between touch points are not horizontal. ([#875](https://github.com/mapbox/mapbox-maps-android/pull/875))
* Fix gestures at high camera pitch near horizon line. ([#927](https://github.com/mapbox/mapbox-maps-android/pull/927), [#925](https://github.com/mapbox/mapbox-maps-android/pull/925))
* Fix fading tiles layout visibility issue on globe view projection zooming in/out. ([#925](https://github.com/mapbox/mapbox-maps-android/pull/925))
* Allow simultaneous zoom and rotate gesture by default and add `GesturesSettings#simultaneousRotateAndPinchToZoomEnabled` config option. ([#885](https://github.com/mapbox/mapbox-maps-android/pull/885))

## Dependencies
* Bump gl-native to v10.2.0-rc.1, common to v21.0.0-rc.2. ([#925](https://github.com/mapbox/mapbox-maps-android/pull/925))

# 10.1.1 December 1, 2021

**NOTE:** As of December 3, 2021, this release is no longer available due to a new bug that was introduced while fixing the billing issue. A new patch will be issued shortly.

## Bug fixes 🐞
* Fix billing issue when upgrading Mapbox Maps SDK from v9 to v10.

## Dependencies
* Bump gl-native to 10.1.1, common to 20.1.1.

# 10.0.1 November 26, 2021

**NOTE:** As of December 3, 2021, this release is no longer available due to a new bug that was introduced while fixing the billing issue. A new patch will be issued shortly.

## Bug fixes 🐞
* Fix billing issue when upgrading Mapbox Maps SDK from v9 to v10.

## Dependencies
* Bump common to v20.0.2.

# 10.2.0-beta.1 November 18, 2021

## Features ✨ and improvements 🏁
* Introduce view annotation support which allows adding Android views on top of the `MapView` anchored to geo-point. ([#834](https://github.com/mapbox/mapbox-maps-android/pull/834))
* Remove `MapView` argument when constructing `AnnotationManager`. Constructor taking `MapView` as parameter is marked as deprecated. ([#766](https://github.com/mapbox/mapbox-maps-android/pull/766))
* Implement cluster API on top of `MapboxMap.queryFeatureExtensions` making it easier to use and providing better alignment with Mapbox Maps v9. ([#773](https://github.com/mapbox/mapbox-maps-android/pull/773))
* Add heatmap and circle layer support to globe view. ([#852](https://github.com/mapbox/mapbox-maps-android/pull/852))
* Add cancelable Query Rendered Features API to `MapboxMap`. ([#852](https://github.com/mapbox/mapbox-maps-android/pull/852))
* Improve `MapboxMap.queryRenderedFeatures` performance especially when querying large number of features. ([#852](https://github.com/mapbox/mapbox-maps-android/pull/852))
* Cache layer layout key inside layer, so that it is not re-evaluated at every parse of the every tile improving rendering performance. ([#852](https://github.com/mapbox/mapbox-maps-android/pull/852))
* Core renderer prints its version on initialization. ([#852](https://github.com/mapbox/mapbox-maps-android/pull/852))
* Introduce experimental `MapboxMap.setMemoryBudget` method for setting memory budget for the map and runtime "resource-budget" property for data sources. ([#852](https://github.com/mapbox/mapbox-maps-android/pull/852))
* Improve performance by avoiding re-layout of invisible fading tiles. ([#852](https://github.com/mapbox/mapbox-maps-android/pull/852))
* Add utility methods to `CoordinateBounds`. ([#852](https://github.com/mapbox/mapbox-maps-android/pull/852))

## Bug fixes 🐞
* Fix `MapView.onLowMemory` not being called on low resources. ([#780](https://github.com/mapbox/mapbox-maps-android/pull/780))
* Fix scale bar ratio setting not applied correctly. ([#827](https://github.com/mapbox/mapbox-maps-android/pull/827))
* Fix scale bar text missing for Android API 23. ([#839](https://github.com/mapbox/mapbox-maps-android/pull/839))
* Fix scale bar text being overlapped and clipped. ([#856](https://github.com/mapbox/mapbox-maps-android/pull/856))
* Fix puck jump to nullisland when location plugin settings are changed. ([#846](https://github.com/mapbox/mapbox-maps-android/pull/846))
* Fix scale listener events not being called for quick zoom doubleTap and doubleTouch gestures. ([#858](https://github.com/mapbox/mapbox-maps-android/pull/858))
* Release all unused resources when `MapboxMap.reduceMemoryUse` is invoked. ([#852](https://github.com/mapbox/mapbox-maps-android/pull/852))
* Fix crash for the case when an empty fill extrusion bucket is tried to be rendered. ([#852](https://github.com/mapbox/mapbox-maps-android/pull/852))
* Fix transparency issues with value < 0.5 for 3D puck models. ([#852](https://github.com/mapbox/mapbox-maps-android/pull/852))
* Fix regression where setting the same geojson source URL did not refresh the data. ([#852](https://github.com/mapbox/mapbox-maps-android/pull/852))
* Fix symbol layers with variable anchor placement not being placed correctly on globe view. ([#852](https://github.com/mapbox/mapbox-maps-android/pull/852))
* Fix crash in symbol reprojection code caused by division by zero. ([#852](https://github.com/mapbox/mapbox-maps-android/pull/852))
* Fix issue with bounds constraining behavior when terrain is enabled. ([#852](https://github.com/mapbox/mapbox-maps-android/pull/852))

## Dependencies
* Bump gl-native to v10.2.0-beta.2 and common to v21.0.0-rc.1. ([#852](https://github.com/mapbox/mapbox-maps-android/pull/852))

# 10.1.0 November 4, 2021
[Changes](https://github.com/mapbox/mapbox-maps-android/compare/android-v10.0.0...android-v10.1.0) since [Mapbox Maps SDK for Android 10.0.0](https://github.com/mapbox/mapbox-maps-android/releases/tag/android-v10.0.0)
## Features ✨ and improvements 🏁
* Set thread priorities and set thread CPU affinity based on the thread's priority to improve overall map performance.([#810](https://github.com/mapbox/mapbox-maps-android/pull/810))
* Introduce option to enable multisample anti-aliasing (MSAA) for map rendering. ([#741](https://github.com/mapbox/mapbox-maps-android/pull/741))
* Add convenience methods for `stop` expression in Style DSL. ([#698](https://github.com/mapbox/mapbox-maps-android/pull/698), [#764](https://github.com/mapbox/mapbox-maps-android/pull/764))

## Bug fixes 🐞
* Avoid spawning extra AssetManagerFileSource threads when multiple instances of a MapView is created during application lifecycle. ([#810](https://github.com/mapbox/mapbox-maps-android/pull/810))
* Fix rendering artifact when some of the model layer models may have wrong placement when globe view projection is used. ([#810](https://github.com/mapbox/mapbox-maps-android/pull/810))
* Fix rare heatmap flickering when zooming the map. ([#810](https://github.com/mapbox/mapbox-maps-android/pull/810))
* Fix an issue where an Observable event could be dispatched on a thread, different from the subscription thread. ([#810](https://github.com/mapbox/mapbox-maps-android/pull/810))
* Fix an issue where promoteId parameter for VectorSource was overwritten when source tilejson is loaded ([#810](https://github.com/mapbox/mapbox-maps-android/pull/810))
* Fix android glyph drawing issue when 'high contrast' text accessibility feature is turned on. ([#810](https://github.com/mapbox/mapbox-maps-android/pull/810))
* Fix unexpectedly rapid map panning at high pitch level. ([#775](https://github.com/mapbox/mapbox-maps-android/pull/775))
* Fix map move using faster map offsetting after zoom-in or zoom-out gesture. ([#738](https://github.com/mapbox/mapbox-maps-android/pull/738))
* Fix annotation flickering and disappearing during dragging. ([#732](https://github.com/mapbox/mapbox-maps-android/pull/732))
* Fix logo and attribution margin update. ([#744](https://github.com/mapbox/mapbox-maps-android/pull/744))
* Fix `NullPointerException` while querying annotations. ([#746](https://github.com/mapbox/mapbox-maps-android/pull/746))
* Limit fast fling gesture in a downwards direction when map is highly pitched. ([#754](https://github.com/mapbox/mapbox-maps-android/pull/754))
* Fix an issue that caused annotations not being updated when style is loading other resources. ([#753](https://github.com/mapbox/mapbox-maps-android/pull/753))
* Restore the fling factor for slightly pitched maps. ([#762](https://github.com/mapbox/mapbox-maps-android/pull/762))

## Dependencies
* Bump gl-native to 10.1.0, common to 20.1.0. ([#810](https://github.com/mapbox/mapbox-maps-android/pull/810))

# 10.1.0-rc.1 October 28, 2021

## Bug fixes 🐞
* Fix unexpectedly rapid map panning at high pitch level. ([#775](https://github.com/mapbox/mapbox-maps-android/pull/775))
* Improve rendering performance by setting thread priorities and set thread CPU affinity based on the thread's priority. ([#774](https://github.com/mapbox/mapbox-maps-android/pull/774))

## Dependencies
* Bump gl-native to v10.1.0-rc, and common to v20.1.0-rc.2 ([#774](https://github.com/mapbox/mapbox-maps-android/pull/774))

# 10.1.0-beta.1 October 21, 2021

## Features ✨ and improvements 🏁
* Introduce option to enable Multisample anti-aliasing (MSAA) for map rendering. ([#741](https://github.com/mapbox/mapbox-maps-android/pull/741))
* Add convenience methods for stop expression. ([#698](https://github.com/mapbox/mapbox-maps-android/pull/698), [#764](https://github.com/mapbox/mapbox-maps-android/pull/764))

## Bug fixes 🐞
* Fix map move using faster map offsetting after zoom-in or zoom-out gesture. ([#738](https://github.com/mapbox/mapbox-maps-android/pull/738))
* Fix annotation flickering and disappearing during dragging. ([#732](https://github.com/mapbox/mapbox-maps-android/pull/732))
* Fix logo and attribution margin update. ([#744](https://github.com/mapbox/mapbox-maps-android/pull/744))
* Fix `NullPointerException` while querying annotations. ([#746](https://github.com/mapbox/mapbox-maps-android/pull/746))
* Limit fast fling gesture in a downwards direction when map is highly pitched. ([#754](https://github.com/mapbox/mapbox-maps-android/pull/754))
* Fixed an issue that caused annotations not being updated in some cases.. ([#753](https://github.com/mapbox/mapbox-maps-android/pull/753))
* Fix glyph drawing issue when the 'high contrast' text feature is turned on. ([#752](https://github.com/mapbox/mapbox-maps-android/pull/752))
* Fix `promoteId` parameter for VectorSource overwritten when source tilejson is loaded. ([#752](https://github.com/mapbox/mapbox-maps-android/pull/752))
* Avoid spawning extra AssetManagerFileSource threads. ([#752](https://github.com/mapbox/mapbox-maps-android/pull/752))
* Fix `NullPointerException` in `HttpResponseCallback`, when get an error message from the Exception. ([#752](https://github.com/mapbox/mapbox-maps-android/pull/752))
* Restore the fling factor for slightly pitched maps. ([#762](https://github.com/mapbox/mapbox-maps-android/pull/762))

## Dependencies
* Bump gl-native to v10.1.0-beta, and common to v20.1.0-rc.1 ([#752](https://github.com/mapbox/mapbox-maps-android/pull/752))


# 10.0.0 October 6, 2021

## Breaking changes ⚠️
* Add `@JvmOverloads` where applicable to provide better experience for Java users. ([#656](https://github.com/mapbox/mapbox-maps-android/pull/656))
* Refactor gestures configuration options to be aligned better across platforms. ([#672](https://github.com/mapbox/mapbox-maps-android/pull/672))
* Apply geojson data (using `data`, `url`, `feature`, `featureCollection`, `geometry` functions) is fully async now. ([#699](https://github.com/mapbox/mapbox-maps-android/pull/699))
* Update `getLayerAs` function to return nullable `Layer` type. ([#673](https://github.com/mapbox/mapbox-maps-android/pull/673))
* Update map events data models. ([#712](https://github.com/mapbox/mapbox-maps-android/pull/712))
* Refactor MapEvents listeners, so that each listener will include one event data property. ([#718](https://github.com/mapbox/mapbox-maps-android/pull/718))
* Abstract classes `CustomLayerHost`, `ElevationData`, `MapClient`, `Observer`, `OfflineRegionObserver`, `HttpServiceInterceptorInterface`, `HttpServiceInterface`, `LogWriterBackend`, `OfflineSwitchObserver`, `ReachabilityInterface`, `TileStoreObserver` have become interfaces. ([#697](https://github.com/mapbox/mapbox-maps-android/pull/697))

## Features ✨ and improvements 🏁
* Introduce 3D globe (experimental). ([#667](https://github.com/mapbox/mapbox-maps-android/pull/667))
* Append gl-native and common API reference documentation to the output of Dokka documentation generation. ([#711](https://github.com/mapbox/mapbox-maps-android/pull/711))
* Set `Process.THREAD_PRIORITY_DISPLAY` as render thread priority to improve overall performance. ([#701](https://github.com/mapbox/mapbox-maps-android/pull/701))
* Add `HttpServiceFactory.reset()` to release the HTTP service implementation. ([#697](https://github.com/mapbox/mapbox-maps-android/pull/697))

## Bug fixes 🐞
* Throw exception when gestures plugin functionality is used but plugin was not created. ([#653](https://github.com/mapbox/mapbox-maps-android/pull/653))
* Throw exception when camera plugin functionality is used but plugin was not created. ([#668](https://github.com/mapbox/mapbox-maps-android/pull/668))
* Fix black screen when resuming activity with `MapView` on x86 emulator, Android API <= 23. ([#671](https://github.com/mapbox/mapbox-maps-android/pull/671))
* Fix map render deadlock on Android 8 on power on button. ([#688](https://github.com/mapbox/mapbox-maps-android/pull/688))
* Fix context leak in `LocationProviderImpl`. ([#690](https://github.com/mapbox/mapbox-maps-android/pull/690))
* Fix native memory leak by explicitly nulling map reference from renderer. ([#687](https://github.com/mapbox/mapbox-maps-android/pull/687))
* Fix wrong attribute reference in runtime exception text when token is missing. ([#708](https://github.com/mapbox/mapbox-maps-android/pull/708))
* Fix applying position property to scale bar plugin. ([#677](https://github.com/mapbox/mapbox-maps-android/pull/677))
* Fix initialisation location puck when no style loaded from code by changing `Plugin#onStart()` call after style loaded started. ([#680](https://github.com/mapbox/mapbox-maps-android/pull/680))
* Fix attribution/logo jumble when RTL layout is configured. ([#674](https://github.com/mapbox/mapbox-maps-android/pull/674))
* Fix rendering artifacts for a model layer when `model-opacity` property is used. ([#697](https://github.com/mapbox/mapbox-maps-android/pull/697))
* Improve rendering performance by avoiding unnecessary re-layout for cached tiles. ([#697](https://github.com/mapbox/mapbox-maps-android/pull/697))
* Fix `onResponse` callback for `HttpInterceptor` never being called. ([#697](https://github.com/mapbox/mapbox-maps-android/pull/697))

## Dependencies
* Bump gl-native to v10.0.0, common to v20.0.0. ([#697](https://github.com/mapbox/mapbox-maps-android/pull/697))

# 10.0.0-rc.9 September 22, 2021

## Features ✨ and improvements 🏁
* Fix documentation for `OnMapIdleListener` and `CameraChangeListeners`. ([#645](https://github.com/mapbox/mapbox-maps-android/pull/645))
* Add support for `SymbolZOrder` property in PointAnnotationManager. ([#638](https://github.com/mapbox/mapbox-maps-android/pull/638))
* Add support for `PromoteId` to be used with Feature State API. ([#636](https://github.com/mapbox/mapbox-maps-android/pull/636))
* Expose `optimizeForTerrain` flag (default to true) that could be applied to the `MapView` in xml. When optimizeForTerrain is enabled, layers could get reordered to achieve the best performance. ([#654](https://github.com/mapbox/mapbox-maps-android/pull/654))
* Enable instant transitions for data driven symbol layer properties. ([#646](https://github.com/mapbox/mapbox-maps-android/pull/646))

## Bug fixes 🐞
* `OnStyleLoaded` / `OnMapLoaded` callbacks are invoked even if hosting fragment/activity is in stopped state. ([#629](https://github.com/mapbox/mapbox-maps-android/pull/629))
* Fix drag annotation blink when drag ends. ([#639](https://github.com/mapbox/mapbox-maps-android/pull/639))
* Apply annotation manager properties to the drag layer to keep annotations the same while dragging. ([#640](https://github.com/mapbox/mapbox-maps-android/pull/640))
* Fix point annotation updating all same content bitmaps instead of one particular. ([#633](https://github.com/mapbox/mapbox-maps-android/pull/633))
* Fix `MapboxMap#getStyle` returning null after adding a new source when style was loaded before. ([#643](https://github.com/mapbox/mapbox-maps-android/pull/643))
* Allow setting null explicitly to annotation nullable properties. ([#650](https://github.com/mapbox/mapbox-maps-android/pull/650))
* Fix `std::exception` happing rarely when `MapboxMap#setCamera()` is called inside animation plugin. ([#652](https://github.com/mapbox/mapbox-maps-android/pull/652))
* Fix memory leak in renderer destroy. ([#657](https://github.com/mapbox/mapbox-maps-android/pull/657))
* Fix transition between layers with all constant properties. ([#646](https://github.com/mapbox/mapbox-maps-android/pull/646))
* Fix rendering artifact for a line layer, when its `line-gradient` property is set at runtime. ([#646](https://github.com/mapbox/mapbox-maps-android/pull/646))
* Don't draw SDF images in `text-field` and issue warning for it. ([#646](https://github.com/mapbox/mapbox-maps-android/pull/646))
* Fix incorrect return from StyleManager#getStyleLayerPropertyDefaultValue for `text-field`, now the default value is set to `["format", "" , {}]`. ([#646](https://github.com/mapbox/mapbox-maps-android/pull/646))

## Dependencies
* Bump gl-native to 10.0.0-rc.9, common to 19.0.0. ([#646](https://github.com/mapbox/mapbox-maps-android/pull/646))

# 10.0.0-rc.8 September 8, 2021

## Breaking changes ⚠️
* In offline mode (set by either mapbox::common::OfflineSwitch API or on platform side), the error notifications are send if the required resources are not present locally. The volatile tiles are not considered to be required in offline.([#604](https://github.com/mapbox/mapbox-maps-android/pull/604))
* Adapt setBounds to gl-js behavior: constraining of coordinates and zoom level is now stricter to prevent out of bounds map area to be visible in the viewport.([#604](https://github.com/mapbox/mapbox-maps-android/pull/604))
* Add HTTP interceptor API - for anyone who is using HttpServiceInterface; there is a new method called setInterceptor that should be overridden([#604](https://github.com/mapbox/mapbox-maps-android/pull/604))

## Features ✨ and improvements 🏁
* Make 3D puck always over (in front of) 3D layers (buildings, landmarks, custom layer) but behind hill (terrain). ([#601](https://github.com/mapbox/mapbox-maps-android/pull/601))
* Integrate value marshalling performance improvement ([#606](https://github.com/mapbox/mapbox-maps-android/pull/606))
* Introduce drag layer/source for annotation plugin to improve drag performance. ([#582](https://github.com/mapbox/mapbox-maps-android/pull/582))
* Update prefetch zoom delta documentation to match actual behavior ([#609](https://github.com/mapbox/mapbox-maps-android/pull/609))
* Add support for the index-of and slice expressions ([#616](https://github.com/mapbox/mapbox-maps-android/pull/616))
* Improve collision detection by using runtime calculated sizes for collision boxes. Previously collision boxes' sizes are constant, they are calculated during symbol layout time by using constant zoom level([#604](https://github.com/mapbox/mapbox-maps-android/pull/604))
* Improve collision detection by using runtime calculated pixelated sizes for collision circles. Previously collision circles' sizes are constant, they are calculated during symbol layout time by using constant zoom level([#604](https://github.com/mapbox/mapbox-maps-android/pull/604))
* Implement 'promoteId' feature for geojson and vector sources. The feature allows to promote feature's property to a feature id, so that promoted id can be used with FeatureState API.([#604](https://github.com/mapbox/mapbox-maps-android/pull/604))
* Enable instant transitions for data driven paint layer properties([#604](https://github.com/mapbox/mapbox-maps-android/pull/604))

## Bug fixes 🐞
* Use touch focal point to calculate the correct scroll displacement when the map is pitched. ([#593](https://github.com/mapbox/mapbox-maps-android/pull/593))
* Use touch focal point to calculate the correct fling displacement. ([#599](https://github.com/mapbox/mapbox-maps-android/pull/599))
* Allow geojson source to initialise with empty data. ([#602](https://github.com/mapbox/mapbox-maps-android/pull/602))
* Preserve EGL setup on renderer stop. This fixes full map reloading when map is brought out from background. ([#598](https://github.com/mapbox/mapbox-maps-android/pull/598))
* Fix issue with camera animators ordering on Android 6 and lower by revisiting overall approach of applying accumulated camera changes. ([#597](https://github.com/mapbox/mapbox-maps-android/pull/597))
* Enable update bitmap for annotations  ([#615](https://github.com/mapbox/mapbox-maps-android/pull/615))
* Fix volatile tiles disappearing on "not modified" response([#604](https://github.com/mapbox/mapbox-maps-android/pull/604))
* Prioritize addition of a persistent layer whose id is used for other persistent layer positions([#604](https://github.com/mapbox/mapbox-maps-android/pull/604))
* Only do line breaking process for point placement labels. And if text-max-width is 0, still do general ideographic beaking checks for point labels.([#604](https://github.com/mapbox/mapbox-maps-android/pull/604))
* Fix collision box's 'dynamicVerticesExt' updating in placement stage([#604](https://github.com/mapbox/mapbox-maps-android/pull/604))
* Trigger map redraw when feature state changes ([#604](https://github.com/mapbox/mapbox-maps-android/pull/604))

## Dependencies
* Bump gl-native to 10.0.0-rc.8, common to 18.0.0 ([#604](https://github.com/mapbox/mapbox-maps-android/pull/604))

# 10.0.0-rc.7 August 25, 2021

## Breaking changes ⚠️
* Remove the expression getter/setters for source properties. ([#568](https://github.com/mapbox/mapbox-maps-android/pull/568))

## Features ✨ and improvements 🏁
* Add generateId property for GeoJsonSource. ([#538](https://github.com/mapbox/mapbox-maps-android/pull/538))
* Add default value to improve usability of FeatureState API. ([#588](https://github.com/mapbox/mapbox-maps-android/pull/588))
* Add Style#moveStyleLayer(layerId: String, layerPosition: LayerPosition?): Expected<String, None> API ([#563](https://github.com/mapbox/mapbox-maps-android/pull/563))
* Allow using combination of line-dasharray and line-gradient for line layer. ([#563](https://github.com/mapbox/mapbox-maps-android/pull/563))

## Bug fixes 🐞
* Remove strong ref dependency in snapshotter that was leading to a memory leak if Snapshotter#destroy was not called explicitly. ([#571](https://github.com/mapbox/mapbox-maps-android/pull/571))
* Fix get annotation enum property crash ([#579](https://github.com/mapbox/mapbox-maps-android/pull/579))
* Fix rendering issue for round line-join in line gradients ([#565](https://github.com/mapbox/mapbox-maps-android/pull/565))
* A fix of the layer paint property evaluation while transitioning from a data-driven value. It snaps immediately to the new value thus preventing of drawing stale data during the animation.([#563](https://github.com/mapbox/mapbox-maps-android/pull/563))
* Reduced memory consumption when using raster layers by deleting CPU side tile bitmap copy after uploading to GPU texture.([#563](https://github.com/mapbox/mapbox-maps-android/pull/563))
* Fix crash on Android when using tile requests delay API([#563](https://github.com/mapbox/mapbox-maps-android/pull/563))

## Dependencies
* Bump gl-native to v10.0.0-rc.7, common to v17.0.0 ([#563](https://github.com/mapbox/mapbox-maps-android/pull/563))
* Bump gl-native to v10.0.0-rc.7.1. ([#565](https://github.com/mapbox/mapbox-maps-android/pull/565))
* Bump gl-native to v10.0.0-rc.7.2, common to 17.1.0 ([#575](https://github.com/mapbox/mapbox-maps-android/pull/575))
* Bump targetSDKVersion and compileSDKVersion to 30, robolectric version to 4.6.1. ([#514](https://github.com/mapbox/mapbox-maps-android/pull/514))

# 10.0.0-rc.6 August 11, 2021

## Breaking changes ⚠️
* Update extension function signatures making them easier to use from Java. ([#539](https://github.com/mapbox/mapbox-maps-android/pull/539))
* Rename `mapView#overlay()` to `mapView#mapboxOverlay`. ([#539](https://github.com/mapbox/mapbox-maps-android/pull/539))

## Features ✨ and improvements 🏁
* Support adding 9-patch images to the style. ([#536](https://github.com/mapbox/mapbox-maps-android/pull/536))
* Outdated data for volatile sources gets hidden if cannot be updated due to no Internet connection. ([#543](https://github.com/mapbox/mapbox-maps-android/pull/543))

## Bug fixes 🐞
* Fix several memory leaks: clean up OnFpsChangeListener on render thread destroy / introduce Snapshotter#destroy method that must be called in Activity#onDestroy ([#546](https://github.com/mapbox/mapbox-maps-android/pull/546))
* Add layer and source check when creating annotations and init them if not initiated before which creates `AnnotationManager` before loading style. ([#549](https://github.com/mapbox/mapbox-maps-android/pull/549))
* Fix error messages returned by `Style#removeStyleSource` method. ([#543](https://github.com/mapbox/mapbox-maps-android/pull/543))
* Store persistent layer's LayerPosition, so that layer can be re-added to correct position if LayerPosition.above or LayerPosition.at is used. ([#543](https://github.com/mapbox/mapbox-maps-android/pull/543))

## Dependencies
* Update gl-native to v10.0.0-rc.6 and common to v16.2.0. ([#543](https://github.com/mapbox/mapbox-maps-android/pull/543))
* Remove turf dependency of location component plugin. ([#551](https://github.com/mapbox/mapbox-maps-android/pull/551))

# 10.0.0-rc.5 July 28, 2021

## Breaking changes ⚠️
* Improve camera API consumption from java programming language by adding `CameraAnimationsUtils` and `getCamera` JvmName annotations. ([#495](https://github.com/mapbox/mapbox-maps-android/pull/495))
* Rename `AttributionView#setOnClickListener` to `setViewOnClickListener` to avoid overloading the Android SDK method. Results in compilation on Android P and above. Adjust codebase to changes in enforced nullability of Android SDK code. ([#497](https://github.com/mapbox/mapbox-maps-android/pull/497))
* Get rid of using reflection when creating plugins which should decrease `MapView` startup time if plugins are enabled. ([#519](https://github.com/mapbox/mapbox-maps-android/pull/519))

## Features ✨ and improvements 🏁
* Add `showLogo` and `showAttributes` config for snapshotter which are defaulted to true. User can now hide logo and attributions in a snapshotter by changing this config ([#496](https://github.com/mapbox/mapbox-maps-android/pull/496))
* Add lifecycle plugin so there is no need to call `onStart`/`onStop`/`onDestroy`/`onLowMemory` methods explicitly, if the appcompact 1.3.0+ is used. ([#485](https://github.com/mapbox/mapbox-maps-android/pull/485))
* Add a minimum Android Auto test app and an optional Android Auto extension that provide convenient extension function to initialise the MapSurface from a Car App Session. ([#488](https://github.com/mapbox/mapbox-maps-android/pull/488))
* Add lint check for lifecycle methods ([#516](https://github.com/mapbox/mapbox-maps-android/pull/516))

## Bug fixes 🐞
* Fix issues with MapView#snapshot methods that could cause black snapshot or ANR in some cases. ([#508](https://github.com/mapbox/mapbox-maps-android/pull/508))

# 10.0.0-rc.4 July 14, 2021

**The Mapbox Maps SDK for Android has moved to release candidate status and is now ready for production use.**

## Features ✨ and improvements 🏁
* Add new param to allow users localize selected layers. ([#461](https://github.com/mapbox/mapbox-maps-android/pull/461))
* Add API to control logging for animation plugin and disable debug logs by default. ([#474](https://github.com/mapbox/mapbox-maps-android/pull/474))
* Introduce option to use continuous rendering for scale bar. Continuous render mode will fix gfxinfo profiling. ([#458](https://github.com/mapbox/mapbox-maps-android/pull/458))
* Add shortest bearing path option for animators. ([#473](https://github.com/mapbox/mapbox-maps-android/pull/473))
* Add modelTranslation support for LocationPuck3D ([#493](https://github.com/mapbox/mapbox-maps-android/pull/493))
* Add default parameters to coordinate conversion functions of MapCameraManagerDelegate#cameraForCoordinates, MapCameraManagerDelegate#cameraForCoordinateBounds and MapCameraManagerDelegate#cameraForGeometry. This overloads the functions to have a more simple API surface for developers to hook into. ([#491](https://github.com/mapbox/mapbox-maps-android/pull/491))
* Support text-writing-mode property for line symbol-placement text labels (#1766)
  Note: This change will bring following changes for CJK text block:
  - For vertical CJK text, all the characters including Latin and Numbers will be vertically placed now. Previously, Latin and Numbers are horizontally placed.
  - For horizontal CJK text, it may have a slight horizontal shift due to the anchor shift.
* Session SKU generation is now available
* Add getSKUTokenIfValid to get a SKU token for a SKU identifier if it exists and is not expired, return empty string if not.
* Allow filtering of log messages by categories.
* Expose isFiltered for checking logging category settings

## Bug fixes 🐞
* Fix flyTo crash when using single-pixel paddings. ([#478](https://github.com/mapbox/mapbox-maps-android/pull/478))
* Fixed regression in map gestures on devices with Android 6 and lower. ([#484](https://github.com/mapbox/mapbox-maps-android/pull/484))
* Fix overwriting sync geojson data with getSourceAs by async. ([#482](https://github.com/mapbox/mapbox-maps-android/pull/482))
* Clean up network listener after http file source gets out of scope
* Fix line-center anchor calculation when the anchor is very near to the line geometry point
* Fix crash when a Feature State API is used with dedicated rendering thread
* Fix threading issues in HTTP file source
* Fix volatile tilesets handling

## Dependencies
* Update gl-native to v10.0.0-rc.5 and common to v16.0.0. ([#487](https://github.com/mapbox/mapbox-maps-android/pull/487))

# 10.0.0-rc.3 June 30, 2021

**The Mapbox Maps SDK for Android has moved to release candidate status and is now ready for production use.**

## Breaking changes ⚠️
* Perform annotation click synchronously and change AnnotationManagerImpl#queryMapForFeatures function to be synchronous. ([#455](https://github.com/mapbox/mapbox-maps-android/pull/455))

## Features ✨ and improvements 🏁
* Introduce static MapboxMap.clearData(resourceOptions: ResourceOptions, callback: AsyncOperationResultCallback) API and MapboxMap#clearData(callback: AsyncOperationResultCallback), Snapshotter#clearData(callback: AsyncOperationResultCallback) APIs. ([#442](https://github.com/mapbox/mapbox-maps-android/pull/442))
* Optimise the Style#getLayer and Style#getSource APIs' performance. ([#449](https://github.com/mapbox/mapbox-maps-android/pull/449))
* MapEvents#MAP_LOADING_ERROR events now include source and tile information where appropriate. New fields would allow developers to understand what source or tile has failed to load and the reason for a failure. ([#457](https://github.com/mapbox/mapbox-maps-android/pull/457))

## Bug fixes 🐞
* Fix dropping annotation source updates if those were emitted rapidly without handler. ([#441](https://github.com/mapbox/mapbox-maps-android/pull/441))
* Fix raster/v1 terrain tiles fetch failures caused by appending pixel ratio to the URLs when tile size is equal to 512. ([#457](https://github.com/mapbox/mapbox-maps-android/pull/457))
* Fixed an issue that the LayerPosition is not persisted across the style change, when using persistent layer based annotation plugin and location component plugin. ([#457](https://github.com/mapbox/mapbox-maps-android/pull/457))
* Disable MapboxTelemetryInitProvider if the telemetry is disabled via app's manifest reducing startup time. ([#442](https://github.com/mapbox/mapbox-maps-android/pull/442))

## Dependencies
* Bump gl-native to v10.0.0-rc.3, common to v14.2.0. ([#442](https://github.com/mapbox/mapbox-maps-android/pull/442))
* Bump telemetry to 8.1.0. ([#457](https://github.com/mapbox/mapbox-maps-android/pull/457))

# 10.0.0-rc.2 June 23, 2021

## Features ✨ and improvements 🏁
* Introduce experimental `Style#addPersistentLayer`, `Layer#isPersistent`, `Style#addPersistentStyleLayer`, `Style#addPersistentStyleCustomLayer` and `Style#isStyleLayerPersistent` APIs, so that the tagged layer and its associated resources would remain when a style is reloaded. This improves performance of Annotation and Location Component Plugin during the style change. ([#368](https://github.com/mapbox/mapbox-maps-android/pull/368), ([#422](https://github.com/mapbox/mapbox-maps-android/pull/422)))
* Add Localization API to apply languages to the style by provided locale. ([#379](https://github.com/mapbox/mapbox-maps-android/pull/379))
* Reduce unnecessary render cache texture updates by introducing a small delay after zoom has changed.
* Save and read application state on a background thread, to avoid delays (~3-5ms) on the main thread.

## Bug fixes 🐞
* Introduce size check for render cache. ([#425](https://github.com/mapbox/mapbox-maps-android/pull/425))
* Fix memory leak on render destroy. ([#426](https://github.com/mapbox/mapbox-maps-android/pull/426))
* Changes the visibility of jsonObject in annotation to protected, fix ConcurrentModificationException ([#427](https://github.com/mapbox/mapbox-maps-android/pull/427))
* Fix camera deadlock use-case. ([#439](https://github.com/mapbox/mapbox-maps-android/pull/439))
* Tileset descriptor resolving fixes:
  - Operation completes even if the offline manager instance gets out of scope
  - Fixes leaking TilesetResolverObserver instance
  - Fixes possible crash on cancellation of pending style pack download operation
* Fix text rendering when both 'text-rotate' and 'text-offset' are set.
* Fix Android 12 compatibility to support [pending intents mutability](https://developer.android.com/about/versions/12/behavior-changes-12#pending-intent-mutability).

## Dependencies
* Bump gl-native to v10.0.0-rc.2 ([#422](https://github.com/mapbox/mapbox-maps-android/pull/422))
* Bump telemetry to v8.0.0, android core to v5.0.0 ([#423](https://github.com/mapbox/mapbox-maps-android/pull/423))

# 10.0.0-rc.1 June 10, 2021

## Breaking changes ⚠️
* Rename setter for `Light` object from `add` to `set`. This matches API from GL-JS and clarifies there is only 1 Light object. ([#387](https://github.com/mapbox/mapbox-maps-android/pull/387))
* Rename setter for `Terrain` object from `add` to `set`. ([#391](https://github.com/mapbox/mapbox-maps-android/pull/391))
* Remove `CacheManager`. In the following releases, an API to control temporary map data may be provided. ([#399](https://github.com/mapbox/mapbox-maps-android/pull/399))
* Remove `ResourceOptions::cacheSize` and `DefaultAmbientCacheSize` constant. ([#399](https://github.com/mapbox/mapbox-maps-android/pull/399))
* Replace `ResourceOptions::cachePath` with `ResourceOptions::dataPath` that accepts a folder in which the map stores offline style packages and temporary map data. ([#399](https://github.com/mapbox/mapbox-maps-android/pull/399))
* Rename `TileStore::getInstance()` to `TileStore::create()`. ([#399](https://github.com/mapbox/mapbox-maps-android/pull/399))
* Remove the `MapView#setRenderCache` and `MapSurface#setRenderCache` API and replaced them with experimental `MapboxMap#setRenderCacheOptions` and `MapboxMap#getRenderCacheOptions` APIs. ([#401](https://github.com/mapbox/mapbox-maps-android/pull/401))
* Change the default `ResourceOptions#dataPath` to `${context.filesDir.absolutePath}/.mapbox/map_data/` and the database name from `ambient_cache.db` to `map_data.db`. ([#403](https://github.com/mapbox/mapbox-maps-android/pull/403))

## Features ✨ and improvements 🏁
* The amount of the unique maps tile packs used in the offline regions is capped by the maximum amount equal to 750. The tile region loading is not be performed if it would cause exceeding of the tile pack limit. ([#399](https://github.com/mapbox/mapbox-maps-android/pull/399))

## Bug fixes 🐞
* Fix a typo in `MapboxMapUtils` jvm name. ([#396](https://github.com/mapbox/mapbox-maps-android/pull/396))
* Fix an issue that vertical text was not positioned correctly if the `text-offset` property was used. ([#399](https://github.com/mapbox/mapbox-maps-android/pull/399))
* Emit `MapLoadingError` when an empty token is provided for accessing Mapbox data sources. Before the fix, the application may crash if an empty token was provided and map tries to load data from Mapbox data source. ([#399](https://github.com/mapbox/mapbox-maps-android/pull/399))
* Create folder structure for provided `ResourceOptions#dataPath` when a provided folder doesn't exist. Before the fix, map expected the folder to exist, and in case it didn't, it was difficult to report an error to the application. ([#399](https://github.com/mapbox/mapbox-maps-android/pull/399))
* Do not emit `MapLoadingError` when an empty URL is set to GeoJSON source. ([#399](https://github.com/mapbox/mapbox-maps-android/pull/399))
* Avoid packaging `gms-play-services-location` by default as part of the Android SDK. ([#399](https://github.com/mapbox/mapbox-maps-android/pull/399))
* Fix an issue that causes public resource definitions not generated in public.txt file. ([#404](https://github.com/mapbox/mapbox-maps-android/pull/404))

## Dependencies
* Bump gl-native to v10.0.0-rc.1, common to v14.0.1 ([#399](https://github.com/mapbox/mapbox-maps-android/pull/399))

# 10.0.0-beta.21- June 3, 2021
## Breaking changes ⚠️
* Align load style functions for MapboxMap and Snapshotter. ([#371](https://github.com/mapbox/mapbox-maps-android/pull/371))
* Change the default ambient cache path to `.mapbox/maps/ambient_cache.db` ([#373](https://github.com/mapbox/mapbox-maps-android/pull/373))
* Move text-font property from PointAnnotation to PointAnnotationManager ([#375](https://github.com/mapbox/mapbox-maps-android/pull/375))
* Remove CredentialsManager in favour of ResourceOptionsManager ([#365](https://github.com/mapbox/mapbox-maps-android/pull/365))
* Introduce separate minZoom/maxZoom fields into CustomGeometrySourceOptions API instead of the formerly used "zoomRange"

## Features ✨ and improvements 🏁
* Rework setPrefetchZoomDelta to reduce loading of expensive tiles and optimize zoom use-case (#1850)
* Send billing event when Map is loaded

## Bug fixes 🐞
* Fixed an issue that causes OnStyleLoaded callback not fired when there's a sprite loading error. ([#358](https://github.com/mapbox/mapbox-maps-android/pull/358))
* Update map camera on first animator update. ([#352](https://github.com/mapbox/mapbox-maps-android/pull/352))
* Fix crash due to missing access token ([#365](https://github.com/mapbox/mapbox-maps-android/pull/365))
* Call style loaded callback if data set directly to geojson. ([#377](https://github.com/mapbox/mapbox-maps-android/pull/377))
* Geojson async data parsing: fixes and improvements. ([#380](https://github.com/mapbox/mapbox-maps-android/pull/380))
* Fix terrain transparency issue when a sky layer is not used
* Make style pack resources immutable protecting the style pack from getting out of sync in case the style is updated remotely

## Dependencies
* Bump glNative to 10.0.0-beta.23, common to 13.0.0 ([#362](https://github.com/mapbox/mapbox-maps-android/pull/362))
* Bump mapbox-events-android to latest releases telem-7.0.3 and core-4.0.2 ([#370](https://github.com/mapbox/mapbox-maps-android/pull/370))

# 10.0.0-beta.20 - May 20, 2021
## Breaking changes ⚠️
* Introduce ResourceOptionsManager to configure the default resource options, and removed the xml configuration options for cache path and tile store path. ([#339](https://github.com/mapbox/mapbox-maps-android/pull/339))
* Rename default ambient cache database to mapbox/maps/ambient_cache.db  ([#314](https://github.com/mapbox/mapbox-maps-android/pull/314))
* Remove the usage of asset path from the codebase, as it is not useful in Android Maps SDK. ([#334](https://github.com/mapbox/mapbox-maps-android/pull/334))
* Rename `NetworkConnectivity` to `OfflineSwitch`.
* Remove `TileLoadOptions` from `TileRegionLoadOptions`. `networkRestriction` and `acceptExpired` can now be specified directly in `TileRegionLoadOptions`.
* Add `totalBytes` and `transferredBytes` to TileStoreLoadResult.
* `MapboxMap.setBounds` return type changed from Void to Expected.
* Expose tileset version for sources that use TileJSON metadata.
* ResourceRequest `offline-data` boolean field is replaced with the `source` string field, which whether the response came from network, cache or tile store.
* Remove `Style.getStyleGeoJSONSourceClusterLeaves`, `Style.getStyleGeoJSONSourceClusterExpansionZoom`, `Style.getStyleGeoJSONSourceClusterChildren`. All those can be fully replaced by `MapboxMap.queryFeatureExtensions`.
* Parsing geojson on a worker thread. Using DSL GeoJsonSource builders with the following functions `GeoJsonSource.Builder#feature`, `GeoJsonSource.Builder#featureCollection`, `GeoJsonSource.Builder#geometry` will immediately returns GeoJsonSource with no data set and starts preparing actual data using a worker thread. The data will be set to the GeoJsonSource once parsed. ([#327](https://github.com/mapbox/mapbox-maps-android/pull/327))

## Features ✨ and improvements 🏁
* Add a `cameraOptions(cameraState, builderBlock)` inline method that helps mutate an existing `CameraState` object. ([#317](https://github.com/mapbox/mapbox-maps-android/pull/317))
* Add selected state handling to annotation plugin ([#316](https://github.com/mapbox/mapbox-maps-android/pull/316))
* Add API for disabling vertical/horizontal scroll gestures ([#319](https://github.com/mapbox/mapbox-maps-android/pull/319))
* Introduce API to enable render cache feature that could bring up rendering performance improvement. ([#326](https://github.com/mapbox/mapbox-maps-android/pull/326))
* Add `removeAnnotationManager` API. ([#330](https://github.com/mapbox/mapbox-maps-android/pull/330))
* Improve terrain's rendering performance
* Set `begin` and `end` timestamps for StyleLoaded and MapLoaded events, so that developers could check how much time it takes to load style and map, respectively
* Added `tile-requests-delay` and `tile-network-requests-delay` runtime source properties - an API for tile requests delay
* Introduce MapOptions.optimizeForTerrain option that allow style rendering optimizations for terrain rendering
* The `text-line-height` is now data-driven property
* MapLoaded, StyleLoaded and StyleDataLoaded events now contain begin and end timestamps reflecting the effective duration timespan
* When line lablels are inside the flip state retaining range (+/- 5 degrees around the vertical direction), the lables' flip state will be kept the same
* Improve rendering quality of fill outlines when using render cache

## Bug fixes 🐞
* Fix scalebar doesn't refresh issue. ([#331](https://github.com/mapbox/mapbox-maps-android/pull/331))
* Trigger nested high-level animator listener correctly. ([#335](https://github.com/mapbox/mapbox-maps-android/pull/335))
* Make compass visible when camera was mutated while compass was disabled. ([#322](https://github.com/mapbox/mapbox-maps-android/pull/322))
* Enable LocationComponent automatically when style loaded; fix null island location puck ([#333](https://github.com/mapbox/mapbox-maps-android/pull/333))
* Fix crash if the belowLayerId doesn't exist on the current style ([#330](https://github.com/mapbox/mapbox-maps-android/pull/330))
* Fixed an issue that style pack download cancels pending tileset descriptor resolving, now tile region loading and style pack loading can work in parallel.
* Fixed the excessive network usage during map browsing caused by losing of the expiration date and the etag for the cached files
* Fix excessive network usage for delayed tile requests
* On style pack update we reset only glyphs and only when the updated options require less glyphs than currently available and we make sure ambient cache size limit is never exceeded
* Emit `StyleDataLoaded` and `SourceDataLoaded` synchronously if possible, so that developers could modify style and sources before map starts rendering style
* Fix occasional Adreno 640 and 620 driver warnings and deadlock when terrain is used
* Fix rendering order of transparent terrain proxy tiles

## Dependencies
* Update telemetry (v7.0.1) and core (v4.0.1) dependencies to latest major version releases ([#337](https://github.com/mapbox/mapbox-maps-android/pull/337))
* Bump gl-native to v10.0.0-beta.22 and common to v12.0.0. ([#338](https://github.com/mapbox/mapbox-maps-android/pull/338))

# 10.0.0-beta.19 - May 5, 2021
## Breaking changes ⚠️
* Remove temporary CustomMapInterface used for testing, obsolete with having interface inheritance from upstream. ([#296](https://github.com/mapbox/mapbox-maps-android/pull/296))
* Align MapCameraManagerDelegate with MapCameraManagerInterface ([#293](https://github.com/mapbox/mapbox-maps-android/pull/293))
* Refactor CameraOptions and change `MapboxMap.getCameraState` method to return non-nullable CameraState record
* Remove `MapboxMap.getMinZoom`, `MapboxMap.getMaxZoom` and `MapboxMap.getScale` methods that are duplicate of functionality provided by `MapboxMap.getBounds`. `MapboxMap.getBounds` returns new CameraBounds type with non-nullable fields.
* Remove `MapboxMap.setDefaultFramebufferObject`.
* Remove `MapboxMap.dumpDebugLog`.
* Remove `isPanning`, `isRotating`, `isScaling` and `cancelTransitions` methods from MapboxMap. Controlling map animations should be done with camera animation plugin.
* Remove following methods from MapCameraManagerDelegate (formerly MapCameraDelegate): getLan(), getLon(), getPitch(), getBearing(), getPadding(), setBearing(double). Those properties could be accessed now from MapCameraManagerDelegate.cameraState directly.

### OfflineManager and CacheManager
* Introduce TileStoreUsageMode enum and use it in resource options. New enum allows to set tile store usage mode in an non ambiguous way.
* Cache manager asynchronous  calls complete even after the cache manager instance gets out of scope on the client side. Fix possible crash on setDatabasePath() call
* CacheManager::prefetchAmbientCache() semantics is updated


## Features ✨ and improvements 🏁
* Add styleUri property in MapInitOptions ([#287](https://github.com/mapbox/mapbox-maps-android/pull/287))
* Refactored plugin system to have more granular control over which plugins are loaded when creating a MapView programmatically. ([#231](https://github.com/mapbox/mapbox-maps-android/pull/231))
* Instrument tests for offline ([#290](https://github.com/mapbox/mapbox-maps-android/pull/290))
* Cleanup kdoc documentation, remove html tags ([#305](https://github.com/mapbox/mapbox-maps-android/pull/305))
* Reduce GPU memory usage by reusing depth stencil buffer for terrain rendering


## Bug fixes 🐞
* Request layout when updating ornaments margins, making updates immediate ([#292](https://github.com/mapbox/mapbox-maps-android/pull/292))
* Remove runtime plugin dependency for legacy location plugin. ([#295](https://github.com/mapbox/mapbox-maps-android/pull/295))
* Fix an issue that causes the extension functions not discoverable from downstream projects. ([#299](https://github.com/mapbox/mapbox-maps-android/pull/299))
* Style and map error loading listeners are only called for the style that was associated to the listeners when style loading started. This avoid calling the wrong listeners with multiple style loads. Renamed Style#isStyleLoadInited to Style#isStyleLoadInitiated. ([#300](https://github.com/mapbox/mapbox-maps-android/pull/300))
* Fix crash if doing setCamera during map loading ([#310](https://github.com/mapbox/mapbox-maps-android/pull/310))
* Fix map rendering issue when `text-field`'s inline images used with complex case expressions
* Fix erroneous font eviction when `text-field`'s formatted sections have `text-font` overrides
* Fix Adreno specific crash that happens when terrain is enabled
* Fix OfflineManager network errors handling
* Fix map rendering issue when feature-state and terrain features are enabled
* The ResourceRequest event response.offline-data field now indicates whether or not the response came from tile store


## Dependencies
* Bump to gl-native v10.0.0-beta.21, update common v11.0.2. ([#304](https://github.com/mapbox/mapbox-maps-android/pull/304))

# 10.0.0-beta.18 - April 22, 2021
## Breaking changes ⚠️
* Rename MapView plugin extension functions. ([#272](https://github.com/mapbox/mapbox-maps-android/pull/272))
  - mapView.getAnnotationPlugin() -> mapView.annotations
  - mapView.getGesturesPlugin() -> mapView.gestures
  - mapView.getOverlayPlugin() -> mapView.overlay() // using function here because of experimental annotation
  - mapView.getLocationComponentPlugin() -> mapView.location
  - mapView.getCameraAnimationsPlugin() -> mapView.camera
  - mapView.getAttributionPlugin() -> mapView.attribution
  - mapView.getCompassPlugin() -> mapView.compass
  - mapView.getLogoPlugin() -> mapView.logo
  - mapView.getScaleBarPlugin() -> mapView.scalebar
* Remove deprecated location plugin ([#276](https://github.com/mapbox/mapbox-maps-android/pull/276))
* Add feature sdk initialisation ([#269](https://github.com/mapbox/mapbox-maps-android/pull/269))
  - Load the Mapbox Street style by default if user doesn't load any style before the onStart lifecycle event.
  - Introduce `CredentialsManager` to manage mapbox access token, when all `MapView`s should use same token could be handled by using `CredentialsManager.shared` static object.
  - Introduce `MapInitOptions` to replace MapboxMapOptions.
## Features ✨ and improvements 🏁
* High-level animations return cancelable interface ([#262](https://github.com/mapbox/mapbox-maps-android/pull/262))
* Introduce OfflineManager API that manages style packs and produces tileset descriptors for the tile store.
  - By default, users may download up to 250MB of data for offline use without incurring additional charges. This limit is subject to change during the beta.
  - The new API replaces the deprecated OfflineRegionManager API. The OfflineManager API can be used to create offline style packs that contain style data, such as: style definition, sprites, fonts and other resources. Tileset descriptors created by the OfflineManager API are used to create tile packs via TileStore API. Mobile maps SDKs use tile packs for rendering map content.
* Add offline activity example. ([#259](https://github.com/mapbox/mapbox-maps-android/pull/259))
* Load the Mapbox Street style by default if user doesn't load any style before the onStart lifecycle event([#248](https://github.com/mapbox/mapbox-maps-android/pull/248))

## Bug fixes 🐞
* Keep CompassPlugin enabled/disabled state after other properties update ([#252](https://github.com/mapbox/mapbox-maps-android/pull/252))
* Fix disabling logo in xml. ([#273](https://github.com/mapbox/mapbox-maps-android/pull/273))
* Introduce StyleInterface that include the current display's pixel ratio, and fix Style#addImage to take the correct pixel ratio from display.  ([#228](https://github.com/mapbox/mapbox-maps-android/pull/228))
* Properly reset anchor after some gestures。 ([#279](https://github.com/mapbox/mapbox-maps-android/pull/279))
* Remove animator cancel listeners logic duplicating end listeners logic. ([#280](https://github.com/mapbox/mapbox-maps-android/pull/280))

## Dependencies
* Bump gl-native to v10.0.0-beta.20, common to v11.0.1 ([#261](https://github.com/mapbox/mapbox-maps-android/pull/261))

# 10.0.0-beta.17 - April 14, 2021
## Breaking changes ⚠️
* [Annotation plugin] Rename annotation classes, the rules are as follows and applied for Annotations/Options/Managers ([#227](https://github.com/mapbox/mapbox-maps-android/pull/227))
    - Symbol -> PointAnnotation
    - Circle -> CircleAnnotation
    - Line -> PolylineAnnotation
    - Fill -> PolygonAnnotation
* mapboxMap.queryRenderedFeatures will return a new data class QueriedFeature which will contain additional properties ([#247](https://github.com/mapbox/mapbox-maps-android/pull/247)):
    - source (id of the source)
    - sourceLayer (id of the source's layer)
    - state (feature's state)
* Rename Style#isStyleFullyLoaded to Style#isStyleLoaded
* Remove old map#drag API and the AnimationOptions API
* Don't emit MapIdle event when there is gesture and / or user animation in progress
* Make overlay plugin experimental ([#233](https://github.com/mapbox/mapbox-maps-android/pull/233))

## Features ✨ and improvements 🏁
* Introducing NetworkConnectivity API (offline switch). If setting setMapboxStackConnected(false), the Reachability API will report NotReachable, http requests are being blocked and if running, cancelled.
* Added new CameraManager.cameraForCoordinates overload
* Added support for query rendered features for Circle Layer on Terrain
* Enable identical code folding and -lto-O3 optimizations to reduce binary size of native map shared library

## Bug fixes 🐞
* Fix runtime crash if logo / attribution not enabled ([#240](https://github.com/mapbox/mapbox-maps-android/pull/240))
* Fixed a bug that causes map not loading when connected through ethernet.
* Fix distance expression parsing for geometries containing over 20k points
* Fixed holes in the ground for terrain with negative elevation
* Make StyleImageMissing callback a no-op after ImageManager destruction
* Reset unprocessed event queue for destructed renderer
* Fix clipping of fill-extrusions on near plane
* Set 'clusterMaxZoom' to be 'maxZoom-1' when it is not provided
* Fix crash for the case when MapSnapshotter object is destructed from within user provided callback
* Terrain render cache now disabled during property transitions
* Fix missing terrain tiles when camera is on mountain peak
* Black screen not used during loading anymore, prefering platform background
* Emit CameraChanged, SourceAdded(Removed) and StyleImageMissing events synchronously

## Dependencies
* [deps] Bump gl-native to v10.0.0-beta.19, common to v11.0.0 ([#247](https://github.com/mapbox/mapbox-maps-android/pull/247))

# 10.0.0-beta.16 - March 25, 2021

## Breaking changes ⚠️
* Remove ModelLayer and ModelSource API ([#128](https://github.com/mapbox/mapbox-maps-android/pull/128))
* Refactor Event API into new Observers. ([#166](https://github.com/mapbox/mapbox-maps-android/pull/166))
* Bump minSdkVersion of the SDK to 21, and bumped okhttp dependency to v4.9.0. ([#176](https://github.com/mapbox/mapbox-maps-android/pull/176))
* Rename jumpTo(options: CameraOptions) to setCamera(options: CameraOptions), rename setFreeCameraOptions (options: FreeCameraOptions) to setCamera(options: FreeCameraOptions). ([#176](https://github.com/mapbox/mapbox-maps-android/pull/176))
* Rename OnMapLoadingFinishedListener to OnMapLoadedListener. ([#176](https://github.com/mapbox/mapbox-maps-android/pull/176))
* Introduce OnStyleDataLoadedListener to replace OnStyleLoadingFinishedListener, and introduce OnSourceDataLoadedListener to replace OnSourceChangedListener. So that developers have granular control of style/source loading status. ([#176](https://github.com/mapbox/mapbox-maps-android/pull/176))
* Introduce coordinateBoundsForCamera() API to replace the getRegion() API. ([#176](https://github.com/mapbox/mapbox-maps-android/pull/176))
* Remove MapObserver from MapSurface's constructor. ([#200](https://github.com/mapbox/mapbox-maps-android/pull/200))

## Features ✨ and improvements 🏁
* [Annotation plugin] Add symbol cluster support ([#122](https://github.com/mapbox/mapbox-maps-android/pull/122))
* [map] Make public API entry points as MapView and Snapshotter ([#149](https://github.com/mapbox/mapbox-maps-android/pull/149))
* [plugins] Remove PluginRequirementException ([#158](https://github.com/mapbox/mapbox-maps-android/pull/158))
* Use String protocol for passing GeoJSON data  ([#162](https://github.com/mapbox/mapbox-maps-android/pull/162))
* [Annotation plugin] Set default values for annotation option properties to null. ([#173](https://github.com/mapbox/mapbox-maps-android/pull/173))
* [rendering] Schedule non-rendering tasks on Android's scheduler to improve render performance. ([#176](https://github.com/mapbox/mapbox-maps-android/pull/176))
* [rendering] Query rendered features now work for fill-extrusions when terrain is enabled. ([#176](https://github.com/mapbox/mapbox-maps-android/pull/176))
* [rendering] Improved terrain rendering performance due to reduction of loaded tiles. ([#176](https://github.com/mapbox/mapbox-maps-android/pull/176))
* [doc] Change http link to markdown style in doc  ([#187](https://github.com/mapbox/mapbox-maps-android/pull/187))
* [rendering] Differentiate render tasks and non-render tasks ([#192](https://github.com/mapbox/mapbox-maps-android/pull/192))
* [gestures] Introduce platform-driven drag API to move a map ([#201](https://github.com/mapbox/mapbox-maps-android/pull/201))

## Bug fixes 🐞
* [Annotation plugin] Implement MapStyleObserverPlugin to listen style load event to reload layer and source ([#161](https://github.com/mapbox/mapbox-maps-android/pull/161))
* [gestures] Fix crash if zooming for SDK less than 23 ([#171](https://github.com/mapbox/mapbox-maps-android/pull/171))
* Fix an issue that will result in map not rendering on a device with Ethernet connection. ([#176](https://github.com/mapbox/mapbox-maps-android/pull/176))
* Fix the crash when running maps on the emulator. ([#176](https://github.com/mapbox/mapbox-maps-android/pull/176))
* Patch scroll gesture with a pitched camera ([#184](https://github.com/mapbox/mapbox-maps-android/pull/184))
* [locationcomponent] Fix jitter animations if interrupting animations ([#185](https://github.com/mapbox/mapbox-maps-android/pull/185))
* [animation] Fix zero duration animators, fix medium-level animators to use only CameraAnimators ([#198](https://github.com/mapbox/mapbox-maps-android/pull/198))
* [animations] Fix interpolation for flyTo ([#202](https://github.com/mapbox/mapbox-maps-android/pull/202))

## Dependencies
* Update minSdkVersion of the SDK to 21, and bumped okhttp dependency to v4.9.0. ([#176](https://github.com/mapbox/mapbox-maps-android/pull/176))
* Update gl-native to v10.0.0-beta.17, common to v10.0.2 ([#176](https://github.com/mapbox/mapbox-maps-android/pull/176))

# 10.0.0-beta.15 - March 5, 2021

## Bugs
* [annotation] Fix text-font issue in annotation plugin. ([#144](https://github.com/mapbox/mapbox-maps-android/pull/144))

## Dependencies
* [gl-native] Update to v10.0.0-beta.16, common to beta.12 ([#137](https://github.com/mapbox/mapbox-maps-android/pull/137))

# 10.0.0-beta.14 - February 24, 2021

## Breaking changes
* [map] Change signature of Map#getElevation from Float to Double [#120](https://github.com/mapbox/mapbox-maps-android/pull/120)
* [map] Fixed text-field strings are now returned as formatted expressions [#120](https://github.com/mapbox/mapbox-maps-android/pull/120)
* [annotation] Rename getAnnotationManger to createAnnotationManager [#105](https://github.com/mapbox/mapbox-maps-android/pull/105)
* [style] GeoJsonSource data property can't be empty [#120](https://github.com/mapbox/mapbox-maps-android/pull/120)

## Features
* [location-component] Add isLocatedAt API to location component plugin [#99](https://github.com/mapbox/mapbox-maps-android/pull/99)
* [snapshot] Introduce interfaces for style events and snapshot result [#124](https://github.com/mapbox/mapbox-maps-android/pull/124)
* [annotation] Process anchor animators correctly [#109](https://github.com/mapbox/mapbox-maps-android/pull/109)
* [annotation] Limit adding style images multiple times for annotations [#118](https://github.com/mapbox/mapbox-maps-android/pull/118)
* [annotation] Add GeoJSONOptions configuration [#79](https://github.com/mapbox/mapbox-maps-android/pull/79)
* [annotation] Show all icons and text from annotation manager by default [#115](https://github.com/mapbox/mapbox-maps-android/pull/115)
* [animation] Add kotlin dsl builder for CameraOptions and java builders for CameraAnimatorOptions and MapAnimationOptions [#90](https://github.com/mapbox/mapbox-maps-android/pull/90)
* [map] Better use of Choreographer inside renderer resulting to smoother map animations [#107](https://github.com/mapbox/mapbox-maps-android/pull/107)
* [gestures] change default interpolator from Decelerate to LinearOutSlowIn [#103](https://github.com/mapbox/mapbox-maps-android/pull/103)

## Bugs
* [compass] Hide the compass on startup when facing north [#116](https://github.com/mapbox/mapbox-maps-android/pull/116)
* [annotation] Change default value of text font for symbols to null [#111](https://github.com/mapbox/mapbox-maps-android/pull/111)
* [map] Remove renderStill from public API [#104](https://github.com/mapbox/mapbox-maps-android/pull/104)
* [style]  Rename reference to style plugin and converting them to style extension [#123](https://github.com/mapbox/mapbox-maps-android/pull/123)
* [annotation] Expose collection of annotations as a List instead of Map [#121](https://github.com/mapbox/mapbox-maps-android/pull/121)
* [camera] Trigger map camera change updates immediately, Fix order of animation callbacks in camera animation plugin [#125](https://github.com/mapbox/mapbox-maps-android/pull/125)

## Dependencies
* [gl-native] update to v10.0.0-beta.15 [#120](https://github.com/mapbox/mapbox-maps-android/pull/120)
* [common] update to v10.0.0-beta.11 [#120](https://github.com/mapbox/mapbox-maps-android/pull/120)

# 10.0.0-beta.13 - February 10, 2021

## Features
* [map] Expose FPS listener [#80](https://github.com/mapbox/mapbox-maps-android/pull/80)
* [annotation] Add convenience color int API [#76](https://github.com/mapbox/mapbox-maps-android/pull/76)
* [annotation] Add convenience bitmap API for symbols [#67](https://github.com/mapbox/mapbox-maps-android/pull/67)
* [annotation] Make getting annotation manager configurable [#47](https://github.com/mapbox/mapbox-maps-android/pull/47)
* [location] Improve the default location provider and improve handling of location updates [#58](https://github.com/mapbox/mapbox-maps-android/pull/58)
* [location] Add OnIndicatorPositionChangedListener and OnIndicatorBearingChangedListener [#56](https://github.com/mapbox/mapbox-maps-android/pull/56)

## Bugs
* [map] allow getSourceAs returning null values, handle cast gracefully [#88](https://github.com/mapbox/mapbox-maps-android/pull/88)
* [animation] remove internal plugin singleton, support multi display maps [#70](https://github.com/mapbox/mapbox-maps-android/pull/70)
* [telemetry] correct versioning of BuildConfig [#65](https://github.com/mapbox/mapbox-maps-android/pull/65)
* [annotation] Fix offset array not working issue [#60](https://github.com/mapbox/mapbox-maps-android/pull/60)
* [plugin] make xml attribute parsers internal [#81](https://github.com/mapbox/mapbox-maps-android/pull/81)

## Dependencies
* [gl-native] update to v10.0.0-beta.14 [#87](https://github.com/mapbox/mapbox-maps-android/pull/87)
* [common] update to v10.0.0-beta.9.1 [#87](https://github.com/mapbox/mapbox-maps-android/pull/87)

# 10.0.0-beta.12 - January 27, 2021

## Announcement

V10 is the latest version of the Mapbox Maps SDK for Android. v10 brings substantial performance improvements, new features like 3D terrain and a more powerful camera, modern technical foundations, and a better developer experience.

To get started with v10, please refer to our [migration guide](https://docs.mapbox.com/android/beta/maps/guides/migrate-to-v10/).

## Known Issues

### Style

* Currently there is no compile-time validation of the Style DSL, exceptions will be thrown in runtime.

### Location

* Location component plugin is still under active development and the interfaces are subject to change.

### 3D Terrain

* 3D Terrain is in an experimental state
* 3D Terrain crashes on specific GPU hardware:
    * Qualcomm Adreno 640

### Other
* Annotation plugin is not feature complete with the old implementation
* Restricting the map to a bounds that includes the antemeridian will result in an invalid jump to the left side of the bounds.
* Known deficiencies with max and min zoom map properties
* An invalid LatLng conversion can occur and produce a native crash
* Native crash when resuming the map in specific situations
* Native crash when performing a camera transition using Map#jumpTo<|MERGE_RESOLUTION|>--- conflicted
+++ resolved
@@ -7,11 +7,8 @@
 # 10.10.0-rc.1
 ## Bug fixes 🐞
 * Trigger repaint after `BitmapWidget` is updated. ([1797](https://github.com/mapbox/mapbox-maps-android/pull/1797))
-<<<<<<< HEAD
+* Fix a crash after removing the view annotation if view has an attached animation or transition. ([1831](https://github.com/mapbox/mapbox-maps-android/pull/1831))
 * Fix BitmapWidget.setTranslation API to offset relative to its original position. ([1833](https://github.com/mapbox/mapbox-maps-android/pull/1833))
-=======
-* Fix a crash after removing the view annotation if view has an attached animation or transition. ([1831](https://github.com/mapbox/mapbox-maps-android/pull/1831))
->>>>>>> 395d2623
 
 # 10.9.1 November 7, 2022
 
