# Changelog for Mapbox Maps SDK v10 for Android

Mapbox welcomes participation and contributions from everyone.

# main
## Features ✨ and improvements 🏁

## Bug fixes 🐞
* Fix NaN latitude native crash rarely happening during `MapboxMap#flyTo`. ([#1271](https://github.com/mapbox/mapbox-maps-android/pull/1271))
* Limit `MapboxMap#pixelForCoordinate` to the bounds of MapView. ([#1226](https://github.com/mapbox/mapbox-maps-android/pull/1226))
* Enable two finger pan gesture. ([#1280](https://github.com/mapbox/mapbox-maps-android/pull/1280))

<<<<<<< HEAD
# 10.4.2 April 13, 2022
### Bug fixes 🐞
* [tile store] Correctly decode compressed content if loaded from the cache. ([#1279](https://github.com/mapbox/mapbox-maps-android/pull/1279))
* [tile store] Fixed issue that prevented data blobs larger than 1 MB to be transferred via the service. ([#1279](https://github.com/mapbox/mapbox-maps-android/pull/1279))
=======
# 10.5.0-rc.1 April 21, 2022
## Features ✨ and improvements 🏁
* Avoid repeated tile loading from network (or repeated tile decompression when the tile is fetched from the cache database) and repeated vector tile data allocation and parsing when loading render tiles referring to the same logical tile. ([#1282](https://github.com/mapbox/mapbox-maps-android/pull/1282))
* Switch to use shader to calculate the 'line-trim-offset' property update. ([#1282](https://github.com/mapbox/mapbox-maps-android/pull/1282))

## Bug fixes 🐞
* Fix issue where internal hsla() function was converted to an invalid rgba expression. ([#1282](https://github.com/mapbox/mapbox-maps-android/pull/1282))
* Fix a bug that 'line-trim-offset' calculation did not property cover 'round' or 'square' line cap in line ends. ([#1282](https://github.com/mapbox/mapbox-maps-android/pull/1282))

## Dependencies
* Bump gl-native to v10.5.0-rc.1, mapbox-common to v21.3.0-rc.2. ([#1282](https://github.com/mapbox/mapbox-maps-android/pull/1282))
>>>>>>> e7ea0992

# 10.5.0-beta.1 April 7, 2022
## Breaking changes ⚠️
* Experimental methods `MapboxMap#setMapProjection` / `MapboxMap#getMapProjection` are removed and should be replaced with `StyleInterface#setProjection` / `StyleInterface#getProjection`. Setting projection supports Style DSL as well. ([#1255](https://github.com/mapbox/mapbox-maps-android/pull/1255))

## Features ✨ and improvements 🏁
* Optimize how plugins handle settings changes. Call `applySettings` only when settings value changes. ([#1189](https://github.com/mapbox/mapbox-maps-android/pull/1189))
* Add `MapboxMap.isValid()` and `Style.isValid()` methods. `MapboxMap` becomes invalid when `MapView.onDestroy()` is called. `Style` becomes invalid when `MapView.onDestroy()` is called or new style has been loaded. Accessing any method on invalid object will print an error log. Also unsubscribe map observers automatically when `MapboxMap.onDestroy()` is invoked. ([1193](https://github.com/mapbox/mapbox-maps-android/pull/1193)) ([1202](https://github.com/mapbox/mapbox-maps-android/pull/1202) ([1230](https://github.com/mapbox/mapbox-maps-android/pull/1230)) ([1241](https://github.com/mapbox/mapbox-maps-android/pull/1241)))
* Add `MapboxMap#coordinateBoundsForCameraUnwrapped` method for API consistency. ([1222](https://github.com/mapbox/mapbox-maps-android/pull/1222))
* Add `LocationIndicatorLayer.bearingTransition` API to control transition of bearing property. ([1207](https://github.com/mapbox/mapbox-maps-android/pull/1207))
* Add `MapboxConcurrentGeometryModificationException` with detailed information instead of `ConcurrentModificationException` that is thrown when GeoJson data is mutated. ([1248](https://github.com/mapbox/mapbox-maps-android/pull/1248))
* Introduce `line-trim-offset` property for LineLayer. ([1252](https://github.com/mapbox/mapbox-maps-android/pull/1252))
* Deprecate `FollowPuckViewportStateOptions.animationDurationMs`, the initial transition will be handled properly by the Viewport plugin internally. ([1256](https://github.com/mapbox/mapbox-maps-android/pull/1256), [1261](https://github.com/mapbox/mapbox-maps-android/pull/1261), [1262](https://github.com/mapbox/mapbox-maps-android/pull/1262))
* Mark `MapView#viewAnnotationManager` as non-experimental meaning View Annotation API will not have breaking changes in upcoming minor releases. ([1260](https://github.com/mapbox/mapbox-maps-android/pull/1260))
* Map render call optimized further by further reducing computational overhead. ([#1244](https://github.com/mapbox/mapbox-maps-android/pull/1244))
* Layer properties transitions performance improved if the layer is transitioning to the same constant value or if transitioning from/to data-driven property. ([#1244](https://github.com/mapbox/mapbox-maps-android/pull/1244))
* New line layer paint property introduced: '{"line-trim-offset", [trim-start, trim-end]}', to take the line trim-off percentage range based on the whole line range [0.0, 1.0]. The property will only be effective when 'line-gradient' property is set. The line part between [trim-start, trim-end] will be marked as transparent to make a line gradient a vanishing effect. If either 'trim-start' or 'trim-end' offset is out of valid range, the default range [0.0, 0.0] will be set. ([#1244](https://github.com/mapbox/mapbox-maps-android/pull/1244))
* Globe view controls revamped for more intuitive interaction with touch controls. ([#1244](https://github.com/mapbox/mapbox-maps-android/pull/1244))
* OfflineRegion::getStatus() API added to get the completion status and the local size of the existing legacy offline regions. ([#1244](https://github.com/mapbox/mapbox-maps-android/pull/1244))
* Automatic transition between the globe and mercator projection updated to appear visually more subtle. ([#1244](https://github.com/mapbox/mapbox-maps-android/pull/1244))

## Bug fixes 🐞
* Dispatched in-flight events will not be delivered if 'unsubscribe' is called before an event is delivered. ([#1244](https://github.com/mapbox/mapbox-maps-android/pull/1244))
* Transitions between globe and mercator projection do not cull tiles incorrectly anymore. ([#1244](https://github.com/mapbox/mapbox-maps-android/pull/1244))
* Map LOD disabled for camera pitch less than 30 degrees to avoid map content missing on maps with insets. ([#1244](https://github.com/mapbox/mapbox-maps-android/pull/1244))
* Terrain-related camera issues fixed, previously making it appear under terrain, or incorrectly repositioned after exaggeration change. ([#1244](https://github.com/mapbox/mapbox-maps-android/pull/1244))
* Terrain rendering disabled on GPUs not supporting Vertex Texture Fetch. ([#1244](https://github.com/mapbox/mapbox-maps-android/pull/1244))
* Fixed a bug that occasionally prevented symbols from loading. ([#1244](https://github.com/mapbox/mapbox-maps-android/pull/1244))
* Fix PolygonAnnotation and PolylineAnnotation being distorted while dragging with 3D terrain. ([#1223](https://github.com/mapbox/mapbox-maps-android/pull/1223))

## Dependencies
* Bump gl-native to v10.5.0-beta.1, mapbox-common to v21.3.0-beta.2. ([#1244](https://github.com/mapbox/mapbox-maps-android/pull/1244))

# 10.4.1 April 7, 2022
## Bug fixes 🐞
* Re-introduce the API to get the status of the existing offline regions, so that the clients can get the completion status and the local size of the existing legacy offline regions. ([#1263](https://github.com/mapbox/mapbox-maps-android/pull/1263))
* Fix a bug that occasionally prevents symbols from loading. ([#1263](https://github.com/mapbox/mapbox-maps-android/pull/1263))

## Dependencies
* Bump gl-native to v10.4.2 ([#1263](https://github.com/mapbox/mapbox-maps-android/pull/1263))

# 10.4.0 March 23, 2022
[Changes](https://github.com/mapbox/mapbox-maps-android/compare/android-v10.3.0...android-v10.4.0) since [Mapbox Maps SDK for Android 10.3.0](https://github.com/mapbox/mapbox-maps-android/releases/tag/android-v10.3.0)
## Features ✨ and improvements 🏁
* Refactor scheduling logic for render thread improving rendering performance. ([#1068](https://github.com/mapbox/mapbox-maps-android/pull/1068))
* Add LocationCompassEngine and accuracy radius support for location component plugin. ([#1016](https://github.com/mapbox/mapbox-maps-android/pull/1016)) ([#1131](https://github.com/mapbox/mapbox-maps-android/pull/1131))
Inorder to avoid breaking api changes, interface location2 is introduced for updating `puckBearingSource`, `puckBearingEnabled` and `showAccuracyRing` properties.
```
// Change the puck bearing source.
mapView.location2.puckBearingSource = PuckBearingSource.HEADING
mapView.location2.puckBearingSource = PuckBearingSource.COURSE
// Change the visibility of accuracy ring.
mapView.location2.showAccuracyRing = true
mapView.location2.showAccuracyRing = false
// Change the puck bearing enabled.
mapView.location2.puckBearingEnabled = true
mapView.location2.puckBearingEnabled = false
```
* Add support for custom widgets rendered on top of the map. ([#1036](https://github.com/mapbox/mapbox-maps-android/pull/1036))
* Expose DefaultLocationProvider as public class. ([#1168](https://github.com/mapbox/mapbox-maps-android/pull/1168))
* Add new methods to View Annotation API: `ViewAnnotationManager.removeAllViewAnnotations()` and `ViewAnnotationManager.addOnViewAnnotationUpdatedListener(listener: OnViewAnnotationUpdatedListener)` / `ViewAnnotationManager.removeOnViewAnnotationUpdatedListener(listener: OnViewAnnotationUpdatedListener)`. ([#1165](https://github.com/mapbox/mapbox-maps-android/pull/1165))
* Add optional `TransitionOptions` parameter to `MapboxMap.loadStyleUri`, `MapboxMap.loadStyleJson`, `MapboxMap.loadStyle` to apply transition to style being loaded. ([#1174](https://github.com/mapbox/mapbox-maps-android/pull/1174))
* Rendering performance improvements. ([1215](https://github.com/mapbox/mapbox-maps-android/pull/1215))
* Add support for 3D terrain tilepacks. ([1215](https://github.com/mapbox/mapbox-maps-android/pull/1215))
* Add `Style#hasStyleImage` method that checks whether an image is in the style. ([1215](https://github.com/mapbox/mapbox-maps-android/pull/1215))

## Bug fixes 🐞
* Fix skipping / crashing user events scheduled on a render thread with `MapView#queueEvent`. ([#1068](https://github.com/mapbox/mapbox-maps-android/pull/1068))
* Fix location puck not being shown if map is created without initial style (e.g. MapInitOptions.styleUri == null) and then loaded asynchronously. ([#1114](https://github.com/mapbox/mapbox-maps-android/pull/1114))
* Fix crash within location plugin that happens when style is reloaded simultaneously with location plugin updates. ([#1112](https://github.com/mapbox/mapbox-maps-android/pull/1112))
* Fix memory leak in location component. ([#1093](https://github.com/mapbox/mapbox-maps-android/pull/1093), [#1172](https://github.com/mapbox/mapbox-maps-android/pull/1172))
* Fix bearing of the puck reseted on settings change. ([#1144](https://github.com/mapbox/mapbox-maps-android/pull/1144))
* Fix an issue when user subscribe sdk listeners multiple times, by changing CopyOnWriteArrayList to CopyOnWriteArraySet in the sdk to hold listeners. ([1183](https://github.com/mapbox/mapbox-maps-android/pull/1183))
* Fix an issue when label list is used within the match expression DSL. ([1204](https://github.com/mapbox/mapbox-maps-android/pull/1204))
* Fix too small bounds returned by `Map#latLngBoundsZoomForCamera` with tilted view and `Map#latLngBoundsZoomForCameraUnwrapped` when viewing >360° longitude. ([1215](https://github.com/mapbox/mapbox-maps-android/pull/1215))
* Fix screen coordinate queries when using zero pitch and high zoom values. ([1215](https://github.com/mapbox/mapbox-maps-android/pull/1215))
* Fix crash for the case when a map event is handled by an Observer of a destructed Map. ([1215](https://github.com/mapbox/mapbox-maps-android/pull/1215))
* Fix shimmering artifact when pitched raster tiles with compressed textures are rendered. ([1215](https://github.com/mapbox/mapbox-maps-android/pull/1215))
* Avoid possible crash at program exit caused by dummy tracer accessed after the destruction. ([1215](https://github.com/mapbox/mapbox-maps-android/pull/1215))
* Clearing diffuse shaded flag for 3D puck when set by batched 3D rendering. ([1215](https://github.com/mapbox/mapbox-maps-android/pull/1215))

## Dependencies
* Bump gl-native to v10.4.1, mapbox-common to v21.2.0 ([#1215](https://github.com/mapbox/mapbox-maps-android/pull/1215))
* Update android gradle plugin to v7.0.4, gradle version to v7.0.2, Gradle licence plugin to 0.8.80, Kotlin gradle plugin to 1.5.31, Jacoco to 0.8.7. ([#1118](https://github.com/mapbox/mapbox-maps-android/pull/1118))

# 10.4.0-rc.1 March 9, 2022

## Bug fixes 🐞
* Fix an issue when user subscribe sdk listeners multiple times, by changing CopyOnWriteArrayList to CopyOnWriteArraySet in the sdk to hold listeners. ([1183](https://github.com/mapbox/mapbox-maps-android/pull/1183))
* Fix an issue when label list is used within the match expression DSL. ([1204](https://github.com/mapbox/mapbox-maps-android/pull/1204))
* Fixed an issue where small bounds returned by Map::latLngBoundsZoomForCamera with tilted view and Map::latLngBoundsZoomForCameraUnwrapped when viewing >360° longitude. ([#1208](https://github.com/mapbox/mapbox-maps-android/pull/1208))

## Dependencies
* Bump gl-native to 10.4.0-rc.1, mapbox-common to v21.2.0-rc.1 ([#1208](https://github.com/mapbox/mapbox-maps-android/pull/1208))

# 10.4.0-beta.1 February 24, 2022

## Features ✨ and improvements 🏁
* Refactor scheduling logic for render thread improving rendering performance. ([#1068](https://github.com/mapbox/mapbox-maps-android/pull/1068))
* Add LocationCompassEngine and accuracy radius support for location component plugin. ([#1016](https://github.com/mapbox/mapbox-maps-android/pull/1016)) ([#1131](https://github.com/mapbox/mapbox-maps-android/pull/1131))
Inorder to avoid breaking api changes, interface location2 is introduced for updating `puckBearingSource`, `puckBearingEnabled` and `showAccuracyRing` properties.
```
// Change the puck bearing source.
mapView.location2.puckBearingSource = PuckBearingSource.HEADING
mapView.location2.puckBearingSource = PuckBearingSource.COURSE
// Change the visibility of accuracy ring.
mapView.location2.showAccuracyRing = true
mapView.location2.showAccuracyRing = false
// Change the puck bearing enabled.
mapView.location2.puckBearingEnabled = true
mapView.location2.puckBearingEnabled = false
```
* Add support for custom widgets rendered on top of the map. ([#1036](https://github.com/mapbox/mapbox-maps-android/pull/1036))
* Expose DefaultLocationProvider as public class. ([#1168](https://github.com/mapbox/mapbox-maps-android/pull/1168))
* Add new methods to View Annotation API: `ViewAnnotationManager.removeAllViewAnnotations()` and `ViewAnnotationManager.addOnViewAnnotationUpdatedListener(listener: OnViewAnnotationUpdatedListener)` / `ViewAnnotationManager.removeOnViewAnnotationUpdatedListener(listener: OnViewAnnotationUpdatedListener)`. ([#1165](https://github.com/mapbox/mapbox-maps-android/pull/1165))
* Improve rendering performance by coalescing map updates when possible. ([#1160](https://github.com/mapbox/mapbox-maps-android/pull/1160))
* Add `StyleManager::hasStyleImage` API that checks whether an image is in the style or not. ([#1160](https://github.com/mapbox/mapbox-maps-android/pull/1160))
* Improve Snapshotter performance by using a lightweight scheduler instead of platform runloop. ([#1160](https://github.com/mapbox/mapbox-maps-android/pull/1160))
* Map now waits on sprite sheet loading before rendering. ([#1160](https://github.com/mapbox/mapbox-maps-android/pull/1160))
* Improve map rendering performance by avoiding calculations for all the non-transitional style layer paint properties. ([#1160](https://github.com/mapbox/mapbox-maps-android/pull/1160))
* Enable using of tile pack scheme from TileJSON. ([#1160](https://github.com/mapbox/mapbox-maps-android/pull/1160))
* Improve map rendering performance by decreasing de/allocations in map placement code. ([#1160](https://github.com/mapbox/mapbox-maps-android/pull/1160))
* Avoid style layer properties transition calculation when `TransitionOptions::duration` is set to 0. ([#1160](https://github.com/mapbox/mapbox-maps-android/pull/1160))
* Enable tile packs for DEM terrain tiles, it includes both Offline API and `TileStoreUsageMode::ReadAndUpdate` resource option. ([#1160](https://github.com/mapbox/mapbox-maps-android/pull/1160))
* Render tiles with partial content while the glyph dependencies are loading. ([#1160](https://github.com/mapbox/mapbox-maps-android/pull/1160))
* Canonicalize URLs and enable Offline API usage for the 3dtiles/v1 tiles. ([#1160](https://github.com/mapbox/mapbox-maps-android/pull/1160))
* Add optional `TransitionOptions` parameter to `MapboxMap.loadStyleUri`, `MapboxMap.loadStyleJson`, `MapboxMap.loadStyle` to apply transition to style being loaded. ([#1174](https://github.com/mapbox/mapbox-maps-android/pull/1174))

## Bug fixes 🐞
* Fix skipping / crashing user events scheduled on a render thread with `MapView#queueEvent`. ([#1068](https://github.com/mapbox/mapbox-maps-android/pull/1068))
* Fix location puck not being shown if map is created without initial style (e.g. MapInitOptions.styleUri == null) and then loaded asynchronously. ([#1114](https://github.com/mapbox/mapbox-maps-android/pull/1114))
* Fix crash within location plugin that happens when style is reloaded simultaneously with location plugin updates. ([#1112](https://github.com/mapbox/mapbox-maps-android/pull/1112))
* Fix memory leak in location component. ([#1093](https://github.com/mapbox/mapbox-maps-android/pull/1093), [#1172](https://github.com/mapbox/mapbox-maps-android/pull/1172))
* Fix screen coordinate queries when using zero pitch and high zoom values. ([#1160](https://github.com/mapbox/mapbox-maps-android/pull/1160))
* Avoid possible crash at program exit caused by dummy tracer accessed after the destruction. ([#1160](https://github.com/mapbox/mapbox-maps-android/pull/1160))
* Fix crash for the case when a map event is handled by an Observer of a destructed map. ([#1160](https://github.com/mapbox/mapbox-maps-android/pull/1160))
* Fix shimmering artifact when pitched raster tiles with compressed textures are rendered. ([#1160](https://github.com/mapbox/mapbox-maps-android/pull/1160))
* Fix bearing of the puck reseted on settings change. ([#1144](https://github.com/mapbox/mapbox-maps-android/pull/1144))

## Dependencies
* Bump gl-native to 10.4.0-beta.2, mapbox-common to v21.2.0-beta.1 ([#1160](https://github.com/mapbox/mapbox-maps-android/pull/1160), [#1175](https://github.com/mapbox/mapbox-maps-android/pull/1175))
* Update android gradle plugin to v7.0.4, gradle version to v7.0.2, Gradle licence plugin to 0.8.80, Kotlin gradle plugin to 1.5.31, Jacoco to 0.8.7. ([#1118](https://github.com/mapbox/mapbox-maps-android/pull/1118))

# 10.3.0 February 10, 2022
[Changes](https://github.com/mapbox/mapbox-maps-android/compare/android-v10.2.0...android-v10.3.0) since [Mapbox Maps SDK for Android 10.2.0](https://github.com/mapbox/mapbox-maps-android/releases/tag/android-v10.2.0)
## Features ✨ and improvements 🏁
* Improve performance for symbol layout rendering in continuous mode. ([#1105](https://github.com/mapbox/mapbox-maps-android/pull/1105))
* Introduce metadata setter API for the legacy offline region. ([#1105](https://github.com/mapbox/mapbox-maps-android/pull/1105))
* Optimize zooming on terrain and globe. ([#1105](https://github.com/mapbox/mapbox-maps-android/pull/1105))
* Thin out repeated line labels at overscaled tiles in order to avoid excessive memory usage. ([#1105](https://github.com/mapbox/mapbox-maps-android/pull/1105))
* Remove experimental designation from persistent layer APIs. ([#1105](https://github.com/mapbox/mapbox-maps-android/pull/1105))
* Avoid re-creation of the available sprites set. ([#1105](https://github.com/mapbox/mapbox-maps-android/pull/1105))
* Limit the delayed network request maximum time in the scheduler task queue, and thus avoid excessive memory usage. ([#1105](https://github.com/mapbox/mapbox-maps-android/pull/1105))
* Fill extrusion layer support for globe view. ([#1105](https://github.com/mapbox/mapbox-maps-android/pull/1105))
* Increase priority of a renderer thread. ([#1105](https://github.com/mapbox/mapbox-maps-android/pull/1105))
* Introduce viewport plugin. ([#1033](https://github.com/mapbox/mapbox-maps-android/pull/1033), [#1069](https://github.com/mapbox/mapbox-maps-android/pull/1069))
* Add `Style#removeTerrain` method. ([#906](https://github.com/mapbox/mapbox-maps-android/pull/906))
* Introduce ability to specify `startDelay` property as part of `mapAnimationOptions` for high-level animations. ([#932](https://github.com/mapbox/mapbox-maps-android/pull/932))
* Deprecate map extension function to get gesture settings. ([#952](https://github.com/mapbox/mapbox-maps-android/pull/952))
* Introduce Mapbox exceptions instead of regular runtime exceptions allowing more precise control of catching them from user's end. ([#964](https://github.com/mapbox/mapbox-maps-android/pull/964))
* Add `tile-requests-delay` and `tile-network-requests-delay` source properties for tile requests delay. ([#960](https://github.com/mapbox/mapbox-maps-android/pull/960))
* Expose unique annotation feature identifier that could be used to link view annotation to any annotation. ([#994](https://github.com/mapbox/mapbox-maps-android/pull/994))
* Remove json serialization in observable extension improving overall performance by saving CPU cycles. ([#1001](https://github.com/mapbox/mapbox-maps-android/pull/1001))
* Add wrap content dimension support for view annotations. ([#1021](https://github.com/mapbox/mapbox-maps-android/pull/1021))
* Add extension function for location component to support show / hide arrow bearing image. ([#1012](https://github.com/mapbox/mapbox-maps-android/pull/1012))


## Bug fixes 🐞
* Include geometry data buffer size when calculating total size of a tile. ([#1105](https://github.com/mapbox/mapbox-maps-android/pull/1105))
* Fix screen coordinate queries when using zero pitch and high zoom values. ([#1105](https://github.com/mapbox/mapbox-maps-android/pull/1105))
* View Annotation API: move internal Java files to the corresponding package. ([#1105](https://github.com/mapbox/mapbox-maps-android/pull/1105))
* Reduces drag sensitivity around and above horizon. ([#1105](https://github.com/mapbox/mapbox-maps-android/pull/1105))
* Erase corrupt tiles from TileStore. ([#1105](https://github.com/mapbox/mapbox-maps-android/pull/1105))
* Add perspective correction for non-rectangular images. ([#1105](https://github.com/mapbox/mapbox-maps-android/pull/1105))
* Fix rendering artifacts when compressed and un-compresed raster tiles are rendered. ([#1105](https://github.com/mapbox/mapbox-maps-android/pull/1105))
* Avoid creating new symbol instances if the feature is outside of tile boundaries to avoid incorrect symbol cross tile indexing. In the meanwhile, disable draping for this layer otherwise symbol will only be shown on the tile that has the symbol instance created. ([#1105](https://github.com/mapbox/mapbox-maps-android/pull/1105))
* Avoid possible crash at program exit caused by dummy tracer accessed after destruction. ([#1116](https://github.com/mapbox/mapbox-maps-android/pull/1116))
* Fix crash for the case when a map event is handled by an Observer of a destructed map. ([#1116](https://github.com/mapbox/mapbox-maps-android/pull/1116))
* Fix an issue where 3D puck used to scale when changing coordinate bounds. ([#1067](https://github.com/mapbox/mapbox-maps-android/pull/1067))
* Fix map not rendering on emulators when MSAA is enabled. ([#1077](https://github.com/mapbox/mapbox-maps-android/pull/1077))
* Fix issue with map rendering when limiting max FPS. ([#1100](https://github.com/mapbox/mapbox-maps-android/pull/1100))
* Revert "Add LocationCompassEngine for location component (#970)" that was introduced in v10.3.0-beta.1, as it accidentally introduced an API breaking change. ([#1115](https://github.com/mapbox/mapbox-maps-android/pull/1115))
* Fix an issue where source attribution was not populated in attribution dialog. ([#1087](https://github.com/mapbox/mapbox-maps-android/pull/1087))
* Fix an issue that causes transition to following viewport state not being fired when the bearing is set to constant. ([#1064](https://github.com/mapbox/mapbox-maps-android/pull/1064))
* Fix default viewport transition's anchor point. ([#1070](https://github.com/mapbox/mapbox-maps-android/pull/1070))
* Fix crash on destruction with ongoing tile-store downloads. ([#1071](https://github.com/mapbox/mapbox-maps-android/pull/1071))
* Fix not allowing loading empty style uri. ([#904](https://github.com/mapbox/mapbox-maps-android/pull/904))
* Fix black `MapView#snapshot` returned on some devices (e.g. Huawei). ([#966](https://github.com/mapbox/mapbox-maps-android/pull/966))
* Enable drag annotation while changing the annotation to draggable on long click. ([#990](https://github.com/mapbox/mapbox-maps-android/pull/990))
* Send turnstile events for snapshotter usage. ([#920](https://github.com/mapbox/mapbox-maps-android/pull/920))
* Allow localizing non-mapbox street sources, align localization logic with iOS implementation. ([#968](https://github.com/mapbox/mapbox-maps-android/pull/968))
* Remove observer after it's not needed anymore from map renderer resulting in slightly better CPU consumption. ([#1014](https://github.com/mapbox/mapbox-maps-android/pull/1014))
* Fix memory leak in view annotations caused by not removing properly global layout listener properly. ([#1037](https://github.com/mapbox/mapbox-maps-android/pull/1037))
* Update vector-tile to v1.0.4, fixing an end of buffer exception. ([#1035](https://github.com/mapbox/mapbox-maps-android/pull/1035))
* Fix terrain occluding 3D location indicator. ([#1035](https://github.com/mapbox/mapbox-maps-android/pull/1035))
* Fix location indicator layer rendering when SwiftShader is used. ([#1035](https://github.com/mapbox/mapbox-maps-android/pull/1035))

## Dependencies
* Update gl-native to v10.3.2, common to v21.1.0. ([#1105](https://github.com/mapbox/mapbox-maps-android/pull/1105), [#1116](https://github.com/mapbox/mapbox-maps-android/pull/1116), [#1134](https://github.com/mapbox/mapbox-maps-android/pull/1134))
* Add sdk versions plugin v1.1.3. ([#1123](https://github.com/mapbox/mapbox-maps-android/pull/1123))

# 10.3.0-rc.1 January 26, 2022

## Features ✨ and improvements 🏁
* Refine viewport plugin's public APIs. ([#1069](https://github.com/mapbox/mapbox-maps-android/pull/1069))
* Reintroduce missing `OfflineRegion#setMetadata` API for parity with `OfflineRegion#updateMetadata` in v9. ([#1071](https://github.com/mapbox/mapbox-maps-android/pull/1071))
* Improved frame rate when zooming in and out over terrain and globe. ([#1071](https://github.com/mapbox/mapbox-maps-android/pull/1071))
* Thin out repeated line labels at overscaled tiles in order to avoid excessive memory usage. ([#1071](https://github.com/mapbox/mapbox-maps-android/pull/1071))

## Bug fixes 🐞
* Fix an issue that causes transition to following viewport state not being fired when the bearing is set to constant. ([#1064](https://github.com/mapbox/mapbox-maps-android/pull/1064))
* Fix an issue where 3D puck used to scale when changing coordinate bounds. ([#1067](https://github.com/mapbox/mapbox-maps-android/pull/1067))
* Fix default viewport transition's anchor point. ([#1070](https://github.com/mapbox/mapbox-maps-android/pull/1070))
* Fix screen coordinate queries when using zero pitch and high zoom values. ([#1071](https://github.com/mapbox/mapbox-maps-android/pull/1071))
* Fix crash on destruction with ongoing tile-store downloads. ([#1071](https://github.com/mapbox/mapbox-maps-android/pull/1071))
* Fix map not rendering on emulators when MSAA is enabled. ([#1077](https://github.com/mapbox/mapbox-maps-android/pull/1077))

## Dependencies
* Bump gl-native to v10.3.0-rc.1, common to v21.1.0-rc.1. ([#1071](https://github.com/mapbox/mapbox-maps-android/pull/1071))

# 10.3.0-beta.1 January 12, 2022

## Features ✨ and improvements 🏁
* Introduce viewport plugin. ([#1033](https://github.com/mapbox/mapbox-maps-android/pull/1033))
* Promote persistent style layer APIs to be production-ready. ([#879](https://github.com/mapbox/mapbox-maps-android/pull/879))
* Add `Style#removeTerrain` method. ([#906](https://github.com/mapbox/mapbox-maps-android/pull/906))
* Introduce ability to specify `startDelay` property as part of `mapAnimationOptions` for high-level animations. ([#932](https://github.com/mapbox/mapbox-maps-android/pull/932))
* Deprecate map extension function to get gesture settings. ([#952](https://github.com/mapbox/mapbox-maps-android/pull/952))
* Introduce Mapbox exceptions instead of regular runtime exceptions allowing more precise control of catching them from user's end. ([#964](https://github.com/mapbox/mapbox-maps-android/pull/964))
* Add `tile-requests-delay` and `tile-network-requests-delay` source properties for tile requests delay. ([#960](https://github.com/mapbox/mapbox-maps-android/pull/960))
* Expose unique annotation feature identifier that could be used to link view annotation to any annotation. ([#994](https://github.com/mapbox/mapbox-maps-android/pull/994))
* Add `LocationComponentSettings.puckBearingSource` property to control location puck bearing to be either GPS or compass. ([#970](https://github.com/mapbox/mapbox-maps-android/pull/970))
* Remove json serialization in observable extension improving overall performance by saving CPU cycles. ([#1001](https://github.com/mapbox/mapbox-maps-android/pull/1001))
* Add wrap content dimension support for view annotations. ([#1021](https://github.com/mapbox/mapbox-maps-android/pull/1021))
* Add extension function for location component to support show / hide arrow bearing image. ([#1012](https://github.com/mapbox/mapbox-maps-android/pull/1012))
* Fill extrusion layer support for globe view. ([#1035](https://github.com/mapbox/mapbox-maps-android/pull/1035))

## Bug fixes 🐞
* Fix not allowing loading empty style uri. ([#904](https://github.com/mapbox/mapbox-maps-android/pull/904))
* Fix black `MapView#snapshot` returned on some devices (e.g. Huawei). ([#966](https://github.com/mapbox/mapbox-maps-android/pull/966))
* Enable drag annotation while changing the annotation to draggable on long click. ([#990](https://github.com/mapbox/mapbox-maps-android/pull/990))
* Send turnstile events for snapshotter usage. ([#920](https://github.com/mapbox/mapbox-maps-android/pull/920))
* Allow localizing non-mapbox street sources, align localization logic with iOS implementation. ([#968](https://github.com/mapbox/mapbox-maps-android/pull/968))
* Remove observer after it's not needed anymore from map renderer resulting in slightly better CPU consumption. ([#1014](https://github.com/mapbox/mapbox-maps-android/pull/1014))
* Fix memory leak in view annotations caused by not removing properly global layout listener properly. ([#1037](https://github.com/mapbox/mapbox-maps-android/pull/1037))
* Update vector-tile to v1.0.4, fixing an end of buffer exception. ([#1035](https://github.com/mapbox/mapbox-maps-android/pull/1035))
* Erase corrupt tiles from TileStore. ([#1035](https://github.com/mapbox/mapbox-maps-android/pull/1035))
* Fix rendering artifacts when compressed and un-compressed raster tiles are rendered. ([#1035](https://github.com/mapbox/mapbox-maps-android/pull/1035))
* Fix terrain occluding 3D location indicator. ([#1035](https://github.com/mapbox/mapbox-maps-android/pull/1035))
* Fix location indicator layer rendering when SwiftShader is used. ([#1035](https://github.com/mapbox/mapbox-maps-android/pull/1035))

## Dependencies
* Bump gl-native to v10.3.0-beta.1, common to v21.1.0-beta.1. ([#1035](https://github.com/mapbox/mapbox-maps-android/pull/1035))

# 10.2.0 December 15, 2021
[Changes](https://github.com/mapbox/mapbox-maps-android/compare/android-v10.1.0...android-v10.2.0) since [Mapbox Maps SDK for Android 10.1.0](https://github.com/mapbox/mapbox-maps-android/releases/tag/android-v10.1.0)
## Features ✨ and improvements 🏁
* Introduce view annotation support which allows adding Android views on top of the `MapView` anchored to geo-point. ([#834](https://github.com/mapbox/mapbox-maps-android/pull/834))
* Remove `MapView` argument when constructing `AnnotationManager`. Constructor taking `MapView` as parameter is marked as deprecated. ([#766](https://github.com/mapbox/mapbox-maps-android/pull/766))
* Implement cluster API on top of `MapboxMap.queryFeatureExtensions` making it easier to use and providing better alignment with Mapbox Maps v9. ([#773](https://github.com/mapbox/mapbox-maps-android/pull/773))
* Add heatmap and circle layer support to globe view. ([#852](https://github.com/mapbox/mapbox-maps-android/pull/852))
* Add cancelable Query Rendered Features API to `MapboxMap`. ([#852](https://github.com/mapbox/mapbox-maps-android/pull/852))
* Improve `MapboxMap.queryRenderedFeatures` performance especially when querying large number of features. ([#852](https://github.com/mapbox/mapbox-maps-android/pull/852))
* Cache layer layout key inside layer, so that it is not re-evaluated at every parse of the every tile improving rendering performance. ([#852](https://github.com/mapbox/mapbox-maps-android/pull/852))
* Core renderer prints its version on initialization. ([#852](https://github.com/mapbox/mapbox-maps-android/pull/852))
* Introduce experimental `MapboxMap.setMemoryBudget` method for setting memory budget for the map and runtime "resource-budget" property for data sources. ([#852](https://github.com/mapbox/mapbox-maps-android/pull/852))
* Improve performance by avoiding re-layout of invisible fading tiles. ([#852](https://github.com/mapbox/mapbox-maps-android/pull/852))
* Add utility methods to `CoordinateBounds`. ([#852](https://github.com/mapbox/mapbox-maps-android/pull/852))

## Bug fixes 🐞
* Fix black screen issue on some devices caused by incorrect EGL config. ([#980](https://github.com/mapbox/mapbox-maps-android/pull/980))
* Fix `replaceWith` template to replace deprecated `queryRenderFeatures` overloaded methods. ([#878](https://github.com/mapbox/mapbox-maps-android/pull/878))
* Do not allow to use one `associatedFeatureId` with multiple view annotations. ([#896](https://github.com/mapbox/mapbox-maps-android/pull/896))
* Fix an issue where shove gesture was not detected when angle between touch points are not horizontal. ([#875](https://github.com/mapbox/mapbox-maps-android/pull/875))
* Fix gestures at high camera pitch near horizon line. ([#927](https://github.com/mapbox/mapbox-maps-android/pull/927), [#925](https://github.com/mapbox/mapbox-maps-android/pull/925))
* Fix fading tiles layout visibility issue on globe view projection zooming in/out. ([#925](https://github.com/mapbox/mapbox-maps-android/pull/925))
* Allow simultaneous zoom and rotate gesture by default and add `GesturesSettings#simultaneousRotateAndPinchToZoomEnabled` config option. ([#885](https://github.com/mapbox/mapbox-maps-android/pull/885))
* Fix `MapView.onLowMemory` not being called on low resources. ([#780](https://github.com/mapbox/mapbox-maps-android/pull/780))
* Fix scale bar ratio setting not applied correctly. ([#827](https://github.com/mapbox/mapbox-maps-android/pull/827))
* Fix scale bar text missing for Android API 23. ([#839](https://github.com/mapbox/mapbox-maps-android/pull/839))
* Fix scale bar text being overlapped and clipped. ([#856](https://github.com/mapbox/mapbox-maps-android/pull/856))
* Fix puck jump to nullisland when location plugin settings are changed. ([#846](https://github.com/mapbox/mapbox-maps-android/pull/846))
* Fix scale listener events not being called for quick zoom doubleTap and doubleTouch gestures. ([#858](https://github.com/mapbox/mapbox-maps-android/pull/858))
* Release all unused resources when `MapboxMap.reduceMemoryUse` is invoked. ([#852](https://github.com/mapbox/mapbox-maps-android/pull/852))
* Fix crash for the case when an empty fill extrusion bucket is tried to be rendered. ([#852](https://github.com/mapbox/mapbox-maps-android/pull/852))
* Fix transparency issues with value < 0.5 for 3D puck models. ([#852](https://github.com/mapbox/mapbox-maps-android/pull/852))
* Fix regression where setting the same geojson source URL did not refresh the data. ([#852](https://github.com/mapbox/mapbox-maps-android/pull/852))
* Fix symbol layers with variable anchor placement not being placed correctly on globe view. ([#852](https://github.com/mapbox/mapbox-maps-android/pull/852))
* Fix crash in symbol reprojection code caused by division by zero. ([#852](https://github.com/mapbox/mapbox-maps-android/pull/852))
* Fix issue with bounds constraining behavior when terrain is enabled. ([#852](https://github.com/mapbox/mapbox-maps-android/pull/852))

## Dependencies
* Bump common to v21.0.1. ([#937](https://github.com/mapbox/mapbox-maps-android/pull/937))
* Bump gl-native to v10.2.0. ([#989](https://github.com/mapbox/mapbox-maps-android/pull/989))

# 10.1.2 December 13, 2021

## Bug fixes 🐞
* Fix billing issue when upgrading Mapbox Maps SDK from v9 to v10.

## Dependencies
* Bump common to 20.1.2. ([#979](https://github.com/mapbox/mapbox-maps-android/pull/979))

# 10.0.2 December 13, 2021

## Bug fixes 🐞
* Fix billing issue when upgrading Mapbox Maps SDK from v9 to v10.

## Dependencies
* Bump common to v20.0.3.([#978](https://github.com/mapbox/mapbox-maps-android/pull/978))

# 10.2.0-rc.1 December 2, 2021

## Bug fixes 🐞
* Fix `replaceWith` template to replace deprecated `queryRenderFeatures` overloaded methods. ([#878](https://github.com/mapbox/mapbox-maps-android/pull/878))
* Do not allow to use one `associatedFeatureId` with multiple view annotations. ([#896](https://github.com/mapbox/mapbox-maps-android/pull/896))
* Fix an issue where shove gesture was not detected when angle between touch points are not horizontal. ([#875](https://github.com/mapbox/mapbox-maps-android/pull/875))
* Fix gestures at high camera pitch near horizon line. ([#927](https://github.com/mapbox/mapbox-maps-android/pull/927), [#925](https://github.com/mapbox/mapbox-maps-android/pull/925))
* Fix fading tiles layout visibility issue on globe view projection zooming in/out. ([#925](https://github.com/mapbox/mapbox-maps-android/pull/925))
* Allow simultaneous zoom and rotate gesture by default and add `GesturesSettings#simultaneousRotateAndPinchToZoomEnabled` config option. ([#885](https://github.com/mapbox/mapbox-maps-android/pull/885))

## Dependencies
* Bump gl-native to v10.2.0-rc.1, common to v21.0.0-rc.2. ([#925](https://github.com/mapbox/mapbox-maps-android/pull/925))

# 10.1.1 December 1, 2021

**NOTE:** As of December 3, 2021, this release is no longer available due to a new bug that was introduced while fixing the billing issue. A new patch will be issued shortly.

## Bug fixes 🐞
* Fix billing issue when upgrading Mapbox Maps SDK from v9 to v10.

## Dependencies
* Bump gl-native to 10.1.1, common to 20.1.1.

# 10.0.1 November 26, 2021

**NOTE:** As of December 3, 2021, this release is no longer available due to a new bug that was introduced while fixing the billing issue. A new patch will be issued shortly.

## Bug fixes 🐞
* Fix billing issue when upgrading Mapbox Maps SDK from v9 to v10.

## Dependencies
* Bump common to v20.0.2.

# 10.2.0-beta.1 November 18, 2021

## Features ✨ and improvements 🏁
* Introduce view annotation support which allows adding Android views on top of the `MapView` anchored to geo-point. ([#834](https://github.com/mapbox/mapbox-maps-android/pull/834))
* Remove `MapView` argument when constructing `AnnotationManager`. Constructor taking `MapView` as parameter is marked as deprecated. ([#766](https://github.com/mapbox/mapbox-maps-android/pull/766))
* Implement cluster API on top of `MapboxMap.queryFeatureExtensions` making it easier to use and providing better alignment with Mapbox Maps v9. ([#773](https://github.com/mapbox/mapbox-maps-android/pull/773))
* Add heatmap and circle layer support to globe view. ([#852](https://github.com/mapbox/mapbox-maps-android/pull/852))
* Add cancelable Query Rendered Features API to `MapboxMap`. ([#852](https://github.com/mapbox/mapbox-maps-android/pull/852))
* Improve `MapboxMap.queryRenderedFeatures` performance especially when querying large number of features. ([#852](https://github.com/mapbox/mapbox-maps-android/pull/852))
* Cache layer layout key inside layer, so that it is not re-evaluated at every parse of the every tile improving rendering performance. ([#852](https://github.com/mapbox/mapbox-maps-android/pull/852))
* Core renderer prints its version on initialization. ([#852](https://github.com/mapbox/mapbox-maps-android/pull/852))
* Introduce experimental `MapboxMap.setMemoryBudget` method for setting memory budget for the map and runtime "resource-budget" property for data sources. ([#852](https://github.com/mapbox/mapbox-maps-android/pull/852))
* Improve performance by avoiding re-layout of invisible fading tiles. ([#852](https://github.com/mapbox/mapbox-maps-android/pull/852))
* Add utility methods to `CoordinateBounds`. ([#852](https://github.com/mapbox/mapbox-maps-android/pull/852))

## Bug fixes 🐞
* Fix `MapView.onLowMemory` not being called on low resources. ([#780](https://github.com/mapbox/mapbox-maps-android/pull/780))
* Fix scale bar ratio setting not applied correctly. ([#827](https://github.com/mapbox/mapbox-maps-android/pull/827))
* Fix scale bar text missing for Android API 23. ([#839](https://github.com/mapbox/mapbox-maps-android/pull/839))
* Fix scale bar text being overlapped and clipped. ([#856](https://github.com/mapbox/mapbox-maps-android/pull/856))
* Fix puck jump to nullisland when location plugin settings are changed. ([#846](https://github.com/mapbox/mapbox-maps-android/pull/846))
* Fix scale listener events not being called for quick zoom doubleTap and doubleTouch gestures. ([#858](https://github.com/mapbox/mapbox-maps-android/pull/858))
* Release all unused resources when `MapboxMap.reduceMemoryUse` is invoked. ([#852](https://github.com/mapbox/mapbox-maps-android/pull/852))
* Fix crash for the case when an empty fill extrusion bucket is tried to be rendered. ([#852](https://github.com/mapbox/mapbox-maps-android/pull/852))
* Fix transparency issues with value < 0.5 for 3D puck models. ([#852](https://github.com/mapbox/mapbox-maps-android/pull/852))
* Fix regression where setting the same geojson source URL did not refresh the data. ([#852](https://github.com/mapbox/mapbox-maps-android/pull/852))
* Fix symbol layers with variable anchor placement not being placed correctly on globe view. ([#852](https://github.com/mapbox/mapbox-maps-android/pull/852))
* Fix crash in symbol reprojection code caused by division by zero. ([#852](https://github.com/mapbox/mapbox-maps-android/pull/852))
* Fix issue with bounds constraining behavior when terrain is enabled. ([#852](https://github.com/mapbox/mapbox-maps-android/pull/852))

## Dependencies
* Bump gl-native to v10.2.0-beta.2 and common to v21.0.0-rc.1. ([#852](https://github.com/mapbox/mapbox-maps-android/pull/852))

# 10.1.0 November 4, 2021
[Changes](https://github.com/mapbox/mapbox-maps-android/compare/android-v10.0.0...android-v10.1.0) since [Mapbox Maps SDK for Android 10.0.0](https://github.com/mapbox/mapbox-maps-android/releases/tag/android-v10.0.0)
## Features ✨ and improvements 🏁
* Set thread priorities and set thread CPU affinity based on the thread's priority to improve overall map performance.([#810](https://github.com/mapbox/mapbox-maps-android/pull/810))
* Introduce option to enable multisample anti-aliasing (MSAA) for map rendering. ([#741](https://github.com/mapbox/mapbox-maps-android/pull/741))
* Add convenience methods for `stop` expression in Style DSL. ([#698](https://github.com/mapbox/mapbox-maps-android/pull/698), [#764](https://github.com/mapbox/mapbox-maps-android/pull/764))

## Bug fixes 🐞
* Avoid spawning extra AssetManagerFileSource threads when multiple instances of a MapView is created during application lifecycle. ([#810](https://github.com/mapbox/mapbox-maps-android/pull/810))
* Fix rendering artifact when some of the model layer models may have wrong placement when globe view projection is used. ([#810](https://github.com/mapbox/mapbox-maps-android/pull/810))
* Fix rare heatmap flickering when zooming the map. ([#810](https://github.com/mapbox/mapbox-maps-android/pull/810))
* Fix an issue where an Observable event could be dispatched on a thread, different from the subscription thread. ([#810](https://github.com/mapbox/mapbox-maps-android/pull/810))
* Fix an issue where promoteId parameter for VectorSource was overwritten when source tilejson is loaded ([#810](https://github.com/mapbox/mapbox-maps-android/pull/810))
* Fix android glyph drawing issue when 'high contrast' text accessibility feature is turned on. ([#810](https://github.com/mapbox/mapbox-maps-android/pull/810))
* Fix unexpectedly rapid map panning at high pitch level. ([#775](https://github.com/mapbox/mapbox-maps-android/pull/775))
* Fix map move using faster map offsetting after zoom-in or zoom-out gesture. ([#738](https://github.com/mapbox/mapbox-maps-android/pull/738))
* Fix annotation flickering and disappearing during dragging. ([#732](https://github.com/mapbox/mapbox-maps-android/pull/732))
* Fix logo and attribution margin update. ([#744](https://github.com/mapbox/mapbox-maps-android/pull/744))
* Fix `NullPointerException` while querying annotations. ([#746](https://github.com/mapbox/mapbox-maps-android/pull/746))
* Limit fast fling gesture in a downwards direction when map is highly pitched. ([#754](https://github.com/mapbox/mapbox-maps-android/pull/754))
* Fix an issue that caused annotations not being updated when style is loading other resources. ([#753](https://github.com/mapbox/mapbox-maps-android/pull/753))
* Restore the fling factor for slightly pitched maps. ([#762](https://github.com/mapbox/mapbox-maps-android/pull/762))

## Dependencies
* Bump gl-native to 10.1.0, common to 20.1.0. ([#810](https://github.com/mapbox/mapbox-maps-android/pull/810))

# 10.1.0-rc.1 October 28, 2021

## Bug fixes 🐞
* Fix unexpectedly rapid map panning at high pitch level. ([#775](https://github.com/mapbox/mapbox-maps-android/pull/775))
* Improve rendering performance by setting thread priorities and set thread CPU affinity based on the thread's priority. ([#774](https://github.com/mapbox/mapbox-maps-android/pull/774))

## Dependencies
* Bump gl-native to v10.1.0-rc, and common to v20.1.0-rc.2 ([#774](https://github.com/mapbox/mapbox-maps-android/pull/774))

# 10.1.0-beta.1 October 21, 2021

## Features ✨ and improvements 🏁
* Introduce option to enable Multisample anti-aliasing (MSAA) for map rendering. ([#741](https://github.com/mapbox/mapbox-maps-android/pull/741))
* Add convenience methods for stop expression. ([#698](https://github.com/mapbox/mapbox-maps-android/pull/698), [#764](https://github.com/mapbox/mapbox-maps-android/pull/764))

## Bug fixes 🐞
* Fix map move using faster map offsetting after zoom-in or zoom-out gesture. ([#738](https://github.com/mapbox/mapbox-maps-android/pull/738))
* Fix annotation flickering and disappearing during dragging. ([#732](https://github.com/mapbox/mapbox-maps-android/pull/732))
* Fix logo and attribution margin update. ([#744](https://github.com/mapbox/mapbox-maps-android/pull/744))
* Fix `NullPointerException` while querying annotations. ([#746](https://github.com/mapbox/mapbox-maps-android/pull/746))
* Limit fast fling gesture in a downwards direction when map is highly pitched. ([#754](https://github.com/mapbox/mapbox-maps-android/pull/754))
* Fixed an issue that caused annotations not being updated in some cases.. ([#753](https://github.com/mapbox/mapbox-maps-android/pull/753))
* Fix glyph drawing issue when the 'high contrast' text feature is turned on. ([#752](https://github.com/mapbox/mapbox-maps-android/pull/752))
* Fix `promoteId` parameter for VectorSource overwritten when source tilejson is loaded. ([#752](https://github.com/mapbox/mapbox-maps-android/pull/752))
* Avoid spawning extra AssetManagerFileSource threads. ([#752](https://github.com/mapbox/mapbox-maps-android/pull/752))
* Fix `NullPointerException` in `HttpResponseCallback`, when get an error message from the Exception. ([#752](https://github.com/mapbox/mapbox-maps-android/pull/752))
* Restore the fling factor for slightly pitched maps. ([#762](https://github.com/mapbox/mapbox-maps-android/pull/762))

## Dependencies
* Bump gl-native to v10.1.0-beta, and common to v20.1.0-rc.1 ([#752](https://github.com/mapbox/mapbox-maps-android/pull/752))


# 10.0.0 October 6, 2021

## Breaking changes ⚠️
* Add `@JvmOverloads` where applicable to provide better experience for Java users. ([#656](https://github.com/mapbox/mapbox-maps-android/pull/656))
* Refactor gestures configuration options to be aligned better across platforms. ([#672](https://github.com/mapbox/mapbox-maps-android/pull/672))
* Apply geojson data (using `data`, `url`, `feature`, `featureCollection`, `geometry` functions) is fully async now. ([#699](https://github.com/mapbox/mapbox-maps-android/pull/699))
* Update `getLayerAs` function to return nullable `Layer` type. ([#673](https://github.com/mapbox/mapbox-maps-android/pull/673))
* Update map events data models. ([#712](https://github.com/mapbox/mapbox-maps-android/pull/712))
* Refactor MapEvents listeners, so that each listener will include one event data property. ([#718](https://github.com/mapbox/mapbox-maps-android/pull/718))
* Abstract classes `CustomLayerHost`, `ElevationData`, `MapClient`, `Observer`, `OfflineRegionObserver`, `HttpServiceInterceptorInterface`, `HttpServiceInterface`, `LogWriterBackend`, `OfflineSwitchObserver`, `ReachabilityInterface`, `TileStoreObserver` have become interfaces. ([#697](https://github.com/mapbox/mapbox-maps-android/pull/697))

## Features ✨ and improvements 🏁
* Introduce 3D globe (experimental). ([#667](https://github.com/mapbox/mapbox-maps-android/pull/667))
* Append gl-native and common API reference documentation to the output of Dokka documentation generation. ([#711](https://github.com/mapbox/mapbox-maps-android/pull/711))
* Set `Process.THREAD_PRIORITY_DISPLAY` as render thread priority to improve overall performance. ([#701](https://github.com/mapbox/mapbox-maps-android/pull/701))
* Add `HttpServiceFactory.reset()` to release the HTTP service implementation. ([#697](https://github.com/mapbox/mapbox-maps-android/pull/697))

## Bug fixes 🐞
* Throw exception when gestures plugin functionality is used but plugin was not created. ([#653](https://github.com/mapbox/mapbox-maps-android/pull/653))
* Throw exception when camera plugin functionality is used but plugin was not created. ([#668](https://github.com/mapbox/mapbox-maps-android/pull/668))
* Fix black screen when resuming activity with `MapView` on x86 emulator, Android API <= 23. ([#671](https://github.com/mapbox/mapbox-maps-android/pull/671))
* Fix map render deadlock on Android 8 on power on button. ([#688](https://github.com/mapbox/mapbox-maps-android/pull/688))
* Fix context leak in `LocationProviderImpl`. ([#690](https://github.com/mapbox/mapbox-maps-android/pull/690))
* Fix native memory leak by explicitly nulling map reference from renderer. ([#687](https://github.com/mapbox/mapbox-maps-android/pull/687))
* Fix wrong attribute reference in runtime exception text when token is missing. ([#708](https://github.com/mapbox/mapbox-maps-android/pull/708))
* Fix applying position property to scale bar plugin. ([#677](https://github.com/mapbox/mapbox-maps-android/pull/677))
* Fix initialisation location puck when no style loaded from code by changing `Plugin#onStart()` call after style loaded started. ([#680](https://github.com/mapbox/mapbox-maps-android/pull/680))
* Fix attribution/logo jumble when RTL layout is configured. ([#674](https://github.com/mapbox/mapbox-maps-android/pull/674))
* Fix rendering artifacts for a model layer when `model-opacity` property is used. ([#697](https://github.com/mapbox/mapbox-maps-android/pull/697))
* Improve rendering performance by avoiding unnecessary re-layout for cached tiles. ([#697](https://github.com/mapbox/mapbox-maps-android/pull/697))
* Fix `onResponse` callback for `HttpInterceptor` never being called. ([#697](https://github.com/mapbox/mapbox-maps-android/pull/697))

## Dependencies
* Bump gl-native to v10.0.0, common to v20.0.0. ([#697](https://github.com/mapbox/mapbox-maps-android/pull/697))

# 10.0.0-rc.9 September 22, 2021

## Features ✨ and improvements 🏁
* Fix documentation for `OnMapIdleListener` and `CameraChangeListeners`. ([#645](https://github.com/mapbox/mapbox-maps-android/pull/645))
* Add support for `SymbolZOrder` property in PointAnnotationManager. ([#638](https://github.com/mapbox/mapbox-maps-android/pull/638))
* Add support for `PromoteId` to be used with Feature State API. ([#636](https://github.com/mapbox/mapbox-maps-android/pull/636))
* Expose `optimizeForTerrain` flag (default to true) that could be applied to the `MapView` in xml. When optimizeForTerrain is enabled, layers could get reordered to achieve the best performance. ([#654](https://github.com/mapbox/mapbox-maps-android/pull/654))
* Enable instant transitions for data driven symbol layer properties. ([#646](https://github.com/mapbox/mapbox-maps-android/pull/646))

## Bug fixes 🐞
* `OnStyleLoaded` / `OnMapLoaded` callbacks are invoked even if hosting fragment/activity is in stopped state. ([#629](https://github.com/mapbox/mapbox-maps-android/pull/629))
* Fix drag annotation blink when drag ends. ([#639](https://github.com/mapbox/mapbox-maps-android/pull/639))
* Apply annotation manager properties to the drag layer to keep annotations the same while dragging. ([#640](https://github.com/mapbox/mapbox-maps-android/pull/640))
* Fix point annotation updating all same content bitmaps instead of one particular. ([#633](https://github.com/mapbox/mapbox-maps-android/pull/633))
* Fix `MapboxMap#getStyle` returning null after adding a new source when style was loaded before. ([#643](https://github.com/mapbox/mapbox-maps-android/pull/643))
* Allow setting null explicitly to annotation nullable properties. ([#650](https://github.com/mapbox/mapbox-maps-android/pull/650))
* Fix `std::exception` happing rarely when `MapboxMap#setCamera()` is called inside animation plugin. ([#652](https://github.com/mapbox/mapbox-maps-android/pull/652))
* Fix memory leak in renderer destroy. ([#657](https://github.com/mapbox/mapbox-maps-android/pull/657))
* Fix transition between layers with all constant properties. ([#646](https://github.com/mapbox/mapbox-maps-android/pull/646))
* Fix rendering artifact for a line layer, when its `line-gradient` property is set at runtime. ([#646](https://github.com/mapbox/mapbox-maps-android/pull/646))
* Don't draw SDF images in `text-field` and issue warning for it. ([#646](https://github.com/mapbox/mapbox-maps-android/pull/646))
* Fix incorrect return from StyleManager#getStyleLayerPropertyDefaultValue for `text-field`, now the default value is set to `["format", "" , {}]`. ([#646](https://github.com/mapbox/mapbox-maps-android/pull/646))

## Dependencies
* Bump gl-native to 10.0.0-rc.9, common to 19.0.0. ([#646](https://github.com/mapbox/mapbox-maps-android/pull/646))

# 10.0.0-rc.8 September 8, 2021

## Breaking changes ⚠️
* In offline mode (set by either mapbox::common::OfflineSwitch API or on platform side), the error notifications are send if the required resources are not present locally. The volatile tiles are not considered to be required in offline.([#604](https://github.com/mapbox/mapbox-maps-android/pull/604))
* Adapt setBounds to gl-js behavior: constraining of coordinates and zoom level is now stricter to prevent out of bounds map area to be visible in the viewport.([#604](https://github.com/mapbox/mapbox-maps-android/pull/604))
* Add HTTP interceptor API - for anyone who is using HttpServiceInterface; there is a new method called setInterceptor that should be overridden([#604](https://github.com/mapbox/mapbox-maps-android/pull/604))

## Features ✨ and improvements 🏁
* Make 3D puck always over (in front of) 3D layers (buildings, landmarks, custom layer) but behind hill (terrain). ([#601](https://github.com/mapbox/mapbox-maps-android/pull/601))
* Integrate value marshalling performance improvement ([#606](https://github.com/mapbox/mapbox-maps-android/pull/606))
* Introduce drag layer/source for annotation plugin to improve drag performance. ([#582](https://github.com/mapbox/mapbox-maps-android/pull/582))
* Update prefetch zoom delta documentation to match actual behavior ([#609](https://github.com/mapbox/mapbox-maps-android/pull/609))
* Add support for the index-of and slice expressions ([#616](https://github.com/mapbox/mapbox-maps-android/pull/616))
* Improve collision detection by using runtime calculated sizes for collision boxes. Previously collision boxes' sizes are constant, they are calculated during symbol layout time by using constant zoom level([#604](https://github.com/mapbox/mapbox-maps-android/pull/604))
* Improve collision detection by using runtime calculated pixelated sizes for collision circles. Previously collision circles' sizes are constant, they are calculated during symbol layout time by using constant zoom level([#604](https://github.com/mapbox/mapbox-maps-android/pull/604))
* Implement 'promoteId' feature for geojson and vector sources. The feature allows to promote feature's property to a feature id, so that promoted id can be used with FeatureState API.([#604](https://github.com/mapbox/mapbox-maps-android/pull/604))
* Enable instant transitions for data driven paint layer properties([#604](https://github.com/mapbox/mapbox-maps-android/pull/604))

## Bug fixes 🐞
* Use touch focal point to calculate the correct scroll displacement when the map is pitched. ([#593](https://github.com/mapbox/mapbox-maps-android/pull/593))
* Use touch focal point to calculate the correct fling displacement. ([#599](https://github.com/mapbox/mapbox-maps-android/pull/599))
* Allow geojson source to initialise with empty data. ([#602](https://github.com/mapbox/mapbox-maps-android/pull/602))
* Preserve EGL setup on renderer stop. This fixes full map reloading when map is brought out from background. ([#598](https://github.com/mapbox/mapbox-maps-android/pull/598))
* Fix issue with camera animators ordering on Android 6 and lower by revisiting overall approach of applying accumulated camera changes. ([#597](https://github.com/mapbox/mapbox-maps-android/pull/597))
* Enable update bitmap for annotations  ([#615](https://github.com/mapbox/mapbox-maps-android/pull/615))
* Fix volatile tiles disappearing on "not modified" response([#604](https://github.com/mapbox/mapbox-maps-android/pull/604))
* Prioritize addition of a persistent layer whose id is used for other persistent layer positions([#604](https://github.com/mapbox/mapbox-maps-android/pull/604))
* Only do line breaking process for point placement labels. And if text-max-width is 0, still do general ideographic beaking checks for point labels.([#604](https://github.com/mapbox/mapbox-maps-android/pull/604))
* Fix collision box's 'dynamicVerticesExt' updating in placement stage([#604](https://github.com/mapbox/mapbox-maps-android/pull/604))
* Trigger map redraw when feature state changes ([#604](https://github.com/mapbox/mapbox-maps-android/pull/604))

## Dependencies
* Bump gl-native to 10.0.0-rc.8, common to 18.0.0 ([#604](https://github.com/mapbox/mapbox-maps-android/pull/604))

# 10.0.0-rc.7 August 25, 2021

## Breaking changes ⚠️
* Remove the expression getter/setters for source properties. ([#568](https://github.com/mapbox/mapbox-maps-android/pull/568))

## Features ✨ and improvements 🏁
* Add generateId property for GeoJsonSource. ([#538](https://github.com/mapbox/mapbox-maps-android/pull/538))
* Add default value to improve usability of FeatureState API. ([#588](https://github.com/mapbox/mapbox-maps-android/pull/588))
* Add Style#moveStyleLayer(layerId: String, layerPosition: LayerPosition?): Expected<String, None> API ([#563](https://github.com/mapbox/mapbox-maps-android/pull/563))
* Allow using combination of line-dasharray and line-gradient for line layer. ([#563](https://github.com/mapbox/mapbox-maps-android/pull/563))

## Bug fixes 🐞
* Remove strong ref dependency in snapshotter that was leading to a memory leak if Snapshotter#destroy was not called explicitly. ([#571](https://github.com/mapbox/mapbox-maps-android/pull/571))
* Fix get annotation enum property crash ([#579](https://github.com/mapbox/mapbox-maps-android/pull/579))
* Fix rendering issue for round line-join in line gradients ([#565](https://github.com/mapbox/mapbox-maps-android/pull/565))
* A fix of the layer paint property evaluation while transitioning from a data-driven value. It snaps immediately to the new value thus preventing of drawing stale data during the animation.([#563](https://github.com/mapbox/mapbox-maps-android/pull/563))
* Reduced memory consumption when using raster layers by deleting CPU side tile bitmap copy after uploading to GPU texture.([#563](https://github.com/mapbox/mapbox-maps-android/pull/563))
* Fix crash on Android when using tile requests delay API([#563](https://github.com/mapbox/mapbox-maps-android/pull/563))

## Dependencies
* Bump gl-native to v10.0.0-rc.7, common to v17.0.0 ([#563](https://github.com/mapbox/mapbox-maps-android/pull/563))
* Bump gl-native to v10.0.0-rc.7.1. ([#565](https://github.com/mapbox/mapbox-maps-android/pull/565))
* Bump gl-native to v10.0.0-rc.7.2, common to 17.1.0 ([#575](https://github.com/mapbox/mapbox-maps-android/pull/575))
* Bump targetSDKVersion and compileSDKVersion to 30, robolectric version to 4.6.1. ([#514](https://github.com/mapbox/mapbox-maps-android/pull/514))

# 10.0.0-rc.6 August 11, 2021

## Breaking changes ⚠️
* Update extension function signatures making them easier to use from Java. ([#539](https://github.com/mapbox/mapbox-maps-android/pull/539))
* Rename `mapView#overlay()` to `mapView#mapboxOverlay`. ([#539](https://github.com/mapbox/mapbox-maps-android/pull/539))

## Features ✨ and improvements 🏁
* Support adding 9-patch images to the style. ([#536](https://github.com/mapbox/mapbox-maps-android/pull/536))
* Outdated data for volatile sources gets hidden if cannot be updated due to no Internet connection. ([#543](https://github.com/mapbox/mapbox-maps-android/pull/543))

## Bug fixes 🐞
* Fix several memory leaks: clean up OnFpsChangeListener on render thread destroy / introduce Snapshotter#destroy method that must be called in Activity#onDestroy ([#546](https://github.com/mapbox/mapbox-maps-android/pull/546))
* Add layer and source check when creating annotations and init them if not initiated before which creates `AnnotationManager` before loading style. ([#549](https://github.com/mapbox/mapbox-maps-android/pull/549))
* Fix error messages returned by `Style#removeStyleSource` method. ([#543](https://github.com/mapbox/mapbox-maps-android/pull/543))
* Store persistent layer's LayerPosition, so that layer can be re-added to correct position if LayerPosition.above or LayerPosition.at is used. ([#543](https://github.com/mapbox/mapbox-maps-android/pull/543))

## Dependencies
* Update gl-native to v10.0.0-rc.6 and common to v16.2.0. ([#543](https://github.com/mapbox/mapbox-maps-android/pull/543))
* Remove turf dependency of location component plugin. ([#551](https://github.com/mapbox/mapbox-maps-android/pull/551))

# 10.0.0-rc.5 July 28, 2021

## Breaking changes ⚠️
* Improve camera API consumption from java programming language by adding `CameraAnimationsUtils` and `getCamera` JvmName annotations. ([#495](https://github.com/mapbox/mapbox-maps-android/pull/495))
* Rename `AttributionView#setOnClickListener` to `setViewOnClickListener` to avoid overloading the Android SDK method. Results in compilation on Android P and above. Adjust codebase to changes in enforced nullability of Android SDK code. ([#497](https://github.com/mapbox/mapbox-maps-android/pull/497))
* Get rid of using reflection when creating plugins which should decrease `MapView` startup time if plugins are enabled. ([#519](https://github.com/mapbox/mapbox-maps-android/pull/519))

## Features ✨ and improvements 🏁
* Add `showLogo` and `showAttributes` config for snapshotter which are defaulted to true. User can now hide logo and attributions in a snapshotter by changing this config ([#496](https://github.com/mapbox/mapbox-maps-android/pull/496))
* Add lifecycle plugin so there is no need to call `onStart`/`onStop`/`onDestroy`/`onLowMemory` methods explicitly, if the appcompact 1.3.0+ is used. ([#485](https://github.com/mapbox/mapbox-maps-android/pull/485))
* Add a minimum Android Auto test app and an optional Android Auto extension that provide convenient extension function to initialise the MapSurface from a Car App Session. ([#488](https://github.com/mapbox/mapbox-maps-android/pull/488))
* Add lint check for lifecycle methods ([#516](https://github.com/mapbox/mapbox-maps-android/pull/516))

## Bug fixes 🐞
* Fix issues with MapView#snapshot methods that could cause black snapshot or ANR in some cases. ([#508](https://github.com/mapbox/mapbox-maps-android/pull/508))

# 10.0.0-rc.4 July 14, 2021

**The Mapbox Maps SDK for Android has moved to release candidate status and is now ready for production use.**

## Features ✨ and improvements 🏁
* Add new param to allow users localize selected layers. ([#461](https://github.com/mapbox/mapbox-maps-android/pull/461))
* Add API to control logging for animation plugin and disable debug logs by default. ([#474](https://github.com/mapbox/mapbox-maps-android/pull/474))
* Introduce option to use continuous rendering for scale bar. Continuous render mode will fix gfxinfo profiling. ([#458](https://github.com/mapbox/mapbox-maps-android/pull/458))
* Add shortest bearing path option for animators. ([#473](https://github.com/mapbox/mapbox-maps-android/pull/473))
* Add modelTranslation support for LocationPuck3D ([#493](https://github.com/mapbox/mapbox-maps-android/pull/493))
* Add default parameters to coordinate conversion functions of MapCameraManagerDelegate#cameraForCoordinates, MapCameraManagerDelegate#cameraForCoordinateBounds and MapCameraManagerDelegate#cameraForGeometry. This overloads the functions to have a more simple API surface for developers to hook into. ([#491](https://github.com/mapbox/mapbox-maps-android/pull/491))
* Support text-writing-mode property for line symbol-placement text labels (#1766)
  Note: This change will bring following changes for CJK text block:
  - For vertical CJK text, all the characters including Latin and Numbers will be vertically placed now. Previously, Latin and Numbers are horizontally placed.
  - For horizontal CJK text, it may have a slight horizontal shift due to the anchor shift.
* Session SKU generation is now available
* Add getSKUTokenIfValid to get a SKU token for a SKU identifier if it exists and is not expired, return empty string if not.
* Allow filtering of log messages by categories.
* Expose isFiltered for checking logging category settings

## Bug fixes 🐞
* Fix flyTo crash when using single-pixel paddings. ([#478](https://github.com/mapbox/mapbox-maps-android/pull/478))
* Fixed regression in map gestures on devices with Android 6 and lower. ([#484](https://github.com/mapbox/mapbox-maps-android/pull/484))
* Fix overwriting sync geojson data with getSourceAs by async. ([#482](https://github.com/mapbox/mapbox-maps-android/pull/482))
* Clean up network listener after http file source gets out of scope
* Fix line-center anchor calculation when the anchor is very near to the line geometry point
* Fix crash when a Feature State API is used with dedicated rendering thread
* Fix threading issues in HTTP file source
* Fix volatile tilesets handling

## Dependencies
* Update gl-native to v10.0.0-rc.5 and common to v16.0.0. ([#487](https://github.com/mapbox/mapbox-maps-android/pull/487))

# 10.0.0-rc.3 June 30, 2021

**The Mapbox Maps SDK for Android has moved to release candidate status and is now ready for production use.**

## Breaking changes ⚠️
* Perform annotation click synchronously and change AnnotationManagerImpl#queryMapForFeatures function to be synchronous. ([#455](https://github.com/mapbox/mapbox-maps-android/pull/455))

## Features ✨ and improvements 🏁
* Introduce static MapboxMap.clearData(resourceOptions: ResourceOptions, callback: AsyncOperationResultCallback) API and MapboxMap#clearData(callback: AsyncOperationResultCallback), Snapshotter#clearData(callback: AsyncOperationResultCallback) APIs. ([#442](https://github.com/mapbox/mapbox-maps-android/pull/442))
* Optimise the Style#getLayer and Style#getSource APIs' performance. ([#449](https://github.com/mapbox/mapbox-maps-android/pull/449))
* MapEvents#MAP_LOADING_ERROR events now include source and tile information where appropriate. New fields would allow developers to understand what source or tile has failed to load and the reason for a failure. ([#457](https://github.com/mapbox/mapbox-maps-android/pull/457))

## Bug fixes 🐞
* Fix dropping annotation source updates if those were emitted rapidly without handler. ([#441](https://github.com/mapbox/mapbox-maps-android/pull/441))
* Fix raster/v1 terrain tiles fetch failures caused by appending pixel ratio to the URLs when tile size is equal to 512. ([#457](https://github.com/mapbox/mapbox-maps-android/pull/457))
* Fixed an issue that the LayerPosition is not persisted across the style change, when using persistent layer based annotation plugin and location component plugin. ([#457](https://github.com/mapbox/mapbox-maps-android/pull/457))
* Disable MapboxTelemetryInitProvider if the telemetry is disabled via app's manifest reducing startup time. ([#442](https://github.com/mapbox/mapbox-maps-android/pull/442))

## Dependencies
* Bump gl-native to v10.0.0-rc.3, common to v14.2.0. ([#442](https://github.com/mapbox/mapbox-maps-android/pull/442))
* Bump telemetry to 8.1.0. ([#457](https://github.com/mapbox/mapbox-maps-android/pull/457))

# 10.0.0-rc.2 June 23, 2021

## Features ✨ and improvements 🏁
* Introduce experimental `Style#addPersistentLayer`, `Layer#isPersistent`, `Style#addPersistentStyleLayer`, `Style#addPersistentStyleCustomLayer` and `Style#isStyleLayerPersistent` APIs, so that the tagged layer and its associated resources would remain when a style is reloaded. This improves performance of Annotation and Location Component Plugin during the style change. ([#368](https://github.com/mapbox/mapbox-maps-android/pull/368), ([#422](https://github.com/mapbox/mapbox-maps-android/pull/422)))
* Add Localization API to apply languages to the style by provided locale. ([#379](https://github.com/mapbox/mapbox-maps-android/pull/379))
* Reduce unnecessary render cache texture updates by introducing a small delay after zoom has changed.
* Save and read application state on a background thread, to avoid delays (~3-5ms) on the main thread.

## Bug fixes 🐞
* Introduce size check for render cache. ([#425](https://github.com/mapbox/mapbox-maps-android/pull/425))
* Fix memory leak on render destroy. ([#426](https://github.com/mapbox/mapbox-maps-android/pull/426))
* Changes the visibility of jsonObject in annotation to protected, fix ConcurrentModificationException ([#427](https://github.com/mapbox/mapbox-maps-android/pull/427))
* Fix camera deadlock use-case. ([#439](https://github.com/mapbox/mapbox-maps-android/pull/439))
* Tileset descriptor resolving fixes:
  - Operation completes even if the offline manager instance gets out of scope
  - Fixes leaking TilesetResolverObserver instance
  - Fixes possible crash on cancellation of pending style pack download operation
* Fix text rendering when both 'text-rotate' and 'text-offset' are set.
* Fix Android 12 compatibility to support [pending intents mutability](https://developer.android.com/about/versions/12/behavior-changes-12#pending-intent-mutability).

## Dependencies
* Bump gl-native to v10.0.0-rc.2 ([#422](https://github.com/mapbox/mapbox-maps-android/pull/422))
* Bump telemetry to v8.0.0, android core to v5.0.0 ([#423](https://github.com/mapbox/mapbox-maps-android/pull/423))

# 10.0.0-rc.1 June 10, 2021

## Breaking changes ⚠️
* Rename setter for `Light` object from `add` to `set`. This matches API from GL-JS and clarifies there is only 1 Light object. ([#387](https://github.com/mapbox/mapbox-maps-android/pull/387))
* Rename setter for `Terrain` object from `add` to `set`. ([#391](https://github.com/mapbox/mapbox-maps-android/pull/391))
* Remove `CacheManager`. In the following releases, an API to control temporary map data may be provided. ([#399](https://github.com/mapbox/mapbox-maps-android/pull/399))
* Remove `ResourceOptions::cacheSize` and `DefaultAmbientCacheSize` constant. ([#399](https://github.com/mapbox/mapbox-maps-android/pull/399))
* Replace `ResourceOptions::cachePath` with `ResourceOptions::dataPath` that accepts a folder in which the map stores offline style packages and temporary map data. ([#399](https://github.com/mapbox/mapbox-maps-android/pull/399))
* Rename `TileStore::getInstance()` to `TileStore::create()`. ([#399](https://github.com/mapbox/mapbox-maps-android/pull/399))
* Remove the `MapView#setRenderCache` and `MapSurface#setRenderCache` API and replaced them with experimental `MapboxMap#setRenderCacheOptions` and `MapboxMap#getRenderCacheOptions` APIs. ([#401](https://github.com/mapbox/mapbox-maps-android/pull/401))
* Change the default `ResourceOptions#dataPath` to `${context.filesDir.absolutePath}/.mapbox/map_data/` and the database name from `ambient_cache.db` to `map_data.db`. ([#403](https://github.com/mapbox/mapbox-maps-android/pull/403))

## Features ✨ and improvements 🏁
* The amount of the unique maps tile packs used in the offline regions is capped by the maximum amount equal to 750. The tile region loading is not be performed if it would cause exceeding of the tile pack limit. ([#399](https://github.com/mapbox/mapbox-maps-android/pull/399))

## Bug fixes 🐞
* Fix a typo in `MapboxMapUtils` jvm name. ([#396](https://github.com/mapbox/mapbox-maps-android/pull/396))
* Fix an issue that vertical text was not positioned correctly if the `text-offset` property was used. ([#399](https://github.com/mapbox/mapbox-maps-android/pull/399))
* Emit `MapLoadingError` when an empty token is provided for accessing Mapbox data sources. Before the fix, the application may crash if an empty token was provided and map tries to load data from Mapbox data source. ([#399](https://github.com/mapbox/mapbox-maps-android/pull/399))
* Create folder structure for provided `ResourceOptions#dataPath` when a provided folder doesn't exist. Before the fix, map expected the folder to exist, and in case it didn't, it was difficult to report an error to the application. ([#399](https://github.com/mapbox/mapbox-maps-android/pull/399))
* Do not emit `MapLoadingError` when an empty URL is set to GeoJSON source. ([#399](https://github.com/mapbox/mapbox-maps-android/pull/399))
* Avoid packaging `gms-play-services-location` by default as part of the Android SDK. ([#399](https://github.com/mapbox/mapbox-maps-android/pull/399))
* Fix an issue that causes public resource definitions not generated in public.txt file. ([#404](https://github.com/mapbox/mapbox-maps-android/pull/404))

## Dependencies
* Bump gl-native to v10.0.0-rc.1, common to v14.0.1 ([#399](https://github.com/mapbox/mapbox-maps-android/pull/399))

# 10.0.0-beta.21- June 3, 2021
## Breaking changes ⚠️
* Align load style functions for MapboxMap and Snapshotter. ([#371](https://github.com/mapbox/mapbox-maps-android/pull/371))
* Change the default ambient cache path to `.mapbox/maps/ambient_cache.db` ([#373](https://github.com/mapbox/mapbox-maps-android/pull/373))
* Move text-font property from PointAnnotation to PointAnnotationManager ([#375](https://github.com/mapbox/mapbox-maps-android/pull/375))
* Remove CredentialsManager in favour of ResourceOptionsManager ([#365](https://github.com/mapbox/mapbox-maps-android/pull/365))
* Introduce separate minZoom/maxZoom fields into CustomGeometrySourceOptions API instead of the formerly used "zoomRange"

## Features ✨ and improvements 🏁
* Rework setPrefetchZoomDelta to reduce loading of expensive tiles and optimize zoom use-case (#1850)
* Send billing event when Map is loaded 

## Bug fixes 🐞
* Fixed an issue that causes OnStyleLoaded callback not fired when there's a sprite loading error. ([#358](https://github.com/mapbox/mapbox-maps-android/pull/358))
* Update map camera on first animator update. ([#352](https://github.com/mapbox/mapbox-maps-android/pull/352))
* Fix crash due to missing access token ([#365](https://github.com/mapbox/mapbox-maps-android/pull/365))
* Call style loaded callback if data set directly to geojson. ([#377](https://github.com/mapbox/mapbox-maps-android/pull/377))
* Geojson async data parsing: fixes and improvements. ([#380](https://github.com/mapbox/mapbox-maps-android/pull/380))
* Fix terrain transparency issue when a sky layer is not used
* Make style pack resources immutable protecting the style pack from getting out of sync in case the style is updated remotely

## Dependencies
* Bump glNative to 10.0.0-beta.23, common to 13.0.0 ([#362](https://github.com/mapbox/mapbox-maps-android/pull/362))
* Bump mapbox-events-android to latest releases telem-7.0.3 and core-4.0.2 ([#370](https://github.com/mapbox/mapbox-maps-android/pull/370))

# 10.0.0-beta.20 - May 20, 2021
## Breaking changes ⚠️
* Introduce ResourceOptionsManager to configure the default resource options, and removed the xml configuration options for cache path and tile store path. ([#339](https://github.com/mapbox/mapbox-maps-android/pull/339))
* Rename default ambient cache database to mapbox/maps/ambient_cache.db  ([#314](https://github.com/mapbox/mapbox-maps-android/pull/314))
* Remove the usage of asset path from the codebase, as it is not useful in Android Maps SDK. ([#334](https://github.com/mapbox/mapbox-maps-android/pull/334))
* Rename `NetworkConnectivity` to `OfflineSwitch`.
* Remove `TileLoadOptions` from `TileRegionLoadOptions`. `networkRestriction` and `acceptExpired` can now be specified directly in `TileRegionLoadOptions`.
* Add `totalBytes` and `transferredBytes` to TileStoreLoadResult.
* `MapboxMap.setBounds` return type changed from Void to Expected.
* Expose tileset version for sources that use TileJSON metadata.
* ResourceRequest `offline-data` boolean field is replaced with the `source` string field, which whether the response came from network, cache or tile store.
* Remove `Style.getStyleGeoJSONSourceClusterLeaves`, `Style.getStyleGeoJSONSourceClusterExpansionZoom`, `Style.getStyleGeoJSONSourceClusterChildren`. All those can be fully replaced by `MapboxMap.queryFeatureExtensions`.
* Parsing geojson on a worker thread. Using DSL GeoJsonSource builders with the following functions `GeoJsonSource.Builder#feature`, `GeoJsonSource.Builder#featureCollection`, `GeoJsonSource.Builder#geometry` will immediately returns GeoJsonSource with no data set and starts preparing actual data using a worker thread. The data will be set to the GeoJsonSource once parsed. ([#327](https://github.com/mapbox/mapbox-maps-android/pull/327))

## Features ✨ and improvements 🏁
* Add a `cameraOptions(cameraState, builderBlock)` inline method that helps mutate an existing `CameraState` object. ([#317](https://github.com/mapbox/mapbox-maps-android/pull/317))
* Add selected state handling to annotation plugin ([#316](https://github.com/mapbox/mapbox-maps-android/pull/316))
* Add API for disabling vertical/horizontal scroll gestures ([#319](https://github.com/mapbox/mapbox-maps-android/pull/319))
* Introduce API to enable render cache feature that could bring up rendering performance improvement. ([#326](https://github.com/mapbox/mapbox-maps-android/pull/326))
* Add `removeAnnotationManager` API. ([#330](https://github.com/mapbox/mapbox-maps-android/pull/330))
* Improve terrain's rendering performance 
* Set `begin` and `end` timestamps for StyleLoaded and MapLoaded events, so that developers could check how much time it takes to load style and map, respectively
* Added `tile-requests-delay` and `tile-network-requests-delay` runtime source properties - an API for tile requests delay
* Introduce MapOptions.optimizeForTerrain option that allow style rendering optimizations for terrain rendering
* The `text-line-height` is now data-driven property
* MapLoaded, StyleLoaded and StyleDataLoaded events now contain begin and end timestamps reflecting the effective duration timespan
* When line lablels are inside the flip state retaining range (+/- 5 degrees around the vertical direction), the lables' flip state will be kept the same
* Improve rendering quality of fill outlines when using render cache

## Bug fixes 🐞
* Fix scalebar doesn't refresh issue. ([#331](https://github.com/mapbox/mapbox-maps-android/pull/331))
* Trigger nested high-level animator listener correctly. ([#335](https://github.com/mapbox/mapbox-maps-android/pull/335))
* Make compass visible when camera was mutated while compass was disabled. ([#322](https://github.com/mapbox/mapbox-maps-android/pull/322))
* Enable LocationComponent automatically when style loaded; fix null island location puck ([#333](https://github.com/mapbox/mapbox-maps-android/pull/333))
* Fix crash if the belowLayerId doesn't exist on the current style ([#330](https://github.com/mapbox/mapbox-maps-android/pull/330))
* Fixed an issue that style pack download cancels pending tileset descriptor resolving, now tile region loading and style pack loading can work in parallel.
* Fixed the excessive network usage during map browsing caused by losing of the expiration date and the etag for the cached files
* Fix excessive network usage for delayed tile requests
* On style pack update we reset only glyphs and only when the updated options require less glyphs than currently available and we make sure ambient cache size limit is never exceeded
* Emit `StyleDataLoaded` and `SourceDataLoaded` synchronously if possible, so that developers could modify style and sources before map starts rendering style
* Fix occasional Adreno 640 and 620 driver warnings and deadlock when terrain is used
* Fix rendering order of transparent terrain proxy tiles

## Dependencies
* Update telemetry (v7.0.1) and core (v4.0.1) dependencies to latest major version releases ([#337](https://github.com/mapbox/mapbox-maps-android/pull/337))
* Bump gl-native to v10.0.0-beta.22 and common to v12.0.0. ([#338](https://github.com/mapbox/mapbox-maps-android/pull/338))

# 10.0.0-beta.19 - May 5, 2021
## Breaking changes ⚠️
* Remove temporary CustomMapInterface used for testing, obsolete with having interface inheritance from upstream. ([#296](https://github.com/mapbox/mapbox-maps-android/pull/296))
* Align MapCameraManagerDelegate with MapCameraManagerInterface ([#293](https://github.com/mapbox/mapbox-maps-android/pull/293))
* Refactor CameraOptions and change `MapboxMap.getCameraState` method to return non-nullable CameraState record
* Remove `MapboxMap.getMinZoom`, `MapboxMap.getMaxZoom` and `MapboxMap.getScale` methods that are duplicate of functionality provided by `MapboxMap.getBounds`. `MapboxMap.getBounds` returns new CameraBounds type with non-nullable fields.
* Remove `MapboxMap.setDefaultFramebufferObject`.
* Remove `MapboxMap.dumpDebugLog`.
* Remove `isPanning`, `isRotating`, `isScaling` and `cancelTransitions` methods from MapboxMap. Controlling map animations should be done with camera animation plugin.
* Remove following methods from MapCameraManagerDelegate (formerly MapCameraDelegate): getLan(), getLon(), getPitch(), getBearing(), getPadding(), setBearing(double). Those properties could be accessed now from MapCameraManagerDelegate.cameraState directly.

### OfflineManager and CacheManager
* Introduce TileStoreUsageMode enum and use it in resource options. New enum allows to set tile store usage mode in an non ambiguous way.
* Cache manager asynchronous  calls complete even after the cache manager instance gets out of scope on the client side. Fix possible crash on setDatabasePath() call
* CacheManager::prefetchAmbientCache() semantics is updated


## Features ✨ and improvements 🏁
* Add styleUri property in MapInitOptions ([#287](https://github.com/mapbox/mapbox-maps-android/pull/287))
* Refactored plugin system to have more granular control over which plugins are loaded when creating a MapView programmatically. ([#231](https://github.com/mapbox/mapbox-maps-android/pull/231))
* Instrument tests for offline ([#290](https://github.com/mapbox/mapbox-maps-android/pull/290))
* Cleanup kdoc documentation, remove html tags ([#305](https://github.com/mapbox/mapbox-maps-android/pull/305))
* Reduce GPU memory usage by reusing depth stencil buffer for terrain rendering


## Bug fixes 🐞
* Request layout when updating ornaments margins, making updates immediate ([#292](https://github.com/mapbox/mapbox-maps-android/pull/292))
* Remove runtime plugin dependency for legacy location plugin. ([#295](https://github.com/mapbox/mapbox-maps-android/pull/295))
* Fix an issue that causes the extension functions not discoverable from downstream projects. ([#299](https://github.com/mapbox/mapbox-maps-android/pull/299))
* Style and map error loading listeners are only called for the style that was associated to the listeners when style loading started. This avoid calling the wrong listeners with multiple style loads. Renamed Style#isStyleLoadInited to Style#isStyleLoadInitiated. ([#300](https://github.com/mapbox/mapbox-maps-android/pull/300))
* Fix crash if doing setCamera during map loading ([#310](https://github.com/mapbox/mapbox-maps-android/pull/310))
* Fix map rendering issue when `text-field`'s inline images used with complex case expressions
* Fix erroneous font eviction when `text-field`'s formatted sections have `text-font` overrides
* Fix Adreno specific crash that happens when terrain is enabled
* Fix OfflineManager network errors handling
* Fix map rendering issue when feature-state and terrain features are enabled
* The ResourceRequest event response.offline-data field now indicates whether or not the response came from tile store


## Dependencies
* Bump to gl-native v10.0.0-beta.21, update common v11.0.2. ([#304](https://github.com/mapbox/mapbox-maps-android/pull/304))

# 10.0.0-beta.18 - April 22, 2021
## Breaking changes ⚠️
* Rename MapView plugin extension functions. ([#272](https://github.com/mapbox/mapbox-maps-android/pull/272))
  - mapView.getAnnotationPlugin() -> mapView.annotations
  - mapView.getGesturesPlugin() -> mapView.gestures
  - mapView.getOverlayPlugin() -> mapView.overlay() // using function here because of experimental annotation
  - mapView.getLocationComponentPlugin() -> mapView.location
  - mapView.getCameraAnimationsPlugin() -> mapView.camera
  - mapView.getAttributionPlugin() -> mapView.attribution
  - mapView.getCompassPlugin() -> mapView.compass
  - mapView.getLogoPlugin() -> mapView.logo
  - mapView.getScaleBarPlugin() -> mapView.scalebar
* Remove deprecated location plugin ([#276](https://github.com/mapbox/mapbox-maps-android/pull/276))
* Add feature sdk initialisation ([#269](https://github.com/mapbox/mapbox-maps-android/pull/269))
  - Load the Mapbox Street style by default if user doesn't load any style before the onStart lifecycle event.
  - Introduce `CredentialsManager` to manage mapbox access token, when all `MapView`s should use same token could be handled by using `CredentialsManager.shared` static object.
  - Introduce `MapInitOptions` to replace MapboxMapOptions. 
## Features ✨ and improvements 🏁
* High-level animations return cancelable interface ([#262](https://github.com/mapbox/mapbox-maps-android/pull/262))
* Introduce OfflineManager API that manages style packs and produces tileset descriptors for the tile store.
  - By default, users may download up to 250MB of data for offline use without incurring additional charges. This limit is subject to change during the beta.
  - The new API replaces the deprecated OfflineRegionManager API. The OfflineManager API can be used to create offline style packs that contain style data, such as: style definition, sprites, fonts and other resources. Tileset descriptors created by the OfflineManager API are used to create tile packs via TileStore API. Mobile maps SDKs use tile packs for rendering map content. 
* Add offline activity example. ([#259](https://github.com/mapbox/mapbox-maps-android/pull/259))
* Load the Mapbox Street style by default if user doesn't load any style before the onStart lifecycle event([#248](https://github.com/mapbox/mapbox-maps-android/pull/248))

## Bug fixes 🐞
* Keep CompassPlugin enabled/disabled state after other properties update ([#252](https://github.com/mapbox/mapbox-maps-android/pull/252))
* Fix disabling logo in xml. ([#273](https://github.com/mapbox/mapbox-maps-android/pull/273))
* Introduce StyleInterface that include the current display's pixel ratio, and fix Style#addImage to take the correct pixel ratio from display.  ([#228](https://github.com/mapbox/mapbox-maps-android/pull/228))
* Properly reset anchor after some gestures。 ([#279](https://github.com/mapbox/mapbox-maps-android/pull/279))
* Remove animator cancel listeners logic duplicating end listeners logic. ([#280](https://github.com/mapbox/mapbox-maps-android/pull/280))

## Dependencies
* Bump gl-native to v10.0.0-beta.20, common to v11.0.1 ([#261](https://github.com/mapbox/mapbox-maps-android/pull/261))

# 10.0.0-beta.17 - April 14, 2021
## Breaking changes ⚠️
* [Annotation plugin] Rename annotation classes, the rules are as follows and applied for Annotations/Options/Managers ([#227](https://github.com/mapbox/mapbox-maps-android/pull/227))
    - Symbol -> PointAnnotation
    - Circle -> CircleAnnotation
    - Line -> PolylineAnnotation
    - Fill -> PolygonAnnotation
* mapboxMap.queryRenderedFeatures will return a new data class QueriedFeature which will contain additional properties ([#247](https://github.com/mapbox/mapbox-maps-android/pull/247)): 
    - source (id of the source)
    - sourceLayer (id of the source's layer)
    - state (feature's state) 
* Rename Style#isStyleFullyLoaded to Style#isStyleLoaded
* Remove old map#drag API and the AnimationOptions API
* Don't emit MapIdle event when there is gesture and / or user animation in progress
* Make overlay plugin experimental ([#233](https://github.com/mapbox/mapbox-maps-android/pull/233))

## Features ✨ and improvements 🏁
* Introducing NetworkConnectivity API (offline switch). If setting setMapboxStackConnected(false), the Reachability API will report NotReachable, http requests are being blocked and if running, cancelled.
* Added new CameraManager.cameraForCoordinates overload
* Added support for query rendered features for Circle Layer on Terrain
* Enable identical code folding and -lto-O3 optimizations to reduce binary size of native map shared library

## Bug fixes 🐞
* Fix runtime crash if logo / attribution not enabled ([#240](https://github.com/mapbox/mapbox-maps-android/pull/240))
* Fixed a bug that causes map not loading when connected through ethernet.
* Fix distance expression parsing for geometries containing over 20k points
* Fixed holes in the ground for terrain with negative elevation
* Make StyleImageMissing callback a no-op after ImageManager destruction
* Reset unprocessed event queue for destructed renderer
* Fix clipping of fill-extrusions on near plane
* Set 'clusterMaxZoom' to be 'maxZoom-1' when it is not provided
* Fix crash for the case when MapSnapshotter object is destructed from within user provided callback
* Terrain render cache now disabled during property transitions
* Fix missing terrain tiles when camera is on mountain peak
* Black screen not used during loading anymore, prefering platform background
* Emit CameraChanged, SourceAdded(Removed) and StyleImageMissing events synchronously

## Dependencies
* [deps] Bump gl-native to v10.0.0-beta.19, common to v11.0.0 ([#247](https://github.com/mapbox/mapbox-maps-android/pull/247))

# 10.0.0-beta.16 - March 25, 2021

## Breaking changes ⚠️
* Remove ModelLayer and ModelSource API ([#128](https://github.com/mapbox/mapbox-maps-android/pull/128))
* Refactor Event API into new Observers. ([#166](https://github.com/mapbox/mapbox-maps-android/pull/166))
* Bump minSdkVersion of the SDK to 21, and bumped okhttp dependency to v4.9.0. ([#176](https://github.com/mapbox/mapbox-maps-android/pull/176))
* Rename jumpTo(options: CameraOptions) to setCamera(options: CameraOptions), rename setFreeCameraOptions (options: FreeCameraOptions) to setCamera(options: FreeCameraOptions). ([#176](https://github.com/mapbox/mapbox-maps-android/pull/176))
* Rename OnMapLoadingFinishedListener to OnMapLoadedListener. ([#176](https://github.com/mapbox/mapbox-maps-android/pull/176))
* Introduce OnStyleDataLoadedListener to replace OnStyleLoadingFinishedListener, and introduce OnSourceDataLoadedListener to replace OnSourceChangedListener. So that developers have granular control of style/source loading status. ([#176](https://github.com/mapbox/mapbox-maps-android/pull/176))
* Introduce coordinateBoundsForCamera() API to replace the getRegion() API. ([#176](https://github.com/mapbox/mapbox-maps-android/pull/176))
* Remove MapObserver from MapSurface's constructor. ([#200](https://github.com/mapbox/mapbox-maps-android/pull/200))

## Features ✨ and improvements 🏁
* [Annotation plugin] Add symbol cluster support ([#122](https://github.com/mapbox/mapbox-maps-android/pull/122))
* [map] Make public API entry points as MapView and Snapshotter ([#149](https://github.com/mapbox/mapbox-maps-android/pull/149))
* [plugins] Remove PluginRequirementException ([#158](https://github.com/mapbox/mapbox-maps-android/pull/158))
* Use String protocol for passing GeoJSON data  ([#162](https://github.com/mapbox/mapbox-maps-android/pull/162))
* [Annotation plugin] Set default values for annotation option properties to null. ([#173](https://github.com/mapbox/mapbox-maps-android/pull/173))
* [rendering] Schedule non-rendering tasks on Android's scheduler to improve render performance. ([#176](https://github.com/mapbox/mapbox-maps-android/pull/176))
* [rendering] Query rendered features now work for fill-extrusions when terrain is enabled. ([#176](https://github.com/mapbox/mapbox-maps-android/pull/176))
* [rendering] Improved terrain rendering performance due to reduction of loaded tiles. ([#176](https://github.com/mapbox/mapbox-maps-android/pull/176))
* [doc] Change http link to markdown style in doc  ([#187](https://github.com/mapbox/mapbox-maps-android/pull/187))
* [rendering] Differentiate render tasks and non-render tasks ([#192](https://github.com/mapbox/mapbox-maps-android/pull/192))
* [gestures] Introduce platform-driven drag API to move a map ([#201](https://github.com/mapbox/mapbox-maps-android/pull/201))

## Bug fixes 🐞
* [Annotation plugin] Implement MapStyleObserverPlugin to listen style load event to reload layer and source ([#161](https://github.com/mapbox/mapbox-maps-android/pull/161))
* [gestures] Fix crash if zooming for SDK less than 23 ([#171](https://github.com/mapbox/mapbox-maps-android/pull/171))
* Fix an issue that will result in map not rendering on a device with Ethernet connection. ([#176](https://github.com/mapbox/mapbox-maps-android/pull/176))
* Fix the crash when running maps on the emulator. ([#176](https://github.com/mapbox/mapbox-maps-android/pull/176))
* Patch scroll gesture with a pitched camera ([#184](https://github.com/mapbox/mapbox-maps-android/pull/184))
* [locationcomponent] Fix jitter animations if interrupting animations ([#185](https://github.com/mapbox/mapbox-maps-android/pull/185))
* [animation] Fix zero duration animators, fix medium-level animators to use only CameraAnimators ([#198](https://github.com/mapbox/mapbox-maps-android/pull/198))
* [animations] Fix interpolation for flyTo ([#202](https://github.com/mapbox/mapbox-maps-android/pull/202))

## Dependencies
* Update minSdkVersion of the SDK to 21, and bumped okhttp dependency to v4.9.0. ([#176](https://github.com/mapbox/mapbox-maps-android/pull/176))
* Update gl-native to v10.0.0-beta.17, common to v10.0.2 ([#176](https://github.com/mapbox/mapbox-maps-android/pull/176))

# 10.0.0-beta.15 - March 5, 2021

## Bugs
* [annotation] Fix text-font issue in annotation plugin. ([#144](https://github.com/mapbox/mapbox-maps-android/pull/144))

## Dependencies
* [gl-native] Update to v10.0.0-beta.16, common to beta.12 ([#137](https://github.com/mapbox/mapbox-maps-android/pull/137))

# 10.0.0-beta.14 - February 24, 2021

## Breaking changes
* [map] Change signature of Map#getElevation from Float to Double [#120](https://github.com/mapbox/mapbox-maps-android/pull/120)
* [map] Fixed text-field strings are now returned as formatted expressions [#120](https://github.com/mapbox/mapbox-maps-android/pull/120)
* [annotation] Rename getAnnotationManger to createAnnotationManager [#105](https://github.com/mapbox/mapbox-maps-android/pull/105)
* [style] GeoJsonSource data property can't be empty [#120](https://github.com/mapbox/mapbox-maps-android/pull/120)

## Features
* [location-component] Add isLocatedAt API to location component plugin [#99](https://github.com/mapbox/mapbox-maps-android/pull/99)
* [snapshot] Introduce interfaces for style events and snapshot result [#124](https://github.com/mapbox/mapbox-maps-android/pull/124)
* [annotation] Process anchor animators correctly [#109](https://github.com/mapbox/mapbox-maps-android/pull/109)
* [annotation] Limit adding style images multiple times for annotations [#118](https://github.com/mapbox/mapbox-maps-android/pull/118)
* [annotation] Add GeoJSONOptions configuration [#79](https://github.com/mapbox/mapbox-maps-android/pull/79)
* [annotation] Show all icons and text from annotation manager by default [#115](https://github.com/mapbox/mapbox-maps-android/pull/115)
* [animation] Add kotlin dsl builder for CameraOptions and java builders for CameraAnimatorOptions and MapAnimationOptions [#90](https://github.com/mapbox/mapbox-maps-android/pull/90)
* [map] Better use of Choreographer inside renderer resulting to smoother map animations [#107](https://github.com/mapbox/mapbox-maps-android/pull/107)
* [gestures] change default interpolator from Decelerate to LinearOutSlowIn [#103](https://github.com/mapbox/mapbox-maps-android/pull/103)

## Bugs
* [compass] Hide the compass on startup when facing north [#116](https://github.com/mapbox/mapbox-maps-android/pull/116)
* [annotation] Change default value of text font for symbols to null [#111](https://github.com/mapbox/mapbox-maps-android/pull/111)
* [map] Remove renderStill from public API [#104](https://github.com/mapbox/mapbox-maps-android/pull/104)
* [style]  Rename reference to style plugin and converting them to style extension [#123](https://github.com/mapbox/mapbox-maps-android/pull/123)
* [annotation] Expose collection of annotations as a List instead of Map [#121](https://github.com/mapbox/mapbox-maps-android/pull/121)
* [camera] Trigger map camera change updates immediately, Fix order of animation callbacks in camera animation plugin [#125](https://github.com/mapbox/mapbox-maps-android/pull/125)

## Dependencies
* [gl-native] update to v10.0.0-beta.15 [#120](https://github.com/mapbox/mapbox-maps-android/pull/120)
* [common] update to v10.0.0-beta.11 [#120](https://github.com/mapbox/mapbox-maps-android/pull/120)

# 10.0.0-beta.13 - February 10, 2021

## Features
* [map] Expose FPS listener [#80](https://github.com/mapbox/mapbox-maps-android/pull/80)
* [annotation] Add convenience color int API [#76](https://github.com/mapbox/mapbox-maps-android/pull/76)
* [annotation] Add convenience bitmap API for symbols [#67](https://github.com/mapbox/mapbox-maps-android/pull/67)
* [annotation] Make getting annotation manager configurable [#47](https://github.com/mapbox/mapbox-maps-android/pull/47)
* [location] Improve the default location provider and improve handling of location updates [#58](https://github.com/mapbox/mapbox-maps-android/pull/58)
* [location] Add OnIndicatorPositionChangedListener and OnIndicatorBearingChangedListener [#56](https://github.com/mapbox/mapbox-maps-android/pull/56)

## Bugs
* [map] allow getSourceAs returning null values, handle cast gracefully [#88](https://github.com/mapbox/mapbox-maps-android/pull/88)
* [animation] remove internal plugin singleton, support multi display maps [#70](https://github.com/mapbox/mapbox-maps-android/pull/70)
* [telemetry] correct versioning of BuildConfig [#65](https://github.com/mapbox/mapbox-maps-android/pull/65)
* [annotation] Fix offset array not working issue [#60](https://github.com/mapbox/mapbox-maps-android/pull/60)
* [plugin] make xml attribute parsers internal [#81](https://github.com/mapbox/mapbox-maps-android/pull/81)

## Dependencies
* [gl-native] update to v10.0.0-beta.14 [#87](https://github.com/mapbox/mapbox-maps-android/pull/87)
* [common] update to v10.0.0-beta.9.1 [#87](https://github.com/mapbox/mapbox-maps-android/pull/87)

# 10.0.0-beta.12 - January 27, 2021

## Announcement

V10 is the latest version of the Mapbox Maps SDK for Android. v10 brings substantial performance improvements, new features like 3D terrain and a more powerful camera, modern technical foundations, and a better developer experience.

To get started with v10, please refer to our [migration guide](https://docs.mapbox.com/android/beta/maps/guides/migrate-to-v10/).

## Known Issues

### Style

* Currently there is no compile-time validation of the Style DSL, exceptions will be thrown in runtime.

### Location

* Location component plugin is still under active development and the interfaces are subject to change.

### 3D Terrain

* 3D Terrain is in an experimental state
* 3D Terrain crashes on specific GPU hardware:
    * Qualcomm Adreno 640

### Other
* Annotation plugin is not feature complete with the old implementation
* Restricting the map to a bounds that includes the antemeridian will result in an invalid jump to the left side of the bounds.
* Known deficiencies with max and min zoom map properties
* An invalid LatLng conversion can occur and produce a native crash
* Native crash when resuming the map in specific situations
* Native crash when performing a camera transition using Map#jumpTo<|MERGE_RESOLUTION|>--- conflicted
+++ resolved
@@ -10,24 +10,22 @@
 * Limit `MapboxMap#pixelForCoordinate` to the bounds of MapView. ([#1226](https://github.com/mapbox/mapbox-maps-android/pull/1226))
 * Enable two finger pan gesture. ([#1280](https://github.com/mapbox/mapbox-maps-android/pull/1280))
 
-<<<<<<< HEAD
+# 10.5.0-rc.1 April 21, 2022
+## Features ✨ and improvements 🏁
+* Avoid repeated tile loading from network (or repeated tile decompression when the tile is fetched from the cache database) and repeated vector tile data allocation and parsing when loading render tiles referring to the same logical tile. ([#1282](https://github.com/mapbox/mapbox-maps-android/pull/1282))
+* Switch to use shader to calculate the 'line-trim-offset' property update. ([#1282](https://github.com/mapbox/mapbox-maps-android/pull/1282))
+
+## Bug fixes 🐞
+* Fix issue where internal hsla() function was converted to an invalid rgba expression. ([#1282](https://github.com/mapbox/mapbox-maps-android/pull/1282))
+* Fix a bug that 'line-trim-offset' calculation did not property cover 'round' or 'square' line cap in line ends. ([#1282](https://github.com/mapbox/mapbox-maps-android/pull/1282))
+
+## Dependencies
+* Bump gl-native to v10.5.0-rc.1, mapbox-common to v21.3.0-rc.2. ([#1282](https://github.com/mapbox/mapbox-maps-android/pull/1282))
+
 # 10.4.2 April 13, 2022
 ### Bug fixes 🐞
 * [tile store] Correctly decode compressed content if loaded from the cache. ([#1279](https://github.com/mapbox/mapbox-maps-android/pull/1279))
 * [tile store] Fixed issue that prevented data blobs larger than 1 MB to be transferred via the service. ([#1279](https://github.com/mapbox/mapbox-maps-android/pull/1279))
-=======
-# 10.5.0-rc.1 April 21, 2022
-## Features ✨ and improvements 🏁
-* Avoid repeated tile loading from network (or repeated tile decompression when the tile is fetched from the cache database) and repeated vector tile data allocation and parsing when loading render tiles referring to the same logical tile. ([#1282](https://github.com/mapbox/mapbox-maps-android/pull/1282))
-* Switch to use shader to calculate the 'line-trim-offset' property update. ([#1282](https://github.com/mapbox/mapbox-maps-android/pull/1282))
-
-## Bug fixes 🐞
-* Fix issue where internal hsla() function was converted to an invalid rgba expression. ([#1282](https://github.com/mapbox/mapbox-maps-android/pull/1282))
-* Fix a bug that 'line-trim-offset' calculation did not property cover 'round' or 'square' line cap in line ends. ([#1282](https://github.com/mapbox/mapbox-maps-android/pull/1282))
-
-## Dependencies
-* Bump gl-native to v10.5.0-rc.1, mapbox-common to v21.3.0-rc.2. ([#1282](https://github.com/mapbox/mapbox-maps-android/pull/1282))
->>>>>>> e7ea0992
 
 # 10.5.0-beta.1 April 7, 2022
 ## Breaking changes ⚠️
