# Changelog for Mapbox Maps SDK v10 for Android

Mapbox welcomes participation and contributions from everyone.

# main

<<<<<<< HEAD
# 10.11.0
## Features ✨ and improvements 🏁
* Skip redundant `MapboxMap.setCamera` updates in `CameraAnimationsPlugin`. ([1909](https://github.com/mapbox/mapbox-maps-android/pull/1909))
* Improve performance by setting geojson data directly. ([1920](https://github.com/mapbox/mapbox-maps-android/pull/1920))
* Fix viewport hang when transition to `FollowPuckViewportState` and no new location update is available. ([1929](https://github.com/mapbox/mapbox-maps-android/pull/1929))
* Avoid unneeded tiles relayout on style change. ([1984](https://github.com/mapbox/mapbox-maps-android/pull/1984))
* Enable the usage of expressions in array values during style parsing, where the member expressions in the array is evaluated to the same type. ([1984](https://github.com/mapbox/mapbox-maps-android/pull/1984))
* Slightly improve quality and performance of the terrain. ([1984](https://github.com/mapbox/mapbox-maps-android/pull/1984))
* Improve performance for style switch use cases by avoiding unneeded tiles re-layout. ([1984](https://github.com/mapbox/mapbox-maps-android/pull/1984))

## Bug fixes 🐞
* Fix a bug where `flyTo` animation request invalid tiles from map engine. ([1949](https://github.com/mapbox/mapbox-maps-android/pull/1949))
* Deprecate `pattern` and `dash` transition properties for layer (e.g. `BackgroundLayer.backgroundPatternTransition`, `FillExtrusionLayer.fillExtrusionPatternTransition`, `FillLayer.fillPatternTransition`, `LineLayer.lineDasharrayTransition`, `LineLayer.linePatternTransition`, ...).  ([1941](https://github.com/mapbox/mapbox-maps-android/pull/1941))
* Fix terrain tiles missing issue when running in the emulator and some android devices. ([1953](https://github.com/mapbox/mapbox-maps-android/pull/1953))
* Fix wrong `onLongTouch` event detected on any map gesture after clicks on ViewAnnotation. ([1954](https://github.com/mapbox/mapbox-maps-android/pull/1954))
* Fix a known issue where `NullPointerException` was thrown when last location was not available. ([1984](https://github.com/mapbox/mapbox-maps-android/pull/1984))
* Fix flickering issues for the symbols that allow overlap (have text(icon)-allow-overlap: true) with skipping fade-in animation for them. ([1984](https://github.com/mapbox/mapbox-maps-android/pull/1984))
* Fix data queueing issue when calling API 'setStyleGeoJSONSourceData'. ([1984](https://github.com/mapbox/mapbox-maps-android/pull/1984))
* Fix flickering terrain on high pitched views. ([1984](https://github.com/mapbox/mapbox-maps-android/pull/1984))
* Clamp inputs in DEMData::get() to prevent OOB Access. ([1984](https://github.com/mapbox/mapbox-maps-android/pull/1984))
* Fix asset file source threading model - do not use legacy RunLoop, thus do not use ALooper and get rid of an extra thread. ([1984](https://github.com/mapbox/mapbox-maps-android/pull/1984))
* Fix text visualization when in orthographic mode. ([1984](https://github.com/mapbox/mapbox-maps-android/pull/1984))
* Fix terrain elevation when a padded dem source is used. ([1984](https://github.com/mapbox/mapbox-maps-android/pull/1984))
* Fixes visible tile borders when msaa enabled. ([1984](https://github.com/mapbox/mapbox-maps-android/pull/1984))
* Fix distance-to-center filtering of symbols when terrain is enabled. ([1984](https://github.com/mapbox/mapbox-maps-android/pull/1984))
* Fix color transitions in model ligthing. ([1984](https://github.com/mapbox/mapbox-maps-android/pull/1984))
* Fix terrain placement for model layer when model scale is set to zero. ([1984](https://github.com/mapbox/mapbox-maps-android/pull/1984))
* Fix geometry tile model layer paint property transition. ([1984](https://github.com/mapbox/mapbox-maps-android/pull/1984))
* Fix camera bumpiness at the beginning of a drag operation when terrain is enabled. ([1984](https://github.com/mapbox/mapbox-maps-android/pull/1984))
* Fix disappearing tiles when terrain with a high exaggeration is enabled. ([1984](https://github.com/mapbox/mapbox-maps-android/pull/1984))
* Fix line-border-color when used with line-trim-offset. ([1984](https://github.com/mapbox/mapbox-maps-android/pull/1984))
* Fixes an issue when allow-overlap, ignore-placement , and map rotation-alignment of icon breaks the rendering of symbols on the globe. ([1984](https://github.com/mapbox/mapbox-maps-android/pull/1984))
* Mitigate symbol flickering on source data change during camera animation. ([1984](https://github.com/mapbox/mapbox-maps-android/pull/1984))
* Mitigate OOM caused by Snapshotter API usage. ([1984](https://github.com/mapbox/mapbox-maps-android/pull/1984))
* Fixes rare crashes during render feature queries, if the features are located close to each other. ([1984](https://github.com/mapbox/mapbox-maps-android/pull/1984))
* Fix an issue where the camera would start flickering during subsequent calls to `Map::jumpTo` / `Map::easeTo` with terrain enabled.. ([1984](https://github.com/mapbox/mapbox-maps-android/pull/1984))
* Fix redundant snapshot capturing that caused excessive memory usage. ([1984](https://github.com/mapbox/mapbox-maps-android/pull/1984))
* Fix incorrect resource type being specified map loading error event data. ([1984](https://github.com/mapbox/mapbox-maps-android/pull/1984))
 
## Dependencies
* Update gl-native to v10.11.1, common to v23.3.1. ([1984](https://github.com/mapbox/mapbox-maps-android/pull/1984))

=======
## Bug fixes 🐞
* Original gesture settings should be maintained after map operations (such as panning the map) complete. ([1989](https://github.com/mapbox/mapbox-maps-android/pull/1989))
>>>>>>> 5d81ec4a

# 10.11.0-rc.1 January 26, 2023
## Features ✨ and improvements 🏁
* Improve performance for style switch use cases by avoiding unneeded tiles re-layout. ([1953](https://github.com/mapbox/mapbox-maps-android/pull/1953))

## Bug fixes 🐞
* Fix a bug where `flyTo` animation request invalid tiles from map engine. ([1949](https://github.com/mapbox/mapbox-maps-android/pull/1949))
* Deprecate `pattern` and `dash` transition properties for layer (e.g. `BackgroundLayer.backgroundPatternTransition`, `FillExtrusionLayer.fillExtrusionPatternTransition`, `FillLayer.fillPatternTransition`, `LineLayer.lineDasharrayTransition`, `LineLayer.linePatternTransition`, ...).  ([1941](https://github.com/mapbox/mapbox-maps-android/pull/1941))
* Fix terrain tiles missing issue when running in the emulator and some android devices. ([1953](https://github.com/mapbox/mapbox-maps-android/pull/1953))
* Fix wrong `onLongTouch` event detected on any map gesture after clicks on ViewAnnotation. ([1954](https://github.com/mapbox/mapbox-maps-android/pull/1954))

## Dependencies
* Update gl-native to v10.11.0-rc.1 and common to v23.3.0-rc.1. ([1953](https://github.com/mapbox/mapbox-maps-android/pull/1953))

## Known issues
* If last location is not available, `LocationEngine` will throw a `NullPointerException`.


# 10.11.0-beta.1 January 11, 2023
## Features ✨ and improvements 🏁
* Skip redundant `MapboxMap.setCamera` updates in `CameraAnimationsPlugin`. ([1909](https://github.com/mapbox/mapbox-maps-android/pull/1909))
* Improve performance by setting geojson data directly. ([1920](https://github.com/mapbox/mapbox-maps-android/pull/1920))
* Update license to reflect latest version of the Mapbox TOS. ([1927](https://github.com/mapbox/mapbox-maps-android/pull/1927))
* Fix viewport hang when transition to `FollowPuckViewportState` and no new location update is available. ([1929](https://github.com/mapbox/mapbox-maps-android/pull/1929))
* Optimize shadow rendering memory use and performance. ([1934](https://github.com/mapbox/mapbox-maps-android/pull/1934))
* Enable the usage of expressions in array values during style parsing, where the member expressions in the array is evaluated to the same type. ([1934](https://github.com/mapbox/mapbox-maps-android/pull/1934))
* Slightly improve quality and performance of the terrain. ([1934](https://github.com/mapbox/mapbox-maps-android/pull/1934))

## Bug fixes 🐞
* Fix crash due to invalid distance when panning the map. ([1906](https://github.com/mapbox/mapbox-maps-android/pull/1906))
* Fix asset file source threading model. ([1934](https://github.com/mapbox/mapbox-maps-android/pull/1934))
* Fix terrain elevation when a padded dem source is used. ([1934](https://github.com/mapbox/mapbox-maps-android/pull/1934)) 
* Fix distance-to-center filtering of symbols when terrain is enabled. ([1934](https://github.com/mapbox/mapbox-maps-android/pull/1934)) 
* Fix camera bumpiness at the beginning of a drag operation when terrain is enabled. ([1934](https://github.com/mapbox/mapbox-maps-android/pull/1934))
* Fix disappearing tiles when terrain with a high exaggeration is enabled. ([1934](https://github.com/mapbox/mapbox-maps-android/pull/1934))
* Mitigate symbol flickering on source data change during camera animation. ([1934](https://github.com/mapbox/mapbox-maps-android/pull/1934))
* Fixes rare crashes during render feature queries, if the features are located close to each other. ([1934](https://github.com/mapbox/mapbox-maps-android/pull/1934))
* Fix redundant snapshot capturing that caused excessive memory usage. ([1934](https://github.com/mapbox/mapbox-maps-android/pull/1934))
* Fixes an issue when allow-overlap, ignore-placement , and map rotation-alignment of icon breaks the rendering of symbols on the globe. ([1934](https://github.com/mapbox/mapbox-maps-android/pull/1934))
* Mitigate symbol flickering on source data change during camera animation. ([1934](https://github.com/mapbox/mapbox-maps-android/pull/1934))
* Mitigate OOM caused by Snapshotter API usage. ([1934](https://github.com/mapbox/mapbox-maps-android/pull/1934))
* Fix an issue where the camera would start flickering during subsequent calls to `Map::jumpTo` / `Map::easeTo` with terrain enabled. ([1934](https://github.com/mapbox/mapbox-maps-android/pull/1934))

## Dependencies
* Update gl-native to v10.11.0-beta.1 and common to v23.3.0-beta.1. ([1934](https://github.com/mapbox/mapbox-maps-android/pull/1934))

## Known issues
* Using `pattern` and `dash` transition properties for layer (e.g. `BackgroundLayer.backgroundPatternTransition`, `FillExtrusionLayer.fillExtrusionPatternTransition`, `FillLayer.fillPatternTransition`, `LineLayer.lineDasharrayTransition`, `LineLayer.linePatternTransition`, ...) will result in an invalid layer.


# 10.10.1 January 25, 2023
## Features ✨ and improvements 🏁
* Add custom header x-mapbox-app-info to requests. ([1957](https://github.com/mapbox/mapbox-maps-android/pull/1957))

## Bug fixes 🐞
* Fix a bug where taking consecutive snapshots had missing tiles. ([1957](https://github.com/mapbox/mapbox-maps-android/pull/1957))

## Dependencies
* Update gl-native to v10.10.1 and common to v23.2.2. ([1957](https://github.com/mapbox/mapbox-maps-android/pull/1957))



# 10.10.0 December 07, 2022
## Features ✨ and improvements 🏁
* Introduce view annotation `ViewAnnotationManager.annotations` API to access list of added view annotations. ([1751](https://github.com/mapbox/mapbox-maps-android/pull/1751))
* Introduce view annotation `ViewAnnotationManager.cameraForAnnotations` API to get camera options for given view annotations list. ([1753](https://github.com/mapbox/mapbox-maps-android/pull/1753))
* Unify the `margin`/`translation` `Widget` APIs into the `WidgetPosition.offset`, rename `WidgetPosition.horizontal`/`WidgetPosition.vertical` to `WidgetPosition.horizontalAlignment`/`WidgetPosition.verticalAlignment`; Deprecate the original constructors and `setTranslation` APIs. ([1782](https://github.com/mapbox/mapbox-maps-android/pull/1782))
* Add API for removing atmosphere. ([1841](https://github.com/mapbox/mapbox-maps-android/pull/1841))
* Introduce `MapTelemetry.getUserTelemetryRequestState` API. ([1877](https://github.com/mapbox/mapbox-maps-android/pull/1877))
* Eliminate tiles re-creation and re-layout on zooming map with globe, when the camera is trespassing the zoom projection border. ([1891](https://github.com/mapbox/mapbox-maps-android/pull/1891))
* Avoid tiles re-layout on enabling terrain with zero exaggeration. ([1891](https://github.com/mapbox/mapbox-maps-android/pull/1891))
* Added API to enable/disable rendering of world copies in mercator mode. ([1891](https://github.com/mapbox/mapbox-maps-android/pull/1891))
* Improve symbol filtering performance when `distance-from-camera` and `pitch` expressions are used. ([1891](https://github.com/mapbox/mapbox-maps-android/pull/1891))
* Reduce number of operations when terrain is used with zero exaggeration. ([1891](https://github.com/mapbox/mapbox-maps-android/pull/1891))

## Bug fixes 🐞
* Fix an issue when touch events didn't pass through clickable view annotations. ([1745](https://github.com/mapbox/mapbox-maps-android/pull/1745))
* Trigger repaint after `BitmapWidget` is updated. ([1797](https://github.com/mapbox/mapbox-maps-android/pull/1797))
* Fix a crash after removing the view annotation if view has an attached animation or transition. ([1831](https://github.com/mapbox/mapbox-maps-android/pull/1831))
* Emit the last indicator state when new listeners are added to the location component. ([1827](https://github.com/mapbox/mapbox-maps-android/pull/1827))
* Fix an issue where queried symbol features did not contain the associated feature state. ([1836](https://github.com/mapbox/mapbox-maps-android/pull/1836))
* Throw understandable exception when using widgets with the `MapView` or `MapSurface` and not specifying `MapInitOptions.MapOptions.contextMode = ContextMode.SHARED` preventing hard-catching runtime crashes or artifacts. ([1834](https://github.com/mapbox/mapbox-maps-android/pull/1834))
* Fix an issue where location updates were not provided on correct thread/looper. ([1836](https://github.com/mapbox/mapbox-maps-android/pull/1836))
* Dispatch location updates as a location event when the app is moving to background. ([1836](https://github.com/mapbox/mapbox-maps-android/pull/1836))
* Fix `LocationEngine` to support multiple concurrent clients. ([1836](https://github.com/mapbox/mapbox-maps-android/pull/1836))
* Fix immediate camera animation on API level 23 or below. ([1842](https://github.com/mapbox/mapbox-maps-android/pull/1842))
* Fix loss of `Widget` during background/foreground transition. ([1864](https://github.com/mapbox/mapbox-maps-android/pull/1864))
* Fix displaying MapView in Android Studio Layout Preview. ([1881](https://github.com/mapbox/mapbox-maps-android/pull/1881))
* Fix a bug where `ViewAnnotationManager.cameraForAnnotations` API doesn't return correct camera bounds. ([1861](https://github.com/mapbox/mapbox-maps-android/pull/1861))
* Handle OOB when getting DEM Data ([1891](https://github.com/mapbox/mapbox-maps-android/pull/1891))
* Fix a rare precision issue with symbol and circle layer occlusion when terrain is enabled. ([1891](https://github.com/mapbox/mapbox-maps-android/pull/1891))
* Fixes a rare crash caused by a race condition during gesture handling. ([1891](https://github.com/mapbox/mapbox-maps-android/pull/1891))
* Disable location indicator occlusion testing with the terrain when exaggeration is set to 0. This fixes occasional location indicator disappearance. ([1891](https://github.com/mapbox/mapbox-maps-android/pull/1891))
* Fix an issue where queried symbol features did not contain associated feature state. ([1891](https://github.com/mapbox/mapbox-maps-android/pull/1891))
* Clear geojson tiles after the source is updated with empty features in order to eliminate "phantom tile" artefacts and to obviate extra work for keeping empty tiles. ([1891](https://github.com/mapbox/mapbox-maps-android/pull/1891))
* Eliminate duplicated tile async upload requests - fix a race condition causing a tile rendering the previous layout result. ([1891](https://github.com/mapbox/mapbox-maps-android/pull/1891))
* Truncate long single line text in symbol layers to prevent rendering artifact. ([1891](https://github.com/mapbox/mapbox-maps-android/pull/1891))
* Fixes an issue when the mixed usage of patterns and icons caused bleeding of textures. ([1891](https://github.com/mapbox/mapbox-maps-android/pull/1891))
* Fixes visible tile borders when MSAA enabled. ([1891](https://github.com/mapbox/mapbox-maps-android/pull/1891))
* Fix LOD and prevent from flickering on enabling terrain with zero exaggeration. ([1891](https://github.com/mapbox/mapbox-maps-android/pull/1891))
* Setting empty value for a style layer filter now clears the filter. ([1891](https://github.com/mapbox/mapbox-maps-android/pull/1891))
* Fixes rendering artifacts near tile borders when using terrain with zero exaggeration. ([1891](https://github.com/mapbox/mapbox-maps-android/pull/1891))
* Fixes fog rendering when terrain is used with zero exaggeration. ([1891](https://github.com/mapbox/mapbox-maps-android/pull/1891))
* Fix `distance-to-center` filtering of symbols when terrain is enabled. ([1891](https://github.com/mapbox/mapbox-maps-android/pull/1891))
* Improved `cameraForCoordinate` result quality with pitch and with terrain. ([1891](https://github.com/mapbox/mapbox-maps-android/pull/1891))
* Fix a crash on Android 10 and below, when Google Play Location Service is not present. ([1898](https://github.com/mapbox/mapbox-maps-android/pull/1898))

## Dependencies
* Update gl-native to v10.10.0 and common to v23.2.1. ([1891](https://github.com/mapbox/mapbox-maps-android/pull/1891) [1898](https://github.com/mapbox/mapbox-maps-android/pull/1898))
* Remove `mapbox-android-core` dependency, it is now part of Mapbox Common library.
    **NOTE:**: You need to remove any explicit dependency declaration to `com.mapbox.mapboxsdk:mapbox-android-core:<version>` from the project to avoid duplicated class definition errors related to location APIs. ([1836](https://github.com/mapbox/mapbox-maps-android/pull/1836))


# 10.10.0-rc.1 November 18, 2022
## Features ✨ and improvements 🏁
* Improve symbol filtering performance when distance-from-camera and pitch expressions are used. ([1836](https://github.com/mapbox/mapbox-maps-android/pull/1836))
* Add API for removing atmosphere. ([1841](https://github.com/mapbox/mapbox-maps-android/pull/1841))

## Bug fixes 🐞
* Trigger repaint after `BitmapWidget` is updated. ([1797](https://github.com/mapbox/mapbox-maps-android/pull/1797))
* Fix a crash after removing the view annotation if view has an attached animation or transition. ([1831](https://github.com/mapbox/mapbox-maps-android/pull/1831))
* Emit the last indicator state when new listeners are added to the location component. ([1827](https://github.com/mapbox/mapbox-maps-android/pull/1827))
* Fix an issue where queried symbol features did not contain the associated feature state. ([1836](https://github.com/mapbox/mapbox-maps-android/pull/1836))
* Clear geojson tiles after the source is updated with empty features in order to eliminate "phantom tile" artifacts and to obviate extra work for keeping empty tiles. ([1836](https://github.com/mapbox/mapbox-maps-android/pull/1836))
* Fix a regression from v10.10.0-beta.1 release, the BitmapWidget.setTranslation API should offset relative to its original position. ([1833](https://github.com/mapbox/mapbox-maps-android/pull/1833))
* Throw understandable exception when using widgets with the `MapView` or `MapSurface` and not specifying `MapInitOptions.MapOptions.contextMode = ContextMode.SHARED` preventing hard-catching runtime crashes or artifacts. ([1834](https://github.com/mapbox/mapbox-maps-android/pull/1834))
* Fix an issue where location updates were not provided on correct thread/looper. ([1836](https://github.com/mapbox/mapbox-maps-android/pull/1836))
* [telemetry] Dispatch location updates as a location event when the app is moving to background. ([1836](https://github.com/mapbox/mapbox-maps-android/pull/1836))
* Fix `LocationEngine` to support multiple concurrent clients. ([1836](https://github.com/mapbox/mapbox-maps-android/pull/1836))
* Fix immediate camera animation on API level 23 or below. ([1842](https://github.com/mapbox/mapbox-maps-android/pull/1842))

## Dependencies
* Update gl-native to v10.10.0-rc.1 and common to v23.2.0-rc.3. ([1836](https://github.com/mapbox/mapbox-maps-android/pull/1836))
* Remove `mapbox-android-core` dependency, it is now part of Mapbox Common library.
  **NOTE:**: You need to remove any explicit dependency declaration to `com.mapbox.mapboxsdk:mapbox-android-core:<version>` from the project to avoid duplicated class definition errors related to location APIs. ([1836](https://github.com/mapbox/mapbox-maps-android/pull/1836))



# 10.9.1 November 7, 2022

## Bug fixes 🐞
* Handle OOB when getting DEM Data. ([#1808](https://github.com/mapbox/mapbox-maps-android/pull/1808))

# 10.10.0-beta.1 November 03, 2022
## Features ✨ and improvements 🏁
* Introduce view annotation `ViewAnnotationManager.annotations` API to access list of added view annotations. ([1751](https://github.com/mapbox/mapbox-maps-android/pull/1751))
* Introduce view annotation `ViewAnnotationManager.cameraForAnnotations` API to get camera options for given view annotations list. ([1753](https://github.com/mapbox/mapbox-maps-android/pull/1753))
* Eliminate tiles re-creation and re-layout on zooming map with globe, when the camera is trespassing the zoom projection border. ([1791](https://github.com/mapbox/mapbox-maps-android/pull/1791))
* Avoid tiles re-layout on enabling terrain with zero exaggeration. ([1791](https://github.com/mapbox/mapbox-maps-android/pull/1791))
* Unify the `margin`/`translation` `Widget` APIs into the `WidgetPosition.offset`, rename `WidgetPosition.horizontal`/`WidgetPosition.vertical` to `WidgetPosition.horizontalAlignment`/`WidgetPosition.verticalAlignment`; Deprecate the original constructors and `setTranslation` APIs. ([1782](https://github.com/mapbox/mapbox-maps-android/pull/1782))
* Add APIs to enable/disable rendering of world copies. ([1794](https://github.com/mapbox/mapbox-maps-android/pull/1794), [1791](https://github.com/mapbox/mapbox-maps-android/pull/1791))

## Bug fixes 🐞
* Fix an issue when touch events didn't pass through clickable view annotations. ([1745](https://github.com/mapbox/mapbox-maps-android/pull/1745))
* Handle OOB when getting DEM Data. ([1791](https://github.com/mapbox/mapbox-maps-android/pull/1791))
* Fix a rare precision issue with symbol and circle layer occlusion when terrain is enabled. ([1791](https://github.com/mapbox/mapbox-maps-android/pull/1791))
* Fixes a rare crash caused by a race condition during gesture handling. ([1791](https://github.com/mapbox/mapbox-maps-android/pull/1791))
* Disable location indicator occlusion testing with the terrain when exaggeration is set to 0. This fixes occasional location indicator disappearance. ([1791](https://github.com/mapbox/mapbox-maps-android/pull/1791))
* Exclude map disk cache files from cloud backups. ([1791](https://github.com/mapbox/mapbox-maps-android/pull/1791))

## Dependencies
* Update gl-native to v10.10.0-beta.1 and common to v23.2.0-beta.1. ([1791](https://github.com/mapbox/mapbox-maps-android/pull/1791))



# 10.9.0 October 21, 2022

## Features ✨ and improvements 🏁
* Rendering performance improvements for fast paced camera changes. ([1760](https://github.com/mapbox/mapbox-maps-android/pull/1760))
* Eliminate tiles re-creation and re-layout on zooming map with globe, when the camera is trespassing the zoom projection border. ([1729](https://github.com/mapbox/mapbox-maps-android/pull/1729))
* Deprecate gesture settings `increaseRotateThresholdWhenPinchingToZoom` property. ([1632](https://github.com/mapbox/mapbox-maps-android/pull/1632))
* Enable asynchronous tile uploader by default to improve animation performance. ([1679](https://github.com/mapbox/mapbox-maps-android/pull/1679))
* Vector tiles without symbols are not hold for fade-out animation so that less amount of vector tiles are managed at a time. ([1679](https://github.com/mapbox/mapbox-maps-android/pull/1679))
* Add support to set location puck opacity. ([1659](https://github.com/mapbox/mapbox-maps-android/pull/1659))
* Support `pitch` and `distanceFromCenter` filters in symbol layers. ([1662](https://github.com/mapbox/mapbox-maps-android/pull/1662))
* Migrate telemetry APIs from [mobile-events-android](https://github.com/mapbox/mapbox-events-android) to common SDK implementation. ([1672](https://github.com/mapbox/mapbox-maps-android/pull/1672))

## Bug fixes 🐞
* Fix frequent layout invalidation caused by view annotations calling `View.bringToFront()`. ([1744](https://github.com/mapbox/mapbox-maps-android/pull/1744))
* Fix flickering of vertically shifted line labels on style change, caused by the wrong initial placement. ([1760](https://github.com/mapbox/mapbox-maps-android/pull/1760))
* Fix location indicator rendering as a rectangle on low zoom levels. ([1760](https://github.com/mapbox/mapbox-maps-android/pull/1760))
* Fix crash caused by using of invalid paint property binders. ([1760](https://github.com/mapbox/mapbox-maps-android/pull/1760))
* Fix "phantom tiles" artefacts after GeoJSON source update when asynchronous tile loading is enabled. ([1760](https://github.com/mapbox/mapbox-maps-android/pull/1760))
* Fix a bug in cameraForGeometry when called on a map with padding set. ([1760](https://github.com/mapbox/mapbox-maps-android/pull/1760))
* Fix scale bar text being cut. ([1716](https://github.com/mapbox/mapbox-maps-android/pull/1716))
* Fix possible crash when adding terrain using Style DSL after consecutive style changes. ([1717](https://github.com/mapbox/mapbox-maps-android/pull/1717))
* Fix scale bar text overlapping. ([1728](https://github.com/mapbox/mapbox-maps-android/pull/1728))
* Fix issue where `Widget` is not immediately rendered when added to the `MapView`. ([1708](https://github.com/mapbox/mapbox-maps-android/pull/1708))
* Mitigate symbol flickering on zooming out globe map. ([1729](https://github.com/mapbox/mapbox-maps-android/pull/1729))
* Fix random crash on tiles update when asynchronous uploading is enabled. ([1729](https://github.com/mapbox/mapbox-maps-android/pull/1729))
* Make telemetry a single instance. Avoids module recreation when coming from background. ([#1695](https://github.com/mapbox/mapbox-maps-android/pull/1695))
* Fix scale bar truncated at high zoom levels near the poles. ([1620](https://github.com/mapbox/mapbox-maps-android/pull/1620))
* Fix broken view annotation positioning when marking them `View.INVISIBLE` and then making `View.VISIBLE`. ([1616](https://github.com/mapbox/mapbox-maps-android/pull/1616))
* Snap puck to north if `puckBearingEnabled` is set to false. ([1635](https://github.com/mapbox/mapbox-maps-android/pull/1635))
* Preserve cached properties if applied to the layer before during the `Style#getLayer` call. ([1622](https://github.com/mapbox/mapbox-maps-android/pull/1622))
* Fix a `NullPointerException` in `StandardGestureListener`, where `MotionEvent` should be nullable. ([1645](https://github.com/mapbox/mapbox-maps-android/pull/1645)), ([1677](https://github.com/mapbox/mapbox-maps-android/pull/1677))
* Fix incorrect `MapView` dimensions after background orientation change. ([1658](https://github.com/mapbox/mapbox-maps-android/pull/1658))
* Fix wrong `BitmapWidget` position when using `WidgetPosition.Horizontal.CENTER` or `WidgetPosition.Vertical.CENTER` property. ([1651](https://github.com/mapbox/mapbox-maps-android/pull/1651))
* Fix pixel flickering between tiles on darker styles in globe view. ([1679](https://github.com/mapbox/mapbox-maps-android/pull/1679))
* Fix incorrect shading of rounded corners in fill extrusions when ambient occlusion and/or shadow is enabled. ([1679](https://github.com/mapbox/mapbox-maps-android/pull/1679))
* Fix shadows when the light radial coordinate is zero. ([1679](https://github.com/mapbox/mapbox-maps-android/pull/1679))
* Location indicator layer is occluded by terrain to align rendering behavior with other location indicator rendering types. ([1679](https://github.com/mapbox/mapbox-maps-android/pull/1679))
* Symbol flickering after runtime styling caused by using outdated symbol placement on updated symbol buckets. ([1679](https://github.com/mapbox/mapbox-maps-android/pull/1679))
* Allow Light intensity and Light shadow intensity to accept expressions when using setStyleLight API call. ([1679](https://github.com/mapbox/mapbox-maps-android/pull/1679))
* Fix a bug in `cameraForGeometry` when called on a map with padding set. ([1679](https://github.com/mapbox/mapbox-maps-android/pull/1679))
* Throw an exception with the meaningful stack trace when constructing `Value` from an infinite or NaN number. ([1681](https://github.com/mapbox/mapbox-maps-android/pull/1681))

## Dependencies
* Update mapbox-gestures-android dependency to [v0.8.0](https://github.com/mapbox/mapbox-gestures-android/releases/tag/v0.8.0). ([1645](https://github.com/mapbox/mapbox-maps-android/pull/1645))
* Update gl-native to v10.9.0 and common to v23.1.1. ([1760](https://github.com/mapbox/mapbox-maps-android/pull/1760))



# 10.9.0-rc.1 October 07, 2022

## Features ✨ and improvements 🏁
* Eliminate tiles re-creation and re-layout on zooming map with globe, when the camera is trespassing the zoom projection border. ([1729](https://github.com/mapbox/mapbox-maps-android/pull/1729))

## Bug fixes 🐞
* Fix scale bar text being cut. ([1716](https://github.com/mapbox/mapbox-maps-android/pull/1716))
* Fix possible crash when adding terrain using Style DSL after consecutive style changes. ([1717](https://github.com/mapbox/mapbox-maps-android/pull/1717))
* Fix scale bar text overlapping. ([1728](https://github.com/mapbox/mapbox-maps-android/pull/1728))
* Fix issue where `Widget` is not immediately rendered when added to the `MapView`. ([1708](https://github.com/mapbox/mapbox-maps-android/pull/1708))
* Fix "phantom tiles" artefacts after GeoJSON source update when asynchronous tile loading is enabled. ([1729](https://github.com/mapbox/mapbox-maps-android/pull/1729))
* Mitigate symbol flickering on zooming out globe map. ([1729](https://github.com/mapbox/mapbox-maps-android/pull/1729))
* Fix random crash on tiles update when asynchronous uploading is enabled. ([1729](https://github.com/mapbox/mapbox-maps-android/pull/1729))
* Fix a crash when Google location service is started in background but stopped in foreground. ([1729](https://github.com/mapbox/mapbox-maps-android/pull/1729))
* Fix an issue where mock field is missing from the LocationEngine updates. ([1729](https://github.com/mapbox/mapbox-maps-android/pull/1729))

## Dependencies
* Update gl-native to v10.9.0-rc.1 and common to v23.1.0-rc.2. ([1729](https://github.com/mapbox/mapbox-maps-android/pull/1729))


# 10.8.1 September 30, 2022

## Bug fixes 🐞

* Fix incorrect `MapView` dimensions after background orientation change. ([1658](https://github.com/mapbox/mapbox-maps-android/pull/1658))
* Throw an exception with the meaningful stacktrace when constructing `Value` from an infinite or NaN number. ([1681](https://github.com/mapbox/mapbox-maps-android/pull/1681))
* Make telemetry a single instance. Avoids module recreation when coming from background. ([1695](https://github.com/mapbox/mapbox-maps-android/pull/1695))
* Fix a potential style load error when non-ASCII characters are used in the version name, by escaping non US ASCII characters in user-agent header. ([1709](https://github.com/mapbox/mapbox-maps-android/pull/1709))

## Dependencies
* Bump common to v23.0.1. ([1709](https://github.com/mapbox/mapbox-maps-android/pull/1709))

# 10.9.0-beta.2 September 28, 2022

## Bug fixes 🐞
* Make telemetry a single instance. Avoids module recreation when coming from background. ([#1695](https://github.com/mapbox/mapbox-maps-android/pull/1695))
* Fix an issue where location engine doesn't produce bearing/accuracy/speed information with the location updates. ([1696](https://github.com/mapbox/mapbox-maps-android/pull/1696))

## Dependencies
* Bump common sdk to v23.1.0-beta.2. ([1696](https://github.com/mapbox/mapbox-maps-android/pull/1696))


# 10.9.0-beta.1 September 22, 2022

## Features ✨ and improvements 🏁
* Deprecated gesture settings `increaseRotateThresholdWhenPinchingToZoom` property. ([1632](https://github.com/mapbox/mapbox-maps-android/pull/1632))
* Enable asynchronous tile uploader by default to improve animation performance. ([1679](https://github.com/mapbox/mapbox-maps-android/pull/1679))
* Vector tiles without symbols are not hold for fade-out animation so that less amount of vector tiles are managed at a time. ([1679](https://github.com/mapbox/mapbox-maps-android/pull/1679))
* Add support to set location puck opacity. ([1659](https://github.com/mapbox/mapbox-maps-android/pull/1659))
* Support `pitch` and `distanceFromCenter` filters in symbol layers. ([1662](https://github.com/mapbox/mapbox-maps-android/pull/1662))
* Migrated telemetry APIs from [mobile-events-android](https://github.com/mapbox/mapbox-events-android) to common SDK implementation. ([1672](https://github.com/mapbox/mapbox-maps-android/pull/1672))

## Bug fixes 🐞
* Fix scale bar truncated at high zoom levels near the poles. ([1620](https://github.com/mapbox/mapbox-maps-android/pull/1620))
* Fix broken view annotation positioning when marking them `View.INVISIBLE` and then making `View.VISIBLE`. ([1616](https://github.com/mapbox/mapbox-maps-android/pull/1616))
* Snap puck to north if `puckBearingEnabled` is set to false. ([1635](https://github.com/mapbox/mapbox-maps-android/pull/1635))
* Preserve cached properties if applied to the layer before during the `Style#getLayer` call. ([1622](https://github.com/mapbox/mapbox-maps-android/pull/1622))
* Fix a `NullPointerException` in `StandardGestureListener`, where `MotionEvent` should be nullable. ([1645](https://github.com/mapbox/mapbox-maps-android/pull/1645)), ([1677](https://github.com/mapbox/mapbox-maps-android/pull/1677))
* Fix incorrect `MapView` dimensions after background orientation change. ([1658](https://github.com/mapbox/mapbox-maps-android/pull/1658))
* Fix wrong `BitmapWidget` position when using `WidgetPosition.Horizontal.CENTER` or `WidgetPosition.Vertical.CENTER` property. ([1651](https://github.com/mapbox/mapbox-maps-android/pull/1651))
* Fix pixel flickering between tiles on darker styles in globe view. ([1679](https://github.com/mapbox/mapbox-maps-android/pull/1679))
* Fix incorrect shading of rounded corners in fill extrusions when ambient occlusion and/or shadow is enabled. ([1679](https://github.com/mapbox/mapbox-maps-android/pull/1679))
* Fix shadows when the light radial coordinate is zero. ([1679](https://github.com/mapbox/mapbox-maps-android/pull/1679))
* Location indicator layer is occluded by terrain to align rendering behavior with other location indicator rendering types. ([1679](https://github.com/mapbox/mapbox-maps-android/pull/1679))
* Symbol flickering after runtime styling caused by using outdated symbol placement on updated symbol buckets. ([1679](https://github.com/mapbox/mapbox-maps-android/pull/1679))
* Allow Light intensity and Light shadow intensity to accept expressions when using setStyleLight API call. ([1679](https://github.com/mapbox/mapbox-maps-android/pull/1679))
* Fix a bug in `cameraForGeometry` when called on a map with padding set. ([1679](https://github.com/mapbox/mapbox-maps-android/pull/1679))
* Throw an exception with the meaningful stack trace when constructing `Value` from an infinite or NaN number. ([1681](https://github.com/mapbox/mapbox-maps-android/pull/1681))

## Dependencies
* Update mapbox-gestures-android dependency to [v0.8.0](https://github.com/mapbox/mapbox-gestures-android/releases/tag/v0.8.0). ([1645](https://github.com/mapbox/mapbox-maps-android/pull/1645))
* Update gl-native to v10.9.0-beta.1 and common to v23.1.0-beta.1. ([1679](https://github.com/mapbox/mapbox-maps-android/pull/1679))



# 10.8.0 September 7, 2022
## Features ✨ and improvements 🏁
* Introduce a callback to be invoked when the device compass sensors need to be re-calibrated. ([1513](https://github.com/mapbox/mapbox-maps-android/pull/1513))
* Add support for `LocationComponentSettingsInterface.pulsingMaxRadius` to follow location's accuracy radius. ([1561](https://github.com/mapbox/mapbox-maps-android/pull/1561))
* Avoid map content disappearing on the sides of the screen when LOD is enabled. ([1650](https://github.com/mapbox/mapbox-maps-android/pull/1650))

## Bug fixes 🐞
* Support altitude interpolation in location component, and pass through GPS altitude information from the DefaultLocationProvider. ([1478](https://github.com/mapbox/mapbox-maps-android/pull/1478))
* Fix edge cases for renderer that could result in map not rendered. ([1538](https://github.com/mapbox/mapbox-maps-android/pull/1538))
* Fix onAnnotationDragStarted event is still fired when annotation is not draggable. ([1552](https://github.com/mapbox/mapbox-maps-android/pull/1552))
* Fix camera flying away when pitching. ([1560](https://github.com/mapbox/mapbox-maps-android/pull/1560))
* Deliver style to the plugin registry on map start if a new one was loaded after map stop. ([1558](https://github.com/mapbox/mapbox-maps-android/pull/1558))
* Fix default viewport bearing transition doesn't follow shortest path. ([1541](https://github.com/mapbox/mapbox-maps-android/pull/1541))
* Fix `OnFpsChangedListener` listener to count number of frames rendered over the last second instead of immediate time for render call. ([1477](https://github.com/mapbox/mapbox-maps-android/pull/1477))
* Fix `MapView.setMaximumFps` method to apply exact FPS value for rendering the map. ([1477](https://github.com/mapbox/mapbox-maps-android/pull/1477))
* Fix Android memory leak when destroying platform view annotation manager. ([1568](https://github.com/mapbox/mapbox-maps-android/pull/1568))
* Fix style getters for terrain, light and atmosphere resetting properties. ([1573](https://github.com/mapbox/mapbox-maps-android/pull/1573))
* Fix possible ANR when destroying renderer. ([1567](https://github.com/mapbox/mapbox-maps-android/pull/1567))
* Fix `MapSurface#surfaceChanged` to update dimensions for plugins. ([1575](https://github.com/mapbox/mapbox-maps-android/pull/1575))
* Try recreate EGL surface when it throws exception. ([1589](https://github.com/mapbox/mapbox-maps-android/pull/1589))
* Fix `MapboxMap` extension plugin functions throwing exceptions. ([1591](https://github.com/mapbox/mapbox-maps-android/pull/1591))
* Fix concurrent modification exception when using widgets. ([1597](https://github.com/mapbox/mapbox-maps-android/pull/1597))
* User-specified minimum and maximum zoom now correctly adjusted for map size. ([1650](https://github.com/mapbox/mapbox-maps-android/pull/1650))
* Avoid placement of line labels with overlapping glyphs. Fix collision algorithm for the line labels with vertical shift. ([1650](https://github.com/mapbox/mapbox-maps-android/pull/1650))
* Fix flickering when a vector layer is added on top of a raster layer. ([1650](https://github.com/mapbox/mapbox-maps-android/pull/1650))
* Fix a rare case when black rectangles appear instead of the images of symbol layers. ([1650](https://github.com/mapbox/mapbox-maps-android/pull/1650))
* Fix tiles disappearing when high pitch is used and atmosphere is turned on and off. ([1650](https://github.com/mapbox/mapbox-maps-android/pull/1650))
* Fixes an issue which prevents the usage of tile cache when changing zoom levels. ([1650](https://github.com/mapbox/mapbox-maps-android/pull/1650))
* Relax LOD requirements for maps with insets and zero terrain exaggeration. ([1650](https://github.com/mapbox/mapbox-maps-android/pull/1650))
* Make CameraManager.setCamera method exception free. ([1650](https://github.com/mapbox/mapbox-maps-android/pull/1650))
* Fix black holes in the globe view when edge insets are used. ([1650](https://github.com/mapbox/mapbox-maps-android/pull/1650))
* Fix elevation of pole geometry when exaggerated terrain is used. ([1650](https://github.com/mapbox/mapbox-maps-android/pull/1650))
* Fix a bug in cameraForGeometry returning incorrect camera options when pitch  > 0. ([1650](https://github.com/mapbox/mapbox-maps-android/pull/1650))

## Dependencies

* Bump gl-native to v10.8.0, common to v23.0.0. ([1650](https://github.com/mapbox/mapbox-maps-android/pull/1650))


# 10.8.0-rc.1 August 24, 2022
## Bug fixes 🐞
* Try recreate EGL surface when it throws exception. ([1589](https://github.com/mapbox/mapbox-maps-android/pull/1589))
* Fix `MapboxMap` extension plugin functions throwing exceptions. ([1591](https://github.com/mapbox/mapbox-maps-android/pull/1591))
* Fix concurrent modification exception when using widgets. ([1597](https://github.com/mapbox/mapbox-maps-android/pull/1597))
* Relax LOD requirements for maps with insets and zero terrain exaggeration, leading to more content shown in easily readable map areas. ([1623](https://github.com/mapbox/mapbox-maps-android/pull/1623))
* Make CameraManager.setCamera method exception free. In cases when incorrect CameraOptions are provided, error would be logged. ([1623](https://github.com/mapbox/mapbox-maps-android/pull/1623))
* Fix black holes in the globe view when edge insets are used. ([1623](https://github.com/mapbox/mapbox-maps-android/pull/1623))

## Dependencies
Bump gl-native to v10.8.0-rc.1 and common to v23.0.0-rc.2. ([1623](https://github.com/mapbox/mapbox-maps-android/pull/1623))

# 10.8.0-beta.1 August 11, 2022
## Features ✨ and improvements 🏁
* Introduce a callback to be invoked when the device compass sensors need to be re-calibrated. ([1513](https://github.com/mapbox/mapbox-maps-android/pull/1513))
* Add support for `LocationComponentSettingsInterface.pulsingMaxRadius` to follow location's accuracy radius. ([1561](https://github.com/mapbox/mapbox-maps-android/pull/1561))

## Bug fixes 🐞
* Support altitude interpolation in location component, and pass through GPS altitude information from the DefaultLocationProvider. ([1478](https://github.com/mapbox/mapbox-maps-android/pull/1478))
* Fix edge cases for renderer that could result in map not rendered. ([1538](https://github.com/mapbox/mapbox-maps-android/pull/1538))
* Fix onAnnotationDragStarted event is still fired when annotation is not draggable. ([1552](https://github.com/mapbox/mapbox-maps-android/pull/1552))
* Fix camera flying away when pitching. ([1560](https://github.com/mapbox/mapbox-maps-android/pull/1560))
* Deliver style to the plugin registry on map start if a new one was loaded after map stop. ([1558](https://github.com/mapbox/mapbox-maps-android/pull/1558))
* Fix default viewport bearing transition doesn't follow shortest path. ([1541](https://github.com/mapbox/mapbox-maps-android/pull/1541))
* Fix `OnFpsChangedListener` listener to count number of frames rendered over the last second instead of immediate time for render call. ([1477](https://github.com/mapbox/mapbox-maps-android/pull/1477))
* Fix `MapView.setMaximumFps` method to apply exact FPS value for rendering the map. ([1477](https://github.com/mapbox/mapbox-maps-android/pull/1477))
* Fix a bug in cameraForGeometry returning incorrect camera options when pitch > 0. ([1568](https://github.com/mapbox/mapbox-maps-android/pull/1568))
* Fix Android memory leak when destroying platform view annotation manager. ([1568](https://github.com/mapbox/mapbox-maps-android/pull/1568))
* Fix style getters for terrain, light and atmosphere resetting properties. ([1573](https://github.com/mapbox/mapbox-maps-android/pull/1573))
* Fix possible ANR when destroying renderer. ([1567](https://github.com/mapbox/mapbox-maps-android/pull/1567))
* Fix elevation of pole geometry when exaggerated terrain is used. ([1574](https://github.com/mapbox/mapbox-maps-android/pull/1574))
* Fix `MapSurface#surfaceChanged` to update dimensions for plugins. ([1575](https://github.com/mapbox/mapbox-maps-android/pull/1575))

## Dependencies
Bump gl-native to v10.8.0-beta.2 and common to v23.0.0-beta.1. ([1574](https://github.com/mapbox/mapbox-maps-android/pull/1574), [1568](https://github.com/mapbox/mapbox-maps-android/pull/1568))

# 10.7.0 July 29, 2022
[Changes](https://github.com/mapbox/mapbox-maps-android/compare/android-v10.6.0...android-v10.7.0) since [Mapbox Maps SDK for Android 10.6.0](https://github.com/mapbox/mapbox-maps-android/releases/tag/android-v10.6.0)
## Breaking changes ⚠️
* Remove deprecated `FollowPuckViewportStateOptions.animationDurationMs` from experimental viewport plugin. ([1421](https://github.com/mapbox/mapbox-maps-android/pull/1421))
* Remove experimental ModelLayer APIs. ([1545](https://github.com/mapbox/mapbox-maps-android/pull/1545))

# Features ✨ and improvements 🏁
* Optimise the bearing update frequency for the location puck animator. ([1398](https://github.com/mapbox/mapbox-maps-android/pull/1398))
* Use `orientation` model source property to update the 3D puck's bearing, as it is more efficient than updating the `model-rotation` layer property. ([1407](https://github.com/mapbox/mapbox-maps-android/pull/1407))
* Optimize `MapboxMap.loadStyle()` to apply images and models earlier. [1378](https://github.com/mapbox/mapbox-maps-android/pull/1378)
* Remove `MapboxExperimental` annotation from viewport plugin and promote viewport plugin as stable API. ([1425](https://github.com/mapbox/mapbox-maps-android/pull/1425))
* Introduce `addRendererSetupErrorListener`/`removeRendererSetupErrorListener` methods for `MapView` and `MapSurface` to listen to renderer setup errors and give opportunity to control some edge cases. ([1427](https://github.com/mapbox/mapbox-maps-android/pull/1427))
* Introduce transition properties for atmosphere and terrain. ([1451](https://github.com/mapbox/mapbox-maps-android/pull/1451))
* Enable main thread checking on the map/style object when running applications in debug build. This utility class will crash the application if these objects are accessed from a worked thread. It's required to call these object functions on the main thread, otherwise you can hit edge case crashes. This configurations is advised but can be opted out with a Manifest metadata entry of `com.mapbox.maps.ThreadChecker` and corresponding false value. ([1316](https://github.com/mapbox/mapbox-maps-android/pull/1316)).
* Introduce view annotation `ViewAnnotationManager.setViewAnnotationUpdateMode` / `ViewAnnotationManager.getViewAnnotationUpdateMode` API with following synchronization modes: MAP_SYNCHRONIZED (used by default) and MAP_FIXED_DELAY. ([1415](https://github.com/mapbox/mapbox-maps-android/pull/1415))
* Introduce `FillExtrusionLayer.fillExtrusionAmbientOcclusionIntensity` and `FillExtrusionLayer.fillExtrusionAmbientOcclusionRadius` properties for FillExtrusionLayer. ([1458](https://github.com/mapbox/mapbox-maps-android/pull/1458))
* Introduce `PointAnnotation.textLineHeight` and deprecated `PointAnnotationManager.textLineHeight`, as `text-line-height` is data-driven property now. ([1458](https://github.com/mapbox/mapbox-maps-android/pull/1458))
* Method `MapboxMap.cameraForCoordinates` now allows to ignore edges of framing box dynamically depending on the position of the principal point of the camera. ([1543](https://github.com/mapbox/mapbox-maps-android/pull/1543))
* Synchronize volatile data (like traffic tiles) in multi-map environment. Decrease network traffic. ([1543](https://github.com/mapbox/mapbox-maps-android/pull/1543))
* Make uploading of large graphics data asynchronous to improve rendering speed in particular on zooming in/out. ([1543](https://github.com/mapbox/mapbox-maps-android/pull/1543))
* Reuse single index buffer in symbol layer rendering. ([1543](https://github.com/mapbox/mapbox-maps-android/pull/1543))
* Use shared index buffers per tile to reduce the time spent in the upload pass. ([1543](https://github.com/mapbox/mapbox-maps-android/pull/1543))
* Reduce geometry on globe tile to increase rendering performance. ([1543](https://github.com/mapbox/mapbox-maps-android/pull/1543))
* Improve rendering performance with deleting layer render data on a worker thread. ([1543](https://github.com/mapbox/mapbox-maps-android/pull/1543))
* The deprecated Settings API is using the same non-persistent storage as the SettingsService API from Common SDK so that all settings consolidated in a single place. ([1543](https://github.com/mapbox/mapbox-maps-android/pull/1543))
* Support using `line-trim-offset` property with pure line color. ([1543](https://github.com/mapbox/mapbox-maps-android/pull/1543))
* Render cache and terrain can now have mipmapping enabled to reduce aliasing. ([1543](https://github.com/mapbox/mapbox-maps-android/pull/1543))
* Fast ambient occlusion support for fill extrusion layer. ([1543](https://github.com/mapbox/mapbox-maps-android/pull/1543))
* Add API to create tileset descriptor from a tilesets list. ([1543](https://github.com/mapbox/mapbox-maps-android/pull/1543))
* Add API `OfflineManager::createTilesetDescriptor(TileDescriptorOptionsForTilesets)` to create tileset descriptor from a tilesets list. ([1543](https://github.com/mapbox/mapbox-maps-android/pull/1543))

## Bug fixes 🐞
* Fix lifecycle edge cases not being handled properly by introducing internal `ViewLifecycleOwner` to have granular control over MapView's lifecycle. ([1330](https://github.com/mapbox/mapbox-maps-android/pull/1330))
* Fix an issue when `literal` array expression is used as output inside the `match` expression. ([1444](https://github.com/mapbox/mapbox-maps-android/pull/1444))
* Fix skipping gesture updates resulting in slower gestures on low-end devices. ([#1440](https://github.com/mapbox/mapbox-maps-android/pull/1440))
* Fix excessive logs appearing sometimes after `onStop` lifecycle event. ([1527](https://github.com/mapbox/mapbox-maps-android/pull/1527))
* Fix `com.mapbox.maps.MapboxMapException` crash on style load. ([1532](https://github.com/mapbox/mapbox-maps-android/pull/1532))
* Avoid NaN when converting screen coordinates to geographical coordinates executed as part of gesture. [1491](https://github.com/mapbox/mapbox-maps-android/pull/1491)
* Remove android.permission.WAKE_LOCK permission from the SDK. ([1494](https://github.com/mapbox/mapbox-maps-android/pull/1494))
* Fixes a bug when map aligned symbol layers are placed on top of other layers if draping is active. ([1543](https://github.com/mapbox/mapbox-maps-android/pull/1543))
* Fix tile flickering with globe on rapid zooming in/out. ([1543](https://github.com/mapbox/mapbox-maps-android/pull/1543))
* Fixed `cameraForCoordinateBounds` method returning different values for the same input. ([1543](https://github.com/mapbox/mapbox-maps-android/pull/1543))
* Fix setting `exaggeration-transition` property via `setStyleTerrain` API. ([1543](https://github.com/mapbox/mapbox-maps-android/pull/1543))
* Fix SDK fragment format in turnstile user agent. ([1543](https://github.com/mapbox/mapbox-maps-android/pull/1543))
* Fix view annotation occlusion issue when terrain enabled. ([1543](https://github.com/mapbox/mapbox-maps-android/pull/1543))
* Fix symbol flickering issue when  `textAllowOverlap` or `iconAllowOverlap` is true. ([1543](https://github.com/mapbox/mapbox-maps-android/pull/1543))
* Fixes rendering issues with the globe on unsupported hardware by falling back to mercator projection. ([1543](https://github.com/mapbox/mapbox-maps-android/pull/1543))
* Fixed feature states not being applied on new tiles when zoom doesn't change. ([1543](https://github.com/mapbox/mapbox-maps-android/pull/1543))
* Disable MapBuffer OpenGL extension on PowerVR SGX 544MP GPUs to fix incorrect usage of unimplemented methods. ([1543](https://github.com/mapbox/mapbox-maps-android/pull/1543))
* Fix incorrect image source rendering with terrain enabled. ([1543](https://github.com/mapbox/mapbox-maps-android/pull/1543))
* Fix possible crash bug in image processing. ([1543](https://github.com/mapbox/mapbox-maps-android/pull/1543))
* Fix some cpu-updated symbols being invisible in globe view. ([1543](https://github.com/mapbox/mapbox-maps-android/pull/1543))
* Fix zoom constraining issue when the input `maxZoom` is smaller than the current `minZoom` value. ([1543](https://github.com/mapbox/mapbox-maps-android/pull/1543))
* Fix crash on calling Query Rendered Features API from renderer thread before initialising the renderer. ([1543](https://github.com/mapbox/mapbox-maps-android/pull/1543))
* Fix tile pre-fetching for the globe map projection. ([1543](https://github.com/mapbox/mapbox-maps-android/pull/1543))
* Relayout tiles after recovering from Metal rendering errors. ([1543](https://github.com/mapbox/mapbox-maps-android/pull/1543))
* Fix a bug where changing size of the map would lead map center getting changed as well. ([1543](https://github.com/mapbox/mapbox-maps-android/pull/1543))

## Dependencies
* Bump telemetry to [v8.1.5](https://github.com/mapbox/mapbox-events-android/releases/tag/telem-8.1.5-core-5.0.2). ([1494](https://github.com/mapbox/mapbox-maps-android/pull/1494))
  Also bumps [WorkManager 2.7.1](https://developer.android.com/jetpack/androidx/releases/work#2.7.1) that enforces compileSdk 31 or newer.
* Bump gl-native to v10.7.0, common to 22.1.0. ([1543](https://github.com/mapbox/mapbox-maps-android/pull/1543))

# 10.7.0-rc.1 July 14, 2022
## Features ✨ and improvements 🏁
* Reuse single index buffer in symbol layer rendering. ([1497](https://github.com/mapbox/mapbox-maps-android/pull/1497))
* Use shared index buffers per tile to reduce the time spent in the upload pass. ([1497](https://github.com/mapbox/mapbox-maps-android/pull/1497))

## Bug fixes 🐞
* Remove android.permission.WAKE_LOCK permission from the SDK. ([1494](https://github.com/mapbox/mapbox-maps-android/pull/1494))
* Fix setting 'exaggeration-transition' property via 'setStyleTerrain' API. ([1497](https://github.com/mapbox/mapbox-maps-android/pull/1497))
* Fix SDK fragment format in turnstile useragent. ([1497](https://github.com/mapbox/mapbox-maps-android/pull/1497))
* Fix view annotation occlusion issue when Terrain enabled. ([1497](https://github.com/mapbox/mapbox-maps-android/pull/1497))
* Fix symbol flickering issue when 'textAllowOverlap' or 'iconAllowOverlap' is true. ([1497](https://github.com/mapbox/mapbox-maps-android/pull/1497))
* Fixes rendering issues with the globe on unsupported hardware by falling back to mercator projection. ([1497](https://github.com/mapbox/mapbox-maps-android/pull/1497))
* Fixed feature states not being applied on new tiles when zoom doesn't change. ([1497](https://github.com/mapbox/mapbox-maps-android/pull/1497))
* Disable MapBuffer OpenGL extension on PowerVR SGX 544MP GPUs to fix incorrect usage of unimplemented methods. ([1497](https://github.com/mapbox/mapbox-maps-android/pull/1497))
* Avoid NaN when converting screen coordinates to geographical coordinates executed as part of gesture. [#1491](https://github.com/mapbox/mapbox-maps-android/pull/1491)

## Dependencies
* Bump telemetry to [v8.1.5](https://github.com/mapbox/mapbox-events-android/releases/tag/telem-8.1.5-core-5.0.2). ([#1494](https://github.com/mapbox/mapbox-maps-android/pull/1494))
  Also bumps [WorkManager 2.7.1](https://developer.android.com/jetpack/androidx/releases/work#2.7.1) that enforces compileSdk 31 or newer.
* Bump gl-native to v10.7.0-rc.1, common to 22.1.0-rc.1. ([#1497](https://github.com/mapbox/mapbox-maps-android/pull/1497))

# 10.7.0-beta.1 June 29, 2022
## Breaking changes ⚠️
* Remove deprecated `FollowPuckViewportStateOptions.animationDurationMs` from experimental viewport plugin. ([1421](https://github.com/mapbox/mapbox-maps-android/pull/1421))

## Features ✨ and improvements 🏁
* Optimise the bearing update frequency for the location puck animator. ([1398](https://github.com/mapbox/mapbox-maps-android/pull/1398))
* Use `orientation` model source property to update the 3D puck's bearing, as it is more efficient than updating the `model-rotation` layer property. ([1407](https://github.com/mapbox/mapbox-maps-android/pull/1407))
* Optimize `MapboxMap.loadStyle()` to apply images and models earlier. [#1378](https://github.com/mapbox/mapbox-maps-android/pull/1378)
* Remove `MapboxExperimental` annotation from viewport plugin and promote viewport plugin as stable API. ([1425](https://github.com/mapbox/mapbox-maps-android/pull/1425))
* Introduce `addRendererSetupErrorListener`/`removeRendererSetupErrorListener` methods for `MapView` and `MapSurface` to listen to renderer setup errors and give opportunity to control some edge cases. ([1427](https://github.com/mapbox/mapbox-maps-android/pull/1427))
* Introduce transition properties for atmosphere and terrain. ([1451](https://github.com/mapbox/mapbox-maps-android/pull/1451))
* Enable main thread checking on the map/style object when running applications in debug build. This utility class will crash the application if these objects are accessed from a worked thread. It's required to call these object functions on the main thread, otherwise you can hit edge case crashes. This configurations is advised but can be opted out with a Manifest metadata entry of `com.mapbox.maps.ThreadChecker` and corresponding false value. ([#1316](https://github.com/mapbox/mapbox-maps-android/pull/1316)).
* Introduce view annotation `ViewAnnotationManager.setViewAnnotationUpdateMode` / `ViewAnnotationManager.getViewAnnotationUpdateMode` API with following synchronization modes: MAP_SYNCHRONIZED (used by default) and MAP_FIXED_DELAY. ([1415](https://github.com/mapbox/mapbox-maps-android/pull/1415))
* Reduce geometry on globe tile to increase rendering performance. ([#1462](https://github.com/mapbox/mapbox-maps-android/pull/1462))
* Improve rendering performance with deleting layer render data on a worker thread. ([#1462](https://github.com/mapbox/mapbox-maps-android/pull/1462))
* Support using `line-trim-offset` property with pure line color. ([#1462](https://github.com/mapbox/mapbox-maps-android/pull/1462))
* Render cache and Terrain can now have mipmapping enabled to reduce aliasing. ([#1462](https://github.com/mapbox/mapbox-maps-android/pull/1462))
* Fast ambient occlusion support for fill extrusion layer. ([#1462](https://github.com/mapbox/mapbox-maps-android/pull/1462))
* Refactor view annotation implementation to align map and annotation movement better when camera changes. ([#1462](https://github.com/mapbox/mapbox-maps-android/pull/1462))
* Add API `OfflineManager::createTilesetDescriptor(TileDescriptorOptionsForTilesets)` to create tileset descriptor from a tilesets list. ([#1462](https://github.com/mapbox/mapbox-maps-android/pull/1462))
* Introduce `FillExtrusionLayer.fillExtrusionAmbientOcclusionIntensity` and `FillExtrusionLayer.fillExtrusionAmbientOcclusionRadius` properties for FillExtrusionLayer. ([1458](https://github.com/mapbox/mapbox-maps-android/pull/1458))
* Introduce `PointAnnotation.textLineHeight` and deprecated `PointAnnotationManager.textLineHeight`, as `text-line-height` is data-driven property now. ([1458](https://github.com/mapbox/mapbox-maps-android/pull/1458))

## Bug fixes 🐞
* Fix lifecycle edge cases not being handled properly by introducing internal `ViewLifecycleOwner` to have granular control over MapView's lifecycle. ([1330](https://github.com/mapbox/mapbox-maps-android/pull/1330))
* Fix an issue when `literal` array expression is used as output inside the `match` expression. ([1444](https://github.com/mapbox/mapbox-maps-android/pull/1444))
* Fix skipping gesture updates resulting in slower gestures on low-end devices. ([#1440](https://github.com/mapbox/mapbox-maps-android/pull/1440))
* Fix incorrect image source rendering with terrain enabled. ([#1462](https://github.com/mapbox/mapbox-maps-android/pull/1462))
* Fix possible crash bug in image processing. ([#1462](https://github.com/mapbox/mapbox-maps-android/pull/1462))
* Fix some cpu-updated symbols being invisible in globe view. ([#1462](https://github.com/mapbox/mapbox-maps-android/pull/1462))
* Add support for terrain transition properties. ([#1462](https://github.com/mapbox/mapbox-maps-android/pull/1462))
* Fix zoom constraining issue when the input 'maxZoom' is smaller than the current 'minZoom' value. ([#1462](https://github.com/mapbox/mapbox-maps-android/pull/1462))
* Fix crash on calling Query Rendered Features API from renderer thread before initialising the renderer. ([#1462](https://github.com/mapbox/mapbox-maps-android/pull/1462))
* Fix tile pre-fetching for the globe map projection. ([#1462](https://github.com/mapbox/mapbox-maps-android/pull/1462))
* Fix a bug where changing size of the map would lead map center getting changed as well. ([#1462](https://github.com/mapbox/mapbox-maps-android/pull/1462))

## Dependencies
* Bump gl-native to v10.7.0-beta.1, common to 22.1.0-beta.1. ([#1462](https://github.com/mapbox/mapbox-maps-android/pull/1462))

# 10.6.0 - June 16, 2022
[Changes](https://github.com/mapbox/mapbox-maps-android/compare/android-v10.5.0...android-v10.6.0) since [Mapbox Maps SDK for Android 10.5.0](https://github.com/mapbox/mapbox-maps-android/releases/tag/android-v10.5.0)
## Breaking changes ⚠️
* Remove deprecated (since `v10.5.0`) experimental methods `MapboxMap.setMapProjection`/`MapboxMap.getMapProjection`. Those methods should be replaced with setting projection as part of Style DSL to achieve the same behavior. ([1420](https://github.com/mapbox/mapbox-maps-android/pull/1420))

## Features ✨ and improvements 🏁
* Enable support for incremental annotation processing. ([#1323](https://github.com/mapbox/mapbox-maps-android/pull/1323))
* Make use of non-deprecated common Mapbox logger. ([#1327](https://github.com/mapbox/mapbox-maps-android/pull/1327))
* Expose factory methods for high-level camera animators. ([#1338](https://github.com/mapbox/mapbox-maps-android/pull/1338))
* Introduce map atmosphere and fog. Setting atmosphere and fog supports Style DSL as well. ([#1344](https://github.com/mapbox/mapbox-maps-android/pull/1344))
* Introduce experimental 3D model support. ([#1351](https://github.com/mapbox/mapbox-maps-android/pull/1351))
* Use a single shared buffer across all globe tiles to increase globe rendering performance. ([#1351](https://github.com/mapbox/mapbox-maps-android/pull/1351))
* Re-introduce partial tile loading feature that decreases map load times. ([#1351](https://github.com/mapbox/mapbox-maps-android/pull/1351))
* The `TilesetDescriptorOptions.pixelRatio` parameter is now passed to the TileStore and considered for the raster tile pack loading. This enables loading of a raster tilepacks for retina displays. ([#1351](https://github.com/mapbox/mapbox-maps-android/pull/1351))
* Introduce pinchScrollEnabled configuration to enable/disable 2-finger map panning, default to true. ([#1343](https://github.com/mapbox/mapbox-maps-android/pull/1343))
* Re-throw native exceptions `jni::PendingJavaException` as readable Java exceptions with detailed exception text. ([#1363](https://github.com/mapbox/mapbox-maps-android/pull/1363))
* Add static `MapView.isTerrainRenderingSupported()` method to validate if 3D terrain rendering is supported on given device. ([1368](https://github.com/mapbox/mapbox-maps-android/pull/1368))
* Optimize `MapboxMap.loadStyle()` to apply styling properties earlier. [#1362](https://github.com/mapbox/mapbox-maps-android/pull/1362)
* Update SDK name in attribution action sheet. ([1375](https://github.com/mapbox/mapbox-maps-android/pull/1375))
* Introduce experimental ModelLayer API to render 3D models on the map. ([#1369](https://github.com/mapbox/mapbox-maps-android/pull/1369))
* Minimise tiles relayout on camera zooming with globe view. Improve the overall performance and reduce latency of the cached tiles appearance. ([#1396](https://github.com/mapbox/mapbox-maps-android/pull/1396))
* Add minimum and maximum range check for sky layer property `sky-atmosphere-sun` and `sky-gradient-center`. If the input is invalid, the default property value will be used. ([#1396](https://github.com/mapbox/mapbox-maps-android/pull/1396))
* Share render data between vector render tiles referring to the same logical tile. ([#1396](https://github.com/mapbox/mapbox-maps-android/pull/1396))
* Reduce geometry on globe tile to increase rendering performance. ([#1432](https://github.com/mapbox/mapbox-maps-android/pull/1432))

## Bug fixes 🐞
* Enable two finger pan gesture. ([#1280](https://github.com/mapbox/mapbox-maps-android/pull/1280))
* Fix a bug that scale bar is shorter than it should be; trigger `invalidateScaleBar` while updating settings to make scale keep the latest status. ([#1336](https://github.com/mapbox/mapbox-maps-android/pull/1336))
* Keep the original animator owner for `CameraAnimationsPlugin.playAnimatorsTogether` and `CameraAnimationsPlugin.playAnimatorsSequentially`. ([#1345](https://github.com/mapbox/mapbox-maps-android/pull/1345))
* Fix for momentary appearing of a lower zoom level tile labels during camera movement.  ([#1351](https://github.com/mapbox/mapbox-maps-android/pull/1351))
* Fix for location indicator not being rendered at the horizon when terrain is enabled. ([#1351](https://github.com/mapbox/mapbox-maps-android/pull/1351))
* Fix for loading gltf models with interleaved buffers. ([#1351](https://github.com/mapbox/mapbox-maps-android/pull/1351))
* Fix a bug that `line-trim-offset` input may lose precision via shader calculation. ([#1359](https://github.com/mapbox/mapbox-maps-android/pull/1359))
* Add mercator scale factor to 3D location puck, so that the 3D puck size won't increase as latitude increases. ([#1350](https://github.com/mapbox/mapbox-maps-android/pull/1350)
* Fix a crash due to invalid focal point when panning the map. ([#1364](https://github.com/mapbox/mapbox-maps-android/pull/1364))
* Fix compass is not showing in "edge-to-edge" mode. ([1391](https://github.com/mapbox/mapbox-maps-android/pull/1391))
* Fix an unexpected request update delay for tiles taken from in-memory cache when minimumTileUpdateInterval is set. ([#1396](https://github.com/mapbox/mapbox-maps-android/pull/1396))
* Fix a rare bug where some tiles would not show up correctly on globe. ([#1396](https://github.com/mapbox/mapbox-maps-android/pull/1396))
* Fix a bug where features could be queried without cursor intersecting the globe. ([#1396](https://github.com/mapbox/mapbox-maps-android/pull/1396))
* Fix view annotations disappearing on the globe. ([#1396](https://github.com/mapbox/mapbox-maps-android/pull/1396))
* Fix symbols ignoring both collision and placement on the globe. ([#1396](https://github.com/mapbox/mapbox-maps-android/pull/1396))
* Add anti-aliasing on the globe on low zoom levels. ([#1396](https://github.com/mapbox/mapbox-maps-android/pull/1396))
* Fix globe controls when map orientation is something else than "north". ([#1396](https://github.com/mapbox/mapbox-maps-android/pull/1396))
* Fix circle and heatmap layers not being aligned with globe's surface. ([#1396](https://github.com/mapbox/mapbox-maps-android/pull/1396))
* Optimise the frequency to update location layer's visibility. ([1399](https://github.com/mapbox/mapbox-maps-android/pull/1399))
* Fix the delay in the first appearance of the location puck. ([1403](https://github.com/mapbox/mapbox-maps-android/pull/1403))
* Remove `android.permission.GET_TASKS` permission from the SDK. ([1430](https://github.com/mapbox/mapbox-maps-android/pull/1430))
* Fix lag during night/day style switching when globe is enabled. ([#1432](https://github.com/mapbox/mapbox-maps-android/pull/1432))
* Fix crash on globe symbol placement that happens during style change. ([#1432](https://github.com/mapbox/mapbox-maps-android/pull/1432))
* Fix incorrect image source rendering with terrain enabled. ([#1432](https://github.com/mapbox/mapbox-maps-android/pull/1432))
* Fix in-memory tile cache for non-geometry tiles when the map projection changes. Before, the tiles cached while the previous projection was active could not be used with the new projection active. ([#1432](https://github.com/mapbox/mapbox-maps-android/pull/1432))

## Dependencies
* Bump Mapbox Android base library to v0.8.0. ([#1323](https://github.com/mapbox/mapbox-maps-android/pull/1323))
* Bump gl-native to v10.6.0, common to 22.0.0. ([#1432](https://github.com/mapbox/mapbox-maps-android/pull/1432))
* Bump telemetry to [v8.1.3](https://github.com/mapbox/mapbox-events-android/releases/tag/telem-8.1.3-core-5.0.2), android core to [5.0.2](https://github.com/mapbox/mapbox-events-android/releases/tag/core-5.0.2). ([1430](https://github.com/mapbox/mapbox-maps-android/pull/1430))

# 10.6.0-rc.1 June 2, 2022

## Features ✨ and improvements 🏁
* Minimise tiles relayout on camera zooming with globe view. Improve the overall performance and reduce latency of the cached tiles appearance. ([#1396](https://github.com/mapbox/mapbox-maps-android/pull/1396))
* Add minimum and maximum range check for sky layer property `sky-atmosphere-sun` and `sky-gradient-center`. If the input is invalid, the default property value will be used. ([#1396](https://github.com/mapbox/mapbox-maps-android/pull/1396))
* Share render data between vector render tiles referring to the same logical tile. ([#1396](https://github.com/mapbox/mapbox-maps-android/pull/1396))

## Bug fixes 🐞
* Fix compass is not showing in "edge-to-edge" mode. ([1391](https://github.com/mapbox/mapbox-maps-android/pull/1391))
* Fix an unexpected request update delay for tiles taken from in-memory cache when minimumTileUpdateInterval is set. ([#1396](https://github.com/mapbox/mapbox-maps-android/pull/1396))
* Fix a rare bug where some tiles would not show up correctly on globe. ([#1396](https://github.com/mapbox/mapbox-maps-android/pull/1396))
* Fix a bug where features could be queried without cursor intersecting the globe. ([#1396](https://github.com/mapbox/mapbox-maps-android/pull/1396))
* Fix view annotations disappearing on the globe. ([#1396](https://github.com/mapbox/mapbox-maps-android/pull/1396))
* Fix symbols ignoring both collision and placement on the globe. ([#1396](https://github.com/mapbox/mapbox-maps-android/pull/1396))
* Add anti-aliasing on the globe on low zoom levels. ([#1396](https://github.com/mapbox/mapbox-maps-android/pull/1396))
* Fix globe controls when map orientation is something else than "north". ([#1396](https://github.com/mapbox/mapbox-maps-android/pull/1396))
* Fix circle and heatmap layers not being aligned with globe's surface. ([#1396](https://github.com/mapbox/mapbox-maps-android/pull/1396))

## Dependencies
* Bump gl-native to v10.6.0-rc.1, common to 22.0.0-rc.2. ([#1396](https://github.com/mapbox/mapbox-maps-android/pull/1396))

# 10.6.0-beta.2 May 25, 2022

## Features ✨ and improvements 🏁
* Update SDK name in attribution action sheet. ([1375](https://github.com/mapbox/mapbox-maps-android/pull/1375))
* Introduce experimental ModelLayer API to render 3D models on the map. ([#1369](https://github.com/mapbox/mapbox-maps-android/pull/1369))

# 10.6.0-beta.1 May 19, 2022

## Features ✨ and improvements 🏁
* Enable support for incremental annotation processing. ([#1323](https://github.com/mapbox/mapbox-maps-android/pull/1323))
* Make use of non-deprecated common Mapbox logger. ([#1327](https://github.com/mapbox/mapbox-maps-android/pull/1327))
* Expose factory methods for high-level camera animators. ([#1338](https://github.com/mapbox/mapbox-maps-android/pull/1338))
* Introduce map atmosphere and fog. Setting atmosphere and fog supports Style DSL as well. ([#1344](https://github.com/mapbox/mapbox-maps-android/pull/1344))
* Introduce experimental 3D model support. ([#1351](https://github.com/mapbox/mapbox-maps-android/pull/1351))
* Use a single shared buffer across all globe tiles to increase globe rendering performance. ([#1351](https://github.com/mapbox/mapbox-maps-android/pull/1351))
* Re-introduce partial tile loading feature that decreases map load times. ([#1351](https://github.com/mapbox/mapbox-maps-android/pull/1351))
* The `TilesetDescriptorOptions.pixelRatio` parameter is now passed to the TileStore and considered for the raster tile pack loading. This enables loading of a raster tilepacks for retina displays. ([#1351](https://github.com/mapbox/mapbox-maps-android/pull/1351))
* Introduce pinchScrollEnabled configuration to enable/disable 2-finger map panning, default to true. ([#1343](https://github.com/mapbox/mapbox-maps-android/pull/1343))
* Re-throw native exceptions `jni::PendingJavaException` as readable Java exceptions with detailed exception text. ([#1363](https://github.com/mapbox/mapbox-maps-android/pull/1363))
* Add static `MapView.isTerrainRenderingSupported()` method to validate if 3D terrain rendering is supported on given device. ([1368](https://github.com/mapbox/mapbox-maps-android/pull/1368))
* Optimize `MapboxMap.loadStyle()` to apply styling properties earlier. [#1362](https://github.com/mapbox/mapbox-maps-android/pull/1362)

## Bug fixes 🐞
* Enable two finger pan gesture. ([#1280](https://github.com/mapbox/mapbox-maps-android/pull/1280))
* Fix a bug that scale bar is shorter than it should be; trigger `invalidateScaleBar` while updating settings to make scale keep the latest status. ([#1336](https://github.com/mapbox/mapbox-maps-android/pull/1336))
* Keep the original animator owner for `CameraAnimationsPlugin.playAnimatorsTogether` and `CameraAnimationsPlugin.playAnimatorsSequentially`. ([#1345](https://github.com/mapbox/mapbox-maps-android/pull/1345))
* Fix for momentary appearing of a lower zoom level tile labels during camera movement.  ([#1351](https://github.com/mapbox/mapbox-maps-android/pull/1351))
* Fix for location indicator not being rendered at the horizon when terrain is enabled. ([#1351](https://github.com/mapbox/mapbox-maps-android/pull/1351))
* Fix for loading gltf models with interleaved buffers. ([#1351](https://github.com/mapbox/mapbox-maps-android/pull/1351))
* Fix a bug that `line-trim-offset` input may lose precision via shader calculation. ([#1359](https://github.com/mapbox/mapbox-maps-android/pull/1359))
* Add mercator scale factor to 3D location puck, so that the 3D puck size won't increase as latitude increases. ([#1350](https://github.com/mapbox/mapbox-maps-android/pull/1350)
* Fix a crash due to invalid focal point when panning the map. ([#1364](https://github.com/mapbox/mapbox-maps-android/pull/1364))

## Dependencies
* Bump Mapbox Android base library to v0.8.0. ([#1323](https://github.com/mapbox/mapbox-maps-android/pull/1323))
* Bump gl-native to v10.6.0-beta.3, common to 22.0.0-beta.1. ([#1351](https://github.com/mapbox/mapbox-maps-android/pull/1351), [#1354](https://github.com/mapbox/mapbox-maps-android/pull/1354), [#1359](https://github.com/mapbox/mapbox-maps-android/pull/1359))

# 10.4.4 May 12, 2022

### Bug fixes 🐞
* Fix NaN latitude native crash rarely happening during `MapboxMap#flyTo`. ([#1271](https://github.com/mapbox/mapbox-maps-android/pull/1271))

# 10.5.0 May 4, 2022

## Features ✨ and improvements 🏁
* Make map projection part of the style-spec and introduce new methods `StyleInterface.setProjection` / `StyleInterface.getProjection`. Setting projection supports Style DSL as well. ([#1255](https://github.com/mapbox/mapbox-maps-android/pull/1255), [#1314](https://github.com/mapbox/mapbox-maps-android/pull/1314))
* Automatic transition between the globe and mercator projection updated to appear visually more subtle. ([#1315](https://github.com/mapbox/mapbox-maps-android/pull/1315))
* Avoid repeated tile loading from network (or repeated tile decompression when the tile is fetched from the cache database) and repeated vector tile data allocation and parsing when loading render tiles referring to the same logical tile. ([#1315](https://github.com/mapbox/mapbox-maps-android/pull/1315))
* Switch to use shader to calculate the 'line-trim-offset' property update. ([#1315](https://github.com/mapbox/mapbox-maps-android/pull/1315))
* Layer properties transitions performance improved if the layer is transitioning to the same constant value or if transitioning from/to data-driven property. ([#1315](https://github.com/mapbox/mapbox-maps-android/pull/1315))
* New line layer paint property introduced: '{"line-trim-offset", [trim-start, trim-end]}', to take the line trim-off percentage range based on the whole line range [0.0, 1.0]. The property will only be effective when 'line-gradient' property is set. The line part between [trim-start, trim-end] will be marked as transparent to make a line gradient a vanishing effect. If either 'trim-start' or 'trim-end' offset is out of valid range, the default range [0.0, 0.0] will be set. ([#1315](https://github.com/mapbox/mapbox-maps-android/pull/1315))
* Globe view controls revamped for more intuitive interaction with touch controls. ([#1315](https://github.com/mapbox/mapbox-maps-android/pull/1315))
* OfflineRegion::getStatus() API added to get the completion status and the local size of the existing legacy offline regions. ([#1315](https://github.com/mapbox/mapbox-maps-android/pull/1315))
* Refactor all Mapbox logs so that Logcat tag will always be 'Mapbox' allowing easier filtering. Previous log tag will become part of the log message now. ([#1276](https://github.com/mapbox/mapbox-maps-android/pull/1276))
* Optimize how plugins handle settings changes. Call `applySettings` only when settings value changes. ([#1189](https://github.com/mapbox/mapbox-maps-android/pull/1189))
* Add `MapboxMap.isValid()` and `Style.isValid()` methods. `MapboxMap` becomes invalid when `MapView.onDestroy()` is called. `Style` becomes invalid when `MapView.onDestroy()` is called or new style has been loaded. Accessing any method on invalid object will print an error log. Also unsubscribe map observers automatically when `MapboxMap.onDestroy()` is invoked. ([1193](https://github.com/mapbox/mapbox-maps-android/pull/1193)) ([1202](https://github.com/mapbox/mapbox-maps-android/pull/1202) ([1230](https://github.com/mapbox/mapbox-maps-android/pull/1230)) ([1241](https://github.com/mapbox/mapbox-maps-android/pull/1241)))
* Add `MapboxMap.coordinateBoundsForCameraUnwrapped` method for API consistency. ([1222](https://github.com/mapbox/mapbox-maps-android/pull/1222))
* Add `LocationIndicatorLayer.bearingTransition` API to control transition of bearing property. ([1207](https://github.com/mapbox/mapbox-maps-android/pull/1207))
* Add `MapboxConcurrentGeometryModificationException` with detailed information instead of `ConcurrentModificationException` that is thrown when GeoJson data is mutated. ([1248](https://github.com/mapbox/mapbox-maps-android/pull/1248))
* Introduce `line-trim-offset` property for LineLayer. ([1252](https://github.com/mapbox/mapbox-maps-android/pull/1252))
* Deprecate `FollowPuckViewportStateOptions.animationDurationMs`, the initial transition will be handled properly by the Viewport plugin internally. ([1256](https://github.com/mapbox/mapbox-maps-android/pull/1256), [1261](https://github.com/mapbox/mapbox-maps-android/pull/1261), [1262](https://github.com/mapbox/mapbox-maps-android/pull/1262))
* Mark `MapView.viewAnnotationManager` as non-experimental meaning View Annotation API will not have breaking changes in upcoming minor releases. ([1260](https://github.com/mapbox/mapbox-maps-android/pull/1260))

## Bug fixes 🐞
* Fix geojson missing updates with persistent layer after style change. ([#1324](https://github.com/mapbox/mapbox-maps-android/pull/1324))
* Fix render tasks being skipped when creating the map that could lead to missing tiles. ([#1304](https://github.com/mapbox/mapbox-maps-android/pull/1304))
* The legacy offline region observer instance is not unnecessarily retained inside the engine. [#1315](https://github.com/mapbox/mapbox-maps-android/pull/1315)
* Fix a bug of querying rendered feature for circle layer with map-pitch-alignment when the pitch is zero. [#1315](https://github.com/mapbox/mapbox-maps-android/pull/1315)
* Fix a bug where zooming was not possible with terrain enabled and exaggeration 0. [#1315](https://github.com/mapbox/mapbox-maps-android/pull/1315)
* Fix an issue where internal hsla() function was converted to an invalid rgba expression. [#1315](https://github.com/mapbox/mapbox-maps-android/pull/1315)
* Fix a bug that 'line-trim-offset' calculation did not property cover 'round' or 'square' line cap in line ends. [#1315](https://github.com/mapbox/mapbox-maps-android/pull/1315)
* Dispatched in-flight events will not be delivered if 'unsubscribe' is called before an event is delivered. [#1315](https://github.com/mapbox/mapbox-maps-android/pull/1315)
* Fix an issue where some of the visible tiles could be erroneously culled during transition between globe and mercator projection. [#1315](https://github.com/mapbox/mapbox-maps-android/pull/1315)
* Fixes issues where camera appears under terrain, or map gets bumpy repositioning after exaggeration change. [#1315](https://github.com/mapbox/mapbox-maps-android/pull/1315)
* Disable terrain rendering if GPU does not support Vertex Texture Fetch. [#1315](https://github.com/mapbox/mapbox-maps-android/pull/1315)
* Fixed a bug that occasionally prevents symbols from loading. [#1315](https://github.com/mapbox/mapbox-maps-android/pull/1315)
* Fixed a bug that causes line layers to flicker. [#1325](https://github.com/mapbox/mapbox-maps-android/pull/1325)
* Fix NaN latitude native crash rarely happening during `MapboxMap.flyTo`. ([#1271](https://github.com/mapbox/mapbox-maps-android/pull/1271))
* Limit `MapboxMap.pixelForCoordinate` to the bounds of MapView. ([#1226](https://github.com/mapbox/mapbox-maps-android/pull/1226))
* Fix PolygonAnnotation and PolylineAnnotation being distorted while dragging with 3D terrain. ([#1223](https://github.com/mapbox/mapbox-maps-android/pull/1223))

## Dependencies
* Bump gl-native to v10.5.1, mapbox-common to v21.3.1 ([#1315](https://github.com/mapbox/mapbox-maps-android/pull/1315), [#1325](https://github.com/mapbox/mapbox-maps-android/pull/1325))

# 10.4.3 April 27, 2022

### Bug fixes 🐞
* Fix render tasks being skipped when creating the map that could lead to missing tiles. ([#1304](https://github.com/mapbox/mapbox-maps-android/pull/1304))

# 10.5.0-rc.1 April 20, 2022
## Features ✨ and improvements 🏁
* Refactor all Mapbox logs so that Logcat tag will always be 'Mapbox' allowing easier filtering. Previous log tag will become part of the log message now. ([#1276](https://github.com/mapbox/mapbox-maps-android/pull/1276))
* Avoid repeated tile loading from network (or repeated tile decompression when the tile is fetched from the cache database) and repeated vector tile data allocation and parsing when loading render tiles referring to the same logical tile. ([#1282](https://github.com/mapbox/mapbox-maps-android/pull/1282))
* Switch to use shader to calculate the 'line-trim-offset' property update. ([#1282](https://github.com/mapbox/mapbox-maps-android/pull/1282))

## Bug fixes 🐞
* Fix issue where internal hsla() function was converted to an invalid rgba expression. ([#1282](https://github.com/mapbox/mapbox-maps-android/pull/1282))
* Fix a bug that 'line-trim-offset' calculation did not property cover 'round' or 'square' line cap in line ends. ([#1282](https://github.com/mapbox/mapbox-maps-android/pull/1282))
* Fix NaN latitude native crash rarely happening during `MapboxMap#flyTo`. ([#1271](https://github.com/mapbox/mapbox-maps-android/pull/1271))
* Limit `MapboxMap#pixelForCoordinate` to the bounds of MapView. ([#1226](https://github.com/mapbox/mapbox-maps-android/pull/1226))

## Dependencies
* Bump gl-native to v10.5.0-rc.1, mapbox-common to v21.3.0-rc.2. ([#1282](https://github.com/mapbox/mapbox-maps-android/pull/1282))

# 10.4.2 April 13, 2022
### Bug fixes 🐞
* [tile store] Correctly decode compressed content if loaded from the cache. ([#1279](https://github.com/mapbox/mapbox-maps-android/pull/1279))
* [tile store] Fixed issue that prevented data blobs larger than 1 MB to be transferred via the service. ([#1279](https://github.com/mapbox/mapbox-maps-android/pull/1279))

# 10.5.0-beta.1 April 7, 2022
## Breaking changes ⚠️
* Experimental methods `MapboxMap#setMapProjection` / `MapboxMap#getMapProjection` are removed and should be replaced with `StyleInterface#setProjection` / `StyleInterface#getProjection`. Setting projection supports Style DSL as well. ([#1255](https://github.com/mapbox/mapbox-maps-android/pull/1255))

## Features ✨ and improvements 🏁
* Optimize how plugins handle settings changes. Call `applySettings` only when settings value changes. ([#1189](https://github.com/mapbox/mapbox-maps-android/pull/1189))
* Add `MapboxMap.isValid()` and `Style.isValid()` methods. `MapboxMap` becomes invalid when `MapView.onDestroy()` is called. `Style` becomes invalid when `MapView.onDestroy()` is called or new style has been loaded. Accessing any method on invalid object will print an error log. Also unsubscribe map observers automatically when `MapboxMap.onDestroy()` is invoked. ([1193](https://github.com/mapbox/mapbox-maps-android/pull/1193)) ([1202](https://github.com/mapbox/mapbox-maps-android/pull/1202) ([1230](https://github.com/mapbox/mapbox-maps-android/pull/1230)) ([1241](https://github.com/mapbox/mapbox-maps-android/pull/1241)))
* Add `MapboxMap#coordinateBoundsForCameraUnwrapped` method for API consistency. ([1222](https://github.com/mapbox/mapbox-maps-android/pull/1222))
* Add `LocationIndicatorLayer.bearingTransition` API to control transition of bearing property. ([1207](https://github.com/mapbox/mapbox-maps-android/pull/1207))
* Add `MapboxConcurrentGeometryModificationException` with detailed information instead of `ConcurrentModificationException` that is thrown when GeoJson data is mutated. ([1248](https://github.com/mapbox/mapbox-maps-android/pull/1248))
* Introduce `line-trim-offset` property for LineLayer. ([1252](https://github.com/mapbox/mapbox-maps-android/pull/1252))
* Deprecate `FollowPuckViewportStateOptions.animationDurationMs`, the initial transition will be handled properly by the Viewport plugin internally. ([1256](https://github.com/mapbox/mapbox-maps-android/pull/1256), [1261](https://github.com/mapbox/mapbox-maps-android/pull/1261), [1262](https://github.com/mapbox/mapbox-maps-android/pull/1262))
* Mark `MapView#viewAnnotationManager` as non-experimental meaning View Annotation API will not have breaking changes in upcoming minor releases. ([1260](https://github.com/mapbox/mapbox-maps-android/pull/1260))
* Map render call optimized further by further reducing computational overhead. ([#1244](https://github.com/mapbox/mapbox-maps-android/pull/1244))
* Layer properties transitions performance improved if the layer is transitioning to the same constant value or if transitioning from/to data-driven property. ([#1244](https://github.com/mapbox/mapbox-maps-android/pull/1244))
* New line layer paint property introduced: '{"line-trim-offset", [trim-start, trim-end]}', to take the line trim-off percentage range based on the whole line range [0.0, 1.0]. The property will only be effective when 'line-gradient' property is set. The line part between [trim-start, trim-end] will be marked as transparent to make a line gradient a vanishing effect. If either 'trim-start' or 'trim-end' offset is out of valid range, the default range [0.0, 0.0] will be set. ([#1244](https://github.com/mapbox/mapbox-maps-android/pull/1244))
* Globe view controls revamped for more intuitive interaction with touch controls. ([#1244](https://github.com/mapbox/mapbox-maps-android/pull/1244))
* OfflineRegion::getStatus() API added to get the completion status and the local size of the existing legacy offline regions. ([#1244](https://github.com/mapbox/mapbox-maps-android/pull/1244))
* Automatic transition between the globe and mercator projection updated to appear visually more subtle. ([#1244](https://github.com/mapbox/mapbox-maps-android/pull/1244))

## Bug fixes 🐞
* Dispatched in-flight events will not be delivered if 'unsubscribe' is called before an event is delivered. ([#1244](https://github.com/mapbox/mapbox-maps-android/pull/1244))
* Transitions between globe and mercator projection do not cull tiles incorrectly anymore. ([#1244](https://github.com/mapbox/mapbox-maps-android/pull/1244))
* Map LOD disabled for camera pitch less than 30 degrees to avoid map content missing on maps with insets. ([#1244](https://github.com/mapbox/mapbox-maps-android/pull/1244))
* Terrain-related camera issues fixed, previously making it appear under terrain, or incorrectly repositioned after exaggeration change. ([#1244](https://github.com/mapbox/mapbox-maps-android/pull/1244))
* Terrain rendering disabled on GPUs not supporting Vertex Texture Fetch. ([#1244](https://github.com/mapbox/mapbox-maps-android/pull/1244))
* Fixed a bug that occasionally prevented symbols from loading. ([#1244](https://github.com/mapbox/mapbox-maps-android/pull/1244))
* Fix PolygonAnnotation and PolylineAnnotation being distorted while dragging with 3D terrain. ([#1223](https://github.com/mapbox/mapbox-maps-android/pull/1223))

## Dependencies
* Bump gl-native to v10.5.0-beta.1, mapbox-common to v21.3.0-beta.2. ([#1244](https://github.com/mapbox/mapbox-maps-android/pull/1244))

# 10.4.1 April 7, 2022
## Bug fixes 🐞
* Re-introduce the API to get the status of the existing offline regions, so that the clients can get the completion status and the local size of the existing legacy offline regions. ([#1263](https://github.com/mapbox/mapbox-maps-android/pull/1263))
* Fix a bug that occasionally prevents symbols from loading. ([#1263](https://github.com/mapbox/mapbox-maps-android/pull/1263))

## Dependencies
* Bump gl-native to v10.4.2 ([#1263](https://github.com/mapbox/mapbox-maps-android/pull/1263))

# 10.4.0 March 23, 2022
[Changes](https://github.com/mapbox/mapbox-maps-android/compare/android-v10.3.0...android-v10.4.0) since [Mapbox Maps SDK for Android 10.3.0](https://github.com/mapbox/mapbox-maps-android/releases/tag/android-v10.3.0)
## Features ✨ and improvements 🏁
* Refactor scheduling logic for render thread improving rendering performance. ([#1068](https://github.com/mapbox/mapbox-maps-android/pull/1068))
* Add LocationCompassEngine and accuracy radius support for location component plugin. ([#1016](https://github.com/mapbox/mapbox-maps-android/pull/1016)) ([#1131](https://github.com/mapbox/mapbox-maps-android/pull/1131))
Inorder to avoid breaking api changes, interface location2 is introduced for updating `puckBearingSource`, `puckBearingEnabled` and `showAccuracyRing` properties.
```
// Change the puck bearing source.
mapView.location2.puckBearingSource = PuckBearingSource.HEADING
mapView.location2.puckBearingSource = PuckBearingSource.COURSE
// Change the visibility of accuracy ring.
mapView.location2.showAccuracyRing = true
mapView.location2.showAccuracyRing = false
// Change the puck bearing enabled.
mapView.location2.puckBearingEnabled = true
mapView.location2.puckBearingEnabled = false
```
* Add support for custom widgets rendered on top of the map. ([#1036](https://github.com/mapbox/mapbox-maps-android/pull/1036))
* Expose DefaultLocationProvider as public class. ([#1168](https://github.com/mapbox/mapbox-maps-android/pull/1168))
* Add new methods to View Annotation API: `ViewAnnotationManager.removeAllViewAnnotations()` and `ViewAnnotationManager.addOnViewAnnotationUpdatedListener(listener: OnViewAnnotationUpdatedListener)` / `ViewAnnotationManager.removeOnViewAnnotationUpdatedListener(listener: OnViewAnnotationUpdatedListener)`. ([#1165](https://github.com/mapbox/mapbox-maps-android/pull/1165))
* Add optional `TransitionOptions` parameter to `MapboxMap.loadStyleUri`, `MapboxMap.loadStyleJson`, `MapboxMap.loadStyle` to apply transition to style being loaded. ([#1174](https://github.com/mapbox/mapbox-maps-android/pull/1174))
* Rendering performance improvements. ([1215](https://github.com/mapbox/mapbox-maps-android/pull/1215))
* Add support for 3D terrain tilepacks. ([1215](https://github.com/mapbox/mapbox-maps-android/pull/1215))
* Add `Style#hasStyleImage` method that checks whether an image is in the style. ([1215](https://github.com/mapbox/mapbox-maps-android/pull/1215))

## Bug fixes 🐞
* Fix skipping / crashing user events scheduled on a render thread with `MapView#queueEvent`. ([#1068](https://github.com/mapbox/mapbox-maps-android/pull/1068))
* Fix location puck not being shown if map is created without initial style (e.g. MapInitOptions.styleUri == null) and then loaded asynchronously. ([#1114](https://github.com/mapbox/mapbox-maps-android/pull/1114))
* Fix crash within location plugin that happens when style is reloaded simultaneously with location plugin updates. ([#1112](https://github.com/mapbox/mapbox-maps-android/pull/1112))
* Fix memory leak in location component. ([#1093](https://github.com/mapbox/mapbox-maps-android/pull/1093), [#1172](https://github.com/mapbox/mapbox-maps-android/pull/1172))
* Fix bearing of the puck reseted on settings change. ([#1144](https://github.com/mapbox/mapbox-maps-android/pull/1144))
* Fix an issue when user subscribe sdk listeners multiple times, by changing CopyOnWriteArrayList to CopyOnWriteArraySet in the sdk to hold listeners. ([1183](https://github.com/mapbox/mapbox-maps-android/pull/1183))
* Fix an issue when label list is used within the match expression DSL. ([1204](https://github.com/mapbox/mapbox-maps-android/pull/1204))
* Fix too small bounds returned by `Map#latLngBoundsZoomForCamera` with tilted view and `Map#latLngBoundsZoomForCameraUnwrapped` when viewing >360° longitude. ([1215](https://github.com/mapbox/mapbox-maps-android/pull/1215))
* Fix screen coordinate queries when using zero pitch and high zoom values. ([1215](https://github.com/mapbox/mapbox-maps-android/pull/1215))
* Fix crash for the case when a map event is handled by an Observer of a destructed Map. ([1215](https://github.com/mapbox/mapbox-maps-android/pull/1215))
* Fix shimmering artifact when pitched raster tiles with compressed textures are rendered. ([1215](https://github.com/mapbox/mapbox-maps-android/pull/1215))
* Avoid possible crash at program exit caused by dummy tracer accessed after the destruction. ([1215](https://github.com/mapbox/mapbox-maps-android/pull/1215))
* Clearing diffuse shaded flag for 3D puck when set by batched 3D rendering. ([1215](https://github.com/mapbox/mapbox-maps-android/pull/1215))

## Dependencies
* Bump gl-native to v10.4.1, mapbox-common to v21.2.0 ([#1215](https://github.com/mapbox/mapbox-maps-android/pull/1215))
* Update android gradle plugin to v7.0.4, gradle version to v7.0.2, Gradle licence plugin to 0.8.80, Kotlin gradle plugin to 1.5.31, Jacoco to 0.8.7. ([#1118](https://github.com/mapbox/mapbox-maps-android/pull/1118))

# 10.4.0-rc.1 March 9, 2022

## Bug fixes 🐞
* Fix an issue when user subscribe sdk listeners multiple times, by changing CopyOnWriteArrayList to CopyOnWriteArraySet in the sdk to hold listeners. ([1183](https://github.com/mapbox/mapbox-maps-android/pull/1183))
* Fix an issue when label list is used within the match expression DSL. ([1204](https://github.com/mapbox/mapbox-maps-android/pull/1204))
* Fixed an issue where small bounds returned by Map::latLngBoundsZoomForCamera with tilted view and Map::latLngBoundsZoomForCameraUnwrapped when viewing >360° longitude. ([#1208](https://github.com/mapbox/mapbox-maps-android/pull/1208))

## Dependencies
* Bump gl-native to 10.4.0-rc.1, mapbox-common to v21.2.0-rc.1 ([#1208](https://github.com/mapbox/mapbox-maps-android/pull/1208))

# 10.4.0-beta.1 February 24, 2022

## Features ✨ and improvements 🏁
* Refactor scheduling logic for render thread improving rendering performance. ([#1068](https://github.com/mapbox/mapbox-maps-android/pull/1068))
* Add LocationCompassEngine and accuracy radius support for location component plugin. ([#1016](https://github.com/mapbox/mapbox-maps-android/pull/1016)) ([#1131](https://github.com/mapbox/mapbox-maps-android/pull/1131))
Inorder to avoid breaking api changes, interface location2 is introduced for updating `puckBearingSource`, `puckBearingEnabled` and `showAccuracyRing` properties.
```
// Change the puck bearing source.
mapView.location2.puckBearingSource = PuckBearingSource.HEADING
mapView.location2.puckBearingSource = PuckBearingSource.COURSE
// Change the visibility of accuracy ring.
mapView.location2.showAccuracyRing = true
mapView.location2.showAccuracyRing = false
// Change the puck bearing enabled.
mapView.location2.puckBearingEnabled = true
mapView.location2.puckBearingEnabled = false
```
* Add support for custom widgets rendered on top of the map. ([#1036](https://github.com/mapbox/mapbox-maps-android/pull/1036))
* Expose DefaultLocationProvider as public class. ([#1168](https://github.com/mapbox/mapbox-maps-android/pull/1168))
* Add new methods to View Annotation API: `ViewAnnotationManager.removeAllViewAnnotations()` and `ViewAnnotationManager.addOnViewAnnotationUpdatedListener(listener: OnViewAnnotationUpdatedListener)` / `ViewAnnotationManager.removeOnViewAnnotationUpdatedListener(listener: OnViewAnnotationUpdatedListener)`. ([#1165](https://github.com/mapbox/mapbox-maps-android/pull/1165))
* Improve rendering performance by coalescing map updates when possible. ([#1160](https://github.com/mapbox/mapbox-maps-android/pull/1160))
* Add `StyleManager::hasStyleImage` API that checks whether an image is in the style or not. ([#1160](https://github.com/mapbox/mapbox-maps-android/pull/1160))
* Improve Snapshotter performance by using a lightweight scheduler instead of platform runloop. ([#1160](https://github.com/mapbox/mapbox-maps-android/pull/1160))
* Map now waits on sprite sheet loading before rendering. ([#1160](https://github.com/mapbox/mapbox-maps-android/pull/1160))
* Improve map rendering performance by avoiding calculations for all the non-transitional style layer paint properties. ([#1160](https://github.com/mapbox/mapbox-maps-android/pull/1160))
* Enable using of tile pack scheme from TileJSON. ([#1160](https://github.com/mapbox/mapbox-maps-android/pull/1160))
* Improve map rendering performance by decreasing de/allocations in map placement code. ([#1160](https://github.com/mapbox/mapbox-maps-android/pull/1160))
* Avoid style layer properties transition calculation when `TransitionOptions::duration` is set to 0. ([#1160](https://github.com/mapbox/mapbox-maps-android/pull/1160))
* Enable tile packs for DEM terrain tiles, it includes both Offline API and `TileStoreUsageMode::ReadAndUpdate` resource option. ([#1160](https://github.com/mapbox/mapbox-maps-android/pull/1160))
* Render tiles with partial content while the glyph dependencies are loading. ([#1160](https://github.com/mapbox/mapbox-maps-android/pull/1160))
* Canonicalize URLs and enable Offline API usage for the 3dtiles/v1 tiles. ([#1160](https://github.com/mapbox/mapbox-maps-android/pull/1160))
* Add optional `TransitionOptions` parameter to `MapboxMap.loadStyleUri`, `MapboxMap.loadStyleJson`, `MapboxMap.loadStyle` to apply transition to style being loaded. ([#1174](https://github.com/mapbox/mapbox-maps-android/pull/1174))

## Bug fixes 🐞
* Fix skipping / crashing user events scheduled on a render thread with `MapView#queueEvent`. ([#1068](https://github.com/mapbox/mapbox-maps-android/pull/1068))
* Fix location puck not being shown if map is created without initial style (e.g. MapInitOptions.styleUri == null) and then loaded asynchronously. ([#1114](https://github.com/mapbox/mapbox-maps-android/pull/1114))
* Fix crash within location plugin that happens when style is reloaded simultaneously with location plugin updates. ([#1112](https://github.com/mapbox/mapbox-maps-android/pull/1112))
* Fix memory leak in location component. ([#1093](https://github.com/mapbox/mapbox-maps-android/pull/1093), [#1172](https://github.com/mapbox/mapbox-maps-android/pull/1172))
* Fix screen coordinate queries when using zero pitch and high zoom values. ([#1160](https://github.com/mapbox/mapbox-maps-android/pull/1160))
* Avoid possible crash at program exit caused by dummy tracer accessed after the destruction. ([#1160](https://github.com/mapbox/mapbox-maps-android/pull/1160))
* Fix crash for the case when a map event is handled by an Observer of a destructed map. ([#1160](https://github.com/mapbox/mapbox-maps-android/pull/1160))
* Fix shimmering artifact when pitched raster tiles with compressed textures are rendered. ([#1160](https://github.com/mapbox/mapbox-maps-android/pull/1160))
* Fix bearing of the puck reseted on settings change. ([#1144](https://github.com/mapbox/mapbox-maps-android/pull/1144))

## Dependencies
* Bump gl-native to 10.4.0-beta.2, mapbox-common to v21.2.0-beta.1 ([#1160](https://github.com/mapbox/mapbox-maps-android/pull/1160), [#1175](https://github.com/mapbox/mapbox-maps-android/pull/1175))
* Update android gradle plugin to v7.0.4, gradle version to v7.0.2, Gradle licence plugin to 0.8.80, Kotlin gradle plugin to 1.5.31, Jacoco to 0.8.7. ([#1118](https://github.com/mapbox/mapbox-maps-android/pull/1118))

# 10.3.0 February 10, 2022
[Changes](https://github.com/mapbox/mapbox-maps-android/compare/android-v10.2.0...android-v10.3.0) since [Mapbox Maps SDK for Android 10.2.0](https://github.com/mapbox/mapbox-maps-android/releases/tag/android-v10.2.0)
## Features ✨ and improvements 🏁
* Improve performance for symbol layout rendering in continuous mode. ([#1105](https://github.com/mapbox/mapbox-maps-android/pull/1105))
* Introduce metadata setter API for the legacy offline region. ([#1105](https://github.com/mapbox/mapbox-maps-android/pull/1105))
* Optimize zooming on terrain and globe. ([#1105](https://github.com/mapbox/mapbox-maps-android/pull/1105))
* Thin out repeated line labels at overscaled tiles in order to avoid excessive memory usage. ([#1105](https://github.com/mapbox/mapbox-maps-android/pull/1105))
* Remove experimental designation from persistent layer APIs. ([#1105](https://github.com/mapbox/mapbox-maps-android/pull/1105))
* Avoid re-creation of the available sprites set. ([#1105](https://github.com/mapbox/mapbox-maps-android/pull/1105))
* Limit the delayed network request maximum time in the scheduler task queue, and thus avoid excessive memory usage. ([#1105](https://github.com/mapbox/mapbox-maps-android/pull/1105))
* Fill extrusion layer support for globe view. ([#1105](https://github.com/mapbox/mapbox-maps-android/pull/1105))
* Increase priority of a renderer thread. ([#1105](https://github.com/mapbox/mapbox-maps-android/pull/1105))
* Introduce viewport plugin. ([#1033](https://github.com/mapbox/mapbox-maps-android/pull/1033), [#1069](https://github.com/mapbox/mapbox-maps-android/pull/1069))
* Add `Style#removeTerrain` method. ([#906](https://github.com/mapbox/mapbox-maps-android/pull/906))
* Introduce ability to specify `startDelay` property as part of `mapAnimationOptions` for high-level animations. ([#932](https://github.com/mapbox/mapbox-maps-android/pull/932))
* Deprecate map extension function to get gesture settings. ([#952](https://github.com/mapbox/mapbox-maps-android/pull/952))
* Introduce Mapbox exceptions instead of regular runtime exceptions allowing more precise control of catching them from user's end. ([#964](https://github.com/mapbox/mapbox-maps-android/pull/964))
* Add `tile-requests-delay` and `tile-network-requests-delay` source properties for tile requests delay. ([#960](https://github.com/mapbox/mapbox-maps-android/pull/960))
* Expose unique annotation feature identifier that could be used to link view annotation to any annotation. ([#994](https://github.com/mapbox/mapbox-maps-android/pull/994))
* Remove json serialization in observable extension improving overall performance by saving CPU cycles. ([#1001](https://github.com/mapbox/mapbox-maps-android/pull/1001))
* Add wrap content dimension support for view annotations. ([#1021](https://github.com/mapbox/mapbox-maps-android/pull/1021))
* Add extension function for location component to support show / hide arrow bearing image. ([#1012](https://github.com/mapbox/mapbox-maps-android/pull/1012))


## Bug fixes 🐞
* Include geometry data buffer size when calculating total size of a tile. ([#1105](https://github.com/mapbox/mapbox-maps-android/pull/1105))
* Fix screen coordinate queries when using zero pitch and high zoom values. ([#1105](https://github.com/mapbox/mapbox-maps-android/pull/1105))
* View Annotation API: move internal Java files to the corresponding package. ([#1105](https://github.com/mapbox/mapbox-maps-android/pull/1105))
* Reduces drag sensitivity around and above horizon. ([#1105](https://github.com/mapbox/mapbox-maps-android/pull/1105))
* Erase corrupt tiles from TileStore. ([#1105](https://github.com/mapbox/mapbox-maps-android/pull/1105))
* Add perspective correction for non-rectangular images. ([#1105](https://github.com/mapbox/mapbox-maps-android/pull/1105))
* Fix rendering artifacts when compressed and un-compresed raster tiles are rendered. ([#1105](https://github.com/mapbox/mapbox-maps-android/pull/1105))
* Avoid creating new symbol instances if the feature is outside of tile boundaries to avoid incorrect symbol cross tile indexing. In the meanwhile, disable draping for this layer otherwise symbol will only be shown on the tile that has the symbol instance created. ([#1105](https://github.com/mapbox/mapbox-maps-android/pull/1105))
* Avoid possible crash at program exit caused by dummy tracer accessed after destruction. ([#1116](https://github.com/mapbox/mapbox-maps-android/pull/1116))
* Fix crash for the case when a map event is handled by an Observer of a destructed map. ([#1116](https://github.com/mapbox/mapbox-maps-android/pull/1116))
* Fix an issue where 3D puck used to scale when changing coordinate bounds. ([#1067](https://github.com/mapbox/mapbox-maps-android/pull/1067))
* Fix map not rendering on emulators when MSAA is enabled. ([#1077](https://github.com/mapbox/mapbox-maps-android/pull/1077))
* Fix issue with map rendering when limiting max FPS. ([#1100](https://github.com/mapbox/mapbox-maps-android/pull/1100))
* Revert "Add LocationCompassEngine for location component (#970)" that was introduced in v10.3.0-beta.1, as it accidentally introduced an API breaking change. ([#1115](https://github.com/mapbox/mapbox-maps-android/pull/1115))
* Fix an issue where source attribution was not populated in attribution dialog. ([#1087](https://github.com/mapbox/mapbox-maps-android/pull/1087))
* Fix an issue that causes transition to following viewport state not being fired when the bearing is set to constant. ([#1064](https://github.com/mapbox/mapbox-maps-android/pull/1064))
* Fix default viewport transition's anchor point. ([#1070](https://github.com/mapbox/mapbox-maps-android/pull/1070))
* Fix crash on destruction with ongoing tile-store downloads. ([#1071](https://github.com/mapbox/mapbox-maps-android/pull/1071))
* Fix not allowing loading empty style uri. ([#904](https://github.com/mapbox/mapbox-maps-android/pull/904))
* Fix black `MapView#snapshot` returned on some devices (e.g. Huawei). ([#966](https://github.com/mapbox/mapbox-maps-android/pull/966))
* Enable drag annotation while changing the annotation to draggable on long click. ([#990](https://github.com/mapbox/mapbox-maps-android/pull/990))
* Send turnstile events for snapshotter usage. ([#920](https://github.com/mapbox/mapbox-maps-android/pull/920))
* Allow localizing non-mapbox street sources, align localization logic with iOS implementation. ([#968](https://github.com/mapbox/mapbox-maps-android/pull/968))
* Remove observer after it's not needed anymore from map renderer resulting in slightly better CPU consumption. ([#1014](https://github.com/mapbox/mapbox-maps-android/pull/1014))
* Fix memory leak in view annotations caused by not removing properly global layout listener properly. ([#1037](https://github.com/mapbox/mapbox-maps-android/pull/1037))
* Update vector-tile to v1.0.4, fixing an end of buffer exception. ([#1035](https://github.com/mapbox/mapbox-maps-android/pull/1035))
* Fix terrain occluding 3D location indicator. ([#1035](https://github.com/mapbox/mapbox-maps-android/pull/1035))
* Fix location indicator layer rendering when SwiftShader is used. ([#1035](https://github.com/mapbox/mapbox-maps-android/pull/1035))

## Dependencies
* Update gl-native to v10.3.2, common to v21.1.0. ([#1105](https://github.com/mapbox/mapbox-maps-android/pull/1105), [#1116](https://github.com/mapbox/mapbox-maps-android/pull/1116), [#1134](https://github.com/mapbox/mapbox-maps-android/pull/1134))
* Add sdk versions plugin v1.1.3. ([#1123](https://github.com/mapbox/mapbox-maps-android/pull/1123))

# 10.3.0-rc.1 January 26, 2022

## Features ✨ and improvements 🏁
* Refine viewport plugin's public APIs. ([#1069](https://github.com/mapbox/mapbox-maps-android/pull/1069))
* Reintroduce missing `OfflineRegion#setMetadata` API for parity with `OfflineRegion#updateMetadata` in v9. ([#1071](https://github.com/mapbox/mapbox-maps-android/pull/1071))
* Improved frame rate when zooming in and out over terrain and globe. ([#1071](https://github.com/mapbox/mapbox-maps-android/pull/1071))
* Thin out repeated line labels at overscaled tiles in order to avoid excessive memory usage. ([#1071](https://github.com/mapbox/mapbox-maps-android/pull/1071))

## Bug fixes 🐞
* Fix an issue that causes transition to following viewport state not being fired when the bearing is set to constant. ([#1064](https://github.com/mapbox/mapbox-maps-android/pull/1064))
* Fix an issue where 3D puck used to scale when changing coordinate bounds. ([#1067](https://github.com/mapbox/mapbox-maps-android/pull/1067))
* Fix default viewport transition's anchor point. ([#1070](https://github.com/mapbox/mapbox-maps-android/pull/1070))
* Fix screen coordinate queries when using zero pitch and high zoom values. ([#1071](https://github.com/mapbox/mapbox-maps-android/pull/1071))
* Fix crash on destruction with ongoing tile-store downloads. ([#1071](https://github.com/mapbox/mapbox-maps-android/pull/1071))
* Fix map not rendering on emulators when MSAA is enabled. ([#1077](https://github.com/mapbox/mapbox-maps-android/pull/1077))

## Dependencies
* Bump gl-native to v10.3.0-rc.1, common to v21.1.0-rc.1. ([#1071](https://github.com/mapbox/mapbox-maps-android/pull/1071))

# 10.3.0-beta.1 January 12, 2022

## Features ✨ and improvements 🏁
* Introduce viewport plugin. ([#1033](https://github.com/mapbox/mapbox-maps-android/pull/1033))
* Promote persistent style layer APIs to be production-ready. ([#879](https://github.com/mapbox/mapbox-maps-android/pull/879))
* Add `Style#removeTerrain` method. ([#906](https://github.com/mapbox/mapbox-maps-android/pull/906))
* Introduce ability to specify `startDelay` property as part of `mapAnimationOptions` for high-level animations. ([#932](https://github.com/mapbox/mapbox-maps-android/pull/932))
* Deprecate map extension function to get gesture settings. ([#952](https://github.com/mapbox/mapbox-maps-android/pull/952))
* Introduce Mapbox exceptions instead of regular runtime exceptions allowing more precise control of catching them from user's end. ([#964](https://github.com/mapbox/mapbox-maps-android/pull/964))
* Add `tile-requests-delay` and `tile-network-requests-delay` source properties for tile requests delay. ([#960](https://github.com/mapbox/mapbox-maps-android/pull/960))
* Expose unique annotation feature identifier that could be used to link view annotation to any annotation. ([#994](https://github.com/mapbox/mapbox-maps-android/pull/994))
* Add `LocationComponentSettings.puckBearingSource` property to control location puck bearing to be either GPS or compass. ([#970](https://github.com/mapbox/mapbox-maps-android/pull/970))
* Remove json serialization in observable extension improving overall performance by saving CPU cycles. ([#1001](https://github.com/mapbox/mapbox-maps-android/pull/1001))
* Add wrap content dimension support for view annotations. ([#1021](https://github.com/mapbox/mapbox-maps-android/pull/1021))
* Add extension function for location component to support show / hide arrow bearing image. ([#1012](https://github.com/mapbox/mapbox-maps-android/pull/1012))
* Fill extrusion layer support for globe view. ([#1035](https://github.com/mapbox/mapbox-maps-android/pull/1035))

## Bug fixes 🐞
* Fix not allowing loading empty style uri. ([#904](https://github.com/mapbox/mapbox-maps-android/pull/904))
* Fix black `MapView#snapshot` returned on some devices (e.g. Huawei). ([#966](https://github.com/mapbox/mapbox-maps-android/pull/966))
* Enable drag annotation while changing the annotation to draggable on long click. ([#990](https://github.com/mapbox/mapbox-maps-android/pull/990))
* Send turnstile events for snapshotter usage. ([#920](https://github.com/mapbox/mapbox-maps-android/pull/920))
* Allow localizing non-mapbox street sources, align localization logic with iOS implementation. ([#968](https://github.com/mapbox/mapbox-maps-android/pull/968))
* Remove observer after it's not needed anymore from map renderer resulting in slightly better CPU consumption. ([#1014](https://github.com/mapbox/mapbox-maps-android/pull/1014))
* Fix memory leak in view annotations caused by not removing properly global layout listener properly. ([#1037](https://github.com/mapbox/mapbox-maps-android/pull/1037))
* Update vector-tile to v1.0.4, fixing an end of buffer exception. ([#1035](https://github.com/mapbox/mapbox-maps-android/pull/1035))
* Erase corrupt tiles from TileStore. ([#1035](https://github.com/mapbox/mapbox-maps-android/pull/1035))
* Fix rendering artifacts when compressed and un-compressed raster tiles are rendered. ([#1035](https://github.com/mapbox/mapbox-maps-android/pull/1035))
* Fix terrain occluding 3D location indicator. ([#1035](https://github.com/mapbox/mapbox-maps-android/pull/1035))
* Fix location indicator layer rendering when SwiftShader is used. ([#1035](https://github.com/mapbox/mapbox-maps-android/pull/1035))

## Dependencies
* Bump gl-native to v10.3.0-beta.1, common to v21.1.0-beta.1. ([#1035](https://github.com/mapbox/mapbox-maps-android/pull/1035))

# 10.2.0 December 15, 2021
[Changes](https://github.com/mapbox/mapbox-maps-android/compare/android-v10.1.0...android-v10.2.0) since [Mapbox Maps SDK for Android 10.1.0](https://github.com/mapbox/mapbox-maps-android/releases/tag/android-v10.1.0)
## Features ✨ and improvements 🏁
* Introduce view annotation support which allows adding Android views on top of the `MapView` anchored to geo-point. ([#834](https://github.com/mapbox/mapbox-maps-android/pull/834))
* Remove `MapView` argument when constructing `AnnotationManager`. Constructor taking `MapView` as parameter is marked as deprecated. ([#766](https://github.com/mapbox/mapbox-maps-android/pull/766))
* Implement cluster API on top of `MapboxMap.queryFeatureExtensions` making it easier to use and providing better alignment with Mapbox Maps v9. ([#773](https://github.com/mapbox/mapbox-maps-android/pull/773))
* Add heatmap and circle layer support to globe view. ([#852](https://github.com/mapbox/mapbox-maps-android/pull/852))
* Add cancelable Query Rendered Features API to `MapboxMap`. ([#852](https://github.com/mapbox/mapbox-maps-android/pull/852))
* Improve `MapboxMap.queryRenderedFeatures` performance especially when querying large number of features. ([#852](https://github.com/mapbox/mapbox-maps-android/pull/852))
* Cache layer layout key inside layer, so that it is not re-evaluated at every parse of the every tile improving rendering performance. ([#852](https://github.com/mapbox/mapbox-maps-android/pull/852))
* Core renderer prints its version on initialization. ([#852](https://github.com/mapbox/mapbox-maps-android/pull/852))
* Introduce experimental `MapboxMap.setMemoryBudget` method for setting memory budget for the map and runtime "resource-budget" property for data sources. ([#852](https://github.com/mapbox/mapbox-maps-android/pull/852))
* Improve performance by avoiding re-layout of invisible fading tiles. ([#852](https://github.com/mapbox/mapbox-maps-android/pull/852))
* Add utility methods to `CoordinateBounds`. ([#852](https://github.com/mapbox/mapbox-maps-android/pull/852))

## Bug fixes 🐞
* Fix black screen issue on some devices caused by incorrect EGL config. ([#980](https://github.com/mapbox/mapbox-maps-android/pull/980))
* Fix `replaceWith` template to replace deprecated `queryRenderFeatures` overloaded methods. ([#878](https://github.com/mapbox/mapbox-maps-android/pull/878))
* Do not allow to use one `associatedFeatureId` with multiple view annotations. ([#896](https://github.com/mapbox/mapbox-maps-android/pull/896))
* Fix an issue where shove gesture was not detected when angle between touch points are not horizontal. ([#875](https://github.com/mapbox/mapbox-maps-android/pull/875))
* Fix gestures at high camera pitch near horizon line. ([#927](https://github.com/mapbox/mapbox-maps-android/pull/927), [#925](https://github.com/mapbox/mapbox-maps-android/pull/925))
* Fix fading tiles layout visibility issue on globe view projection zooming in/out. ([#925](https://github.com/mapbox/mapbox-maps-android/pull/925))
* Allow simultaneous zoom and rotate gesture by default and add `GesturesSettings#simultaneousRotateAndPinchToZoomEnabled` config option. ([#885](https://github.com/mapbox/mapbox-maps-android/pull/885))
* Fix `MapView.onLowMemory` not being called on low resources. ([#780](https://github.com/mapbox/mapbox-maps-android/pull/780))
* Fix scale bar ratio setting not applied correctly. ([#827](https://github.com/mapbox/mapbox-maps-android/pull/827))
* Fix scale bar text missing for Android API 23. ([#839](https://github.com/mapbox/mapbox-maps-android/pull/839))
* Fix scale bar text being overlapped and clipped. ([#856](https://github.com/mapbox/mapbox-maps-android/pull/856))
* Fix puck jump to nullisland when location plugin settings are changed. ([#846](https://github.com/mapbox/mapbox-maps-android/pull/846))
* Fix scale listener events not being called for quick zoom doubleTap and doubleTouch gestures. ([#858](https://github.com/mapbox/mapbox-maps-android/pull/858))
* Release all unused resources when `MapboxMap.reduceMemoryUse` is invoked. ([#852](https://github.com/mapbox/mapbox-maps-android/pull/852))
* Fix crash for the case when an empty fill extrusion bucket is tried to be rendered. ([#852](https://github.com/mapbox/mapbox-maps-android/pull/852))
* Fix transparency issues with value < 0.5 for 3D puck models. ([#852](https://github.com/mapbox/mapbox-maps-android/pull/852))
* Fix regression where setting the same geojson source URL did not refresh the data. ([#852](https://github.com/mapbox/mapbox-maps-android/pull/852))
* Fix symbol layers with variable anchor placement not being placed correctly on globe view. ([#852](https://github.com/mapbox/mapbox-maps-android/pull/852))
* Fix crash in symbol reprojection code caused by division by zero. ([#852](https://github.com/mapbox/mapbox-maps-android/pull/852))
* Fix issue with bounds constraining behavior when terrain is enabled. ([#852](https://github.com/mapbox/mapbox-maps-android/pull/852))

## Dependencies
* Bump common to v21.0.1. ([#937](https://github.com/mapbox/mapbox-maps-android/pull/937))
* Bump gl-native to v10.2.0. ([#989](https://github.com/mapbox/mapbox-maps-android/pull/989))

# 10.1.2 December 13, 2021

## Bug fixes 🐞
* Fix billing issue when upgrading Mapbox Maps SDK from v9 to v10.

## Dependencies
* Bump common to 20.1.2. ([#979](https://github.com/mapbox/mapbox-maps-android/pull/979))

# 10.0.2 December 13, 2021

## Bug fixes 🐞
* Fix billing issue when upgrading Mapbox Maps SDK from v9 to v10.

## Dependencies
* Bump common to v20.0.3.([#978](https://github.com/mapbox/mapbox-maps-android/pull/978))

# 10.2.0-rc.1 December 2, 2021

## Bug fixes 🐞
* Fix `replaceWith` template to replace deprecated `queryRenderFeatures` overloaded methods. ([#878](https://github.com/mapbox/mapbox-maps-android/pull/878))
* Do not allow to use one `associatedFeatureId` with multiple view annotations. ([#896](https://github.com/mapbox/mapbox-maps-android/pull/896))
* Fix an issue where shove gesture was not detected when angle between touch points are not horizontal. ([#875](https://github.com/mapbox/mapbox-maps-android/pull/875))
* Fix gestures at high camera pitch near horizon line. ([#927](https://github.com/mapbox/mapbox-maps-android/pull/927), [#925](https://github.com/mapbox/mapbox-maps-android/pull/925))
* Fix fading tiles layout visibility issue on globe view projection zooming in/out. ([#925](https://github.com/mapbox/mapbox-maps-android/pull/925))
* Allow simultaneous zoom and rotate gesture by default and add `GesturesSettings#simultaneousRotateAndPinchToZoomEnabled` config option. ([#885](https://github.com/mapbox/mapbox-maps-android/pull/885))

## Dependencies
* Bump gl-native to v10.2.0-rc.1, common to v21.0.0-rc.2. ([#925](https://github.com/mapbox/mapbox-maps-android/pull/925))

# 10.1.1 December 1, 2021

**NOTE:** As of December 3, 2021, this release is no longer available due to a new bug that was introduced while fixing the billing issue. A new patch will be issued shortly.

## Bug fixes 🐞
* Fix billing issue when upgrading Mapbox Maps SDK from v9 to v10.

## Dependencies
* Bump gl-native to 10.1.1, common to 20.1.1.

# 10.0.1 November 26, 2021

**NOTE:** As of December 3, 2021, this release is no longer available due to a new bug that was introduced while fixing the billing issue. A new patch will be issued shortly.

## Bug fixes 🐞
* Fix billing issue when upgrading Mapbox Maps SDK from v9 to v10.

## Dependencies
* Bump common to v20.0.2.

# 10.2.0-beta.1 November 18, 2021

## Features ✨ and improvements 🏁
* Introduce view annotation support which allows adding Android views on top of the `MapView` anchored to geo-point. ([#834](https://github.com/mapbox/mapbox-maps-android/pull/834))
* Remove `MapView` argument when constructing `AnnotationManager`. Constructor taking `MapView` as parameter is marked as deprecated. ([#766](https://github.com/mapbox/mapbox-maps-android/pull/766))
* Implement cluster API on top of `MapboxMap.queryFeatureExtensions` making it easier to use and providing better alignment with Mapbox Maps v9. ([#773](https://github.com/mapbox/mapbox-maps-android/pull/773))
* Add heatmap and circle layer support to globe view. ([#852](https://github.com/mapbox/mapbox-maps-android/pull/852))
* Add cancelable Query Rendered Features API to `MapboxMap`. ([#852](https://github.com/mapbox/mapbox-maps-android/pull/852))
* Improve `MapboxMap.queryRenderedFeatures` performance especially when querying large number of features. ([#852](https://github.com/mapbox/mapbox-maps-android/pull/852))
* Cache layer layout key inside layer, so that it is not re-evaluated at every parse of the every tile improving rendering performance. ([#852](https://github.com/mapbox/mapbox-maps-android/pull/852))
* Core renderer prints its version on initialization. ([#852](https://github.com/mapbox/mapbox-maps-android/pull/852))
* Introduce experimental `MapboxMap.setMemoryBudget` method for setting memory budget for the map and runtime "resource-budget" property for data sources. ([#852](https://github.com/mapbox/mapbox-maps-android/pull/852))
* Improve performance by avoiding re-layout of invisible fading tiles. ([#852](https://github.com/mapbox/mapbox-maps-android/pull/852))
* Add utility methods to `CoordinateBounds`. ([#852](https://github.com/mapbox/mapbox-maps-android/pull/852))

## Bug fixes 🐞
* Fix `MapView.onLowMemory` not being called on low resources. ([#780](https://github.com/mapbox/mapbox-maps-android/pull/780))
* Fix scale bar ratio setting not applied correctly. ([#827](https://github.com/mapbox/mapbox-maps-android/pull/827))
* Fix scale bar text missing for Android API 23. ([#839](https://github.com/mapbox/mapbox-maps-android/pull/839))
* Fix scale bar text being overlapped and clipped. ([#856](https://github.com/mapbox/mapbox-maps-android/pull/856))
* Fix puck jump to nullisland when location plugin settings are changed. ([#846](https://github.com/mapbox/mapbox-maps-android/pull/846))
* Fix scale listener events not being called for quick zoom doubleTap and doubleTouch gestures. ([#858](https://github.com/mapbox/mapbox-maps-android/pull/858))
* Release all unused resources when `MapboxMap.reduceMemoryUse` is invoked. ([#852](https://github.com/mapbox/mapbox-maps-android/pull/852))
* Fix crash for the case when an empty fill extrusion bucket is tried to be rendered. ([#852](https://github.com/mapbox/mapbox-maps-android/pull/852))
* Fix transparency issues with value < 0.5 for 3D puck models. ([#852](https://github.com/mapbox/mapbox-maps-android/pull/852))
* Fix regression where setting the same geojson source URL did not refresh the data. ([#852](https://github.com/mapbox/mapbox-maps-android/pull/852))
* Fix symbol layers with variable anchor placement not being placed correctly on globe view. ([#852](https://github.com/mapbox/mapbox-maps-android/pull/852))
* Fix crash in symbol reprojection code caused by division by zero. ([#852](https://github.com/mapbox/mapbox-maps-android/pull/852))
* Fix issue with bounds constraining behavior when terrain is enabled. ([#852](https://github.com/mapbox/mapbox-maps-android/pull/852))

## Dependencies
* Bump gl-native to v10.2.0-beta.2 and common to v21.0.0-rc.1. ([#852](https://github.com/mapbox/mapbox-maps-android/pull/852))

# 10.1.0 November 4, 2021
[Changes](https://github.com/mapbox/mapbox-maps-android/compare/android-v10.0.0...android-v10.1.0) since [Mapbox Maps SDK for Android 10.0.0](https://github.com/mapbox/mapbox-maps-android/releases/tag/android-v10.0.0)
## Features ✨ and improvements 🏁
* Set thread priorities and set thread CPU affinity based on the thread's priority to improve overall map performance.([#810](https://github.com/mapbox/mapbox-maps-android/pull/810))
* Introduce option to enable multisample anti-aliasing (MSAA) for map rendering. ([#741](https://github.com/mapbox/mapbox-maps-android/pull/741))
* Add convenience methods for `stop` expression in Style DSL. ([#698](https://github.com/mapbox/mapbox-maps-android/pull/698), [#764](https://github.com/mapbox/mapbox-maps-android/pull/764))

## Bug fixes 🐞
* Avoid spawning extra AssetManagerFileSource threads when multiple instances of a MapView is created during application lifecycle. ([#810](https://github.com/mapbox/mapbox-maps-android/pull/810))
* Fix rendering artifact when some of the model layer models may have wrong placement when globe view projection is used. ([#810](https://github.com/mapbox/mapbox-maps-android/pull/810))
* Fix rare heatmap flickering when zooming the map. ([#810](https://github.com/mapbox/mapbox-maps-android/pull/810))
* Fix an issue where an Observable event could be dispatched on a thread, different from the subscription thread. ([#810](https://github.com/mapbox/mapbox-maps-android/pull/810))
* Fix an issue where promoteId parameter for VectorSource was overwritten when source tilejson is loaded ([#810](https://github.com/mapbox/mapbox-maps-android/pull/810))
* Fix android glyph drawing issue when 'high contrast' text accessibility feature is turned on. ([#810](https://github.com/mapbox/mapbox-maps-android/pull/810))
* Fix unexpectedly rapid map panning at high pitch level. ([#775](https://github.com/mapbox/mapbox-maps-android/pull/775))
* Fix map move using faster map offsetting after zoom-in or zoom-out gesture. ([#738](https://github.com/mapbox/mapbox-maps-android/pull/738))
* Fix annotation flickering and disappearing during dragging. ([#732](https://github.com/mapbox/mapbox-maps-android/pull/732))
* Fix logo and attribution margin update. ([#744](https://github.com/mapbox/mapbox-maps-android/pull/744))
* Fix `NullPointerException` while querying annotations. ([#746](https://github.com/mapbox/mapbox-maps-android/pull/746))
* Limit fast fling gesture in a downwards direction when map is highly pitched. ([#754](https://github.com/mapbox/mapbox-maps-android/pull/754))
* Fix an issue that caused annotations not being updated when style is loading other resources. ([#753](https://github.com/mapbox/mapbox-maps-android/pull/753))
* Restore the fling factor for slightly pitched maps. ([#762](https://github.com/mapbox/mapbox-maps-android/pull/762))

## Dependencies
* Bump gl-native to 10.1.0, common to 20.1.0. ([#810](https://github.com/mapbox/mapbox-maps-android/pull/810))

# 10.1.0-rc.1 October 28, 2021

## Bug fixes 🐞
* Fix unexpectedly rapid map panning at high pitch level. ([#775](https://github.com/mapbox/mapbox-maps-android/pull/775))
* Improve rendering performance by setting thread priorities and set thread CPU affinity based on the thread's priority. ([#774](https://github.com/mapbox/mapbox-maps-android/pull/774))

## Dependencies
* Bump gl-native to v10.1.0-rc, and common to v20.1.0-rc.2 ([#774](https://github.com/mapbox/mapbox-maps-android/pull/774))

# 10.1.0-beta.1 October 21, 2021

## Features ✨ and improvements 🏁
* Introduce option to enable Multisample anti-aliasing (MSAA) for map rendering. ([#741](https://github.com/mapbox/mapbox-maps-android/pull/741))
* Add convenience methods for stop expression. ([#698](https://github.com/mapbox/mapbox-maps-android/pull/698), [#764](https://github.com/mapbox/mapbox-maps-android/pull/764))

## Bug fixes 🐞
* Fix map move using faster map offsetting after zoom-in or zoom-out gesture. ([#738](https://github.com/mapbox/mapbox-maps-android/pull/738))
* Fix annotation flickering and disappearing during dragging. ([#732](https://github.com/mapbox/mapbox-maps-android/pull/732))
* Fix logo and attribution margin update. ([#744](https://github.com/mapbox/mapbox-maps-android/pull/744))
* Fix `NullPointerException` while querying annotations. ([#746](https://github.com/mapbox/mapbox-maps-android/pull/746))
* Limit fast fling gesture in a downwards direction when map is highly pitched. ([#754](https://github.com/mapbox/mapbox-maps-android/pull/754))
* Fixed an issue that caused annotations not being updated in some cases.. ([#753](https://github.com/mapbox/mapbox-maps-android/pull/753))
* Fix glyph drawing issue when the 'high contrast' text feature is turned on. ([#752](https://github.com/mapbox/mapbox-maps-android/pull/752))
* Fix `promoteId` parameter for VectorSource overwritten when source tilejson is loaded. ([#752](https://github.com/mapbox/mapbox-maps-android/pull/752))
* Avoid spawning extra AssetManagerFileSource threads. ([#752](https://github.com/mapbox/mapbox-maps-android/pull/752))
* Fix `NullPointerException` in `HttpResponseCallback`, when get an error message from the Exception. ([#752](https://github.com/mapbox/mapbox-maps-android/pull/752))
* Restore the fling factor for slightly pitched maps. ([#762](https://github.com/mapbox/mapbox-maps-android/pull/762))

## Dependencies
* Bump gl-native to v10.1.0-beta, and common to v20.1.0-rc.1 ([#752](https://github.com/mapbox/mapbox-maps-android/pull/752))


# 10.0.0 October 6, 2021

## Breaking changes ⚠️
* Add `@JvmOverloads` where applicable to provide better experience for Java users. ([#656](https://github.com/mapbox/mapbox-maps-android/pull/656))
* Refactor gestures configuration options to be aligned better across platforms. ([#672](https://github.com/mapbox/mapbox-maps-android/pull/672))
* Apply geojson data (using `data`, `url`, `feature`, `featureCollection`, `geometry` functions) is fully async now. ([#699](https://github.com/mapbox/mapbox-maps-android/pull/699))
* Update `getLayerAs` function to return nullable `Layer` type. ([#673](https://github.com/mapbox/mapbox-maps-android/pull/673))
* Update map events data models. ([#712](https://github.com/mapbox/mapbox-maps-android/pull/712))
* Refactor MapEvents listeners, so that each listener will include one event data property. ([#718](https://github.com/mapbox/mapbox-maps-android/pull/718))
* Abstract classes `CustomLayerHost`, `ElevationData`, `MapClient`, `Observer`, `OfflineRegionObserver`, `HttpServiceInterceptorInterface`, `HttpServiceInterface`, `LogWriterBackend`, `OfflineSwitchObserver`, `ReachabilityInterface`, `TileStoreObserver` have become interfaces. ([#697](https://github.com/mapbox/mapbox-maps-android/pull/697))

## Features ✨ and improvements 🏁
* Introduce 3D globe (experimental). ([#667](https://github.com/mapbox/mapbox-maps-android/pull/667))
* Append gl-native and common API reference documentation to the output of Dokka documentation generation. ([#711](https://github.com/mapbox/mapbox-maps-android/pull/711))
* Set `Process.THREAD_PRIORITY_DISPLAY` as render thread priority to improve overall performance. ([#701](https://github.com/mapbox/mapbox-maps-android/pull/701))
* Add `HttpServiceFactory.reset()` to release the HTTP service implementation. ([#697](https://github.com/mapbox/mapbox-maps-android/pull/697))

## Bug fixes 🐞
* Throw exception when gestures plugin functionality is used but plugin was not created. ([#653](https://github.com/mapbox/mapbox-maps-android/pull/653))
* Throw exception when camera plugin functionality is used but plugin was not created. ([#668](https://github.com/mapbox/mapbox-maps-android/pull/668))
* Fix black screen when resuming activity with `MapView` on x86 emulator, Android API <= 23. ([#671](https://github.com/mapbox/mapbox-maps-android/pull/671))
* Fix map render deadlock on Android 8 on power on button. ([#688](https://github.com/mapbox/mapbox-maps-android/pull/688))
* Fix context leak in `LocationProviderImpl`. ([#690](https://github.com/mapbox/mapbox-maps-android/pull/690))
* Fix native memory leak by explicitly nulling map reference from renderer. ([#687](https://github.com/mapbox/mapbox-maps-android/pull/687))
* Fix wrong attribute reference in runtime exception text when token is missing. ([#708](https://github.com/mapbox/mapbox-maps-android/pull/708))
* Fix applying position property to scale bar plugin. ([#677](https://github.com/mapbox/mapbox-maps-android/pull/677))
* Fix initialisation location puck when no style loaded from code by changing `Plugin#onStart()` call after style loaded started. ([#680](https://github.com/mapbox/mapbox-maps-android/pull/680))
* Fix attribution/logo jumble when RTL layout is configured. ([#674](https://github.com/mapbox/mapbox-maps-android/pull/674))
* Fix rendering artifacts for a model layer when `model-opacity` property is used. ([#697](https://github.com/mapbox/mapbox-maps-android/pull/697))
* Improve rendering performance by avoiding unnecessary re-layout for cached tiles. ([#697](https://github.com/mapbox/mapbox-maps-android/pull/697))
* Fix `onResponse` callback for `HttpInterceptor` never being called. ([#697](https://github.com/mapbox/mapbox-maps-android/pull/697))

## Dependencies
* Bump gl-native to v10.0.0, common to v20.0.0. ([#697](https://github.com/mapbox/mapbox-maps-android/pull/697))

# 10.0.0-rc.9 September 22, 2021

## Features ✨ and improvements 🏁
* Fix documentation for `OnMapIdleListener` and `CameraChangeListeners`. ([#645](https://github.com/mapbox/mapbox-maps-android/pull/645))
* Add support for `SymbolZOrder` property in PointAnnotationManager. ([#638](https://github.com/mapbox/mapbox-maps-android/pull/638))
* Add support for `PromoteId` to be used with Feature State API. ([#636](https://github.com/mapbox/mapbox-maps-android/pull/636))
* Expose `optimizeForTerrain` flag (default to true) that could be applied to the `MapView` in xml. When optimizeForTerrain is enabled, layers could get reordered to achieve the best performance. ([#654](https://github.com/mapbox/mapbox-maps-android/pull/654))
* Enable instant transitions for data driven symbol layer properties. ([#646](https://github.com/mapbox/mapbox-maps-android/pull/646))

## Bug fixes 🐞
* `OnStyleLoaded` / `OnMapLoaded` callbacks are invoked even if hosting fragment/activity is in stopped state. ([#629](https://github.com/mapbox/mapbox-maps-android/pull/629))
* Fix drag annotation blink when drag ends. ([#639](https://github.com/mapbox/mapbox-maps-android/pull/639))
* Apply annotation manager properties to the drag layer to keep annotations the same while dragging. ([#640](https://github.com/mapbox/mapbox-maps-android/pull/640))
* Fix point annotation updating all same content bitmaps instead of one particular. ([#633](https://github.com/mapbox/mapbox-maps-android/pull/633))
* Fix `MapboxMap#getStyle` returning null after adding a new source when style was loaded before. ([#643](https://github.com/mapbox/mapbox-maps-android/pull/643))
* Allow setting null explicitly to annotation nullable properties. ([#650](https://github.com/mapbox/mapbox-maps-android/pull/650))
* Fix `std::exception` happing rarely when `MapboxMap#setCamera()` is called inside animation plugin. ([#652](https://github.com/mapbox/mapbox-maps-android/pull/652))
* Fix memory leak in renderer destroy. ([#657](https://github.com/mapbox/mapbox-maps-android/pull/657))
* Fix transition between layers with all constant properties. ([#646](https://github.com/mapbox/mapbox-maps-android/pull/646))
* Fix rendering artifact for a line layer, when its `line-gradient` property is set at runtime. ([#646](https://github.com/mapbox/mapbox-maps-android/pull/646))
* Don't draw SDF images in `text-field` and issue warning for it. ([#646](https://github.com/mapbox/mapbox-maps-android/pull/646))
* Fix incorrect return from StyleManager#getStyleLayerPropertyDefaultValue for `text-field`, now the default value is set to `["format", "" , {}]`. ([#646](https://github.com/mapbox/mapbox-maps-android/pull/646))

## Dependencies
* Bump gl-native to 10.0.0-rc.9, common to 19.0.0. ([#646](https://github.com/mapbox/mapbox-maps-android/pull/646))

# 10.0.0-rc.8 September 8, 2021

## Breaking changes ⚠️
* In offline mode (set by either mapbox::common::OfflineSwitch API or on platform side), the error notifications are send if the required resources are not present locally. The volatile tiles are not considered to be required in offline.([#604](https://github.com/mapbox/mapbox-maps-android/pull/604))
* Adapt setBounds to gl-js behavior: constraining of coordinates and zoom level is now stricter to prevent out of bounds map area to be visible in the viewport.([#604](https://github.com/mapbox/mapbox-maps-android/pull/604))
* Add HTTP interceptor API - for anyone who is using HttpServiceInterface; there is a new method called setInterceptor that should be overridden([#604](https://github.com/mapbox/mapbox-maps-android/pull/604))

## Features ✨ and improvements 🏁
* Make 3D puck always over (in front of) 3D layers (buildings, landmarks, custom layer) but behind hill (terrain). ([#601](https://github.com/mapbox/mapbox-maps-android/pull/601))
* Integrate value marshalling performance improvement ([#606](https://github.com/mapbox/mapbox-maps-android/pull/606))
* Introduce drag layer/source for annotation plugin to improve drag performance. ([#582](https://github.com/mapbox/mapbox-maps-android/pull/582))
* Update prefetch zoom delta documentation to match actual behavior ([#609](https://github.com/mapbox/mapbox-maps-android/pull/609))
* Add support for the index-of and slice expressions ([#616](https://github.com/mapbox/mapbox-maps-android/pull/616))
* Improve collision detection by using runtime calculated sizes for collision boxes. Previously collision boxes' sizes are constant, they are calculated during symbol layout time by using constant zoom level([#604](https://github.com/mapbox/mapbox-maps-android/pull/604))
* Improve collision detection by using runtime calculated pixelated sizes for collision circles. Previously collision circles' sizes are constant, they are calculated during symbol layout time by using constant zoom level([#604](https://github.com/mapbox/mapbox-maps-android/pull/604))
* Implement 'promoteId' feature for geojson and vector sources. The feature allows to promote feature's property to a feature id, so that promoted id can be used with FeatureState API.([#604](https://github.com/mapbox/mapbox-maps-android/pull/604))
* Enable instant transitions for data driven paint layer properties([#604](https://github.com/mapbox/mapbox-maps-android/pull/604))

## Bug fixes 🐞
* Use touch focal point to calculate the correct scroll displacement when the map is pitched. ([#593](https://github.com/mapbox/mapbox-maps-android/pull/593))
* Use touch focal point to calculate the correct fling displacement. ([#599](https://github.com/mapbox/mapbox-maps-android/pull/599))
* Allow geojson source to initialise with empty data. ([#602](https://github.com/mapbox/mapbox-maps-android/pull/602))
* Preserve EGL setup on renderer stop. This fixes full map reloading when map is brought out from background. ([#598](https://github.com/mapbox/mapbox-maps-android/pull/598))
* Fix issue with camera animators ordering on Android 6 and lower by revisiting overall approach of applying accumulated camera changes. ([#597](https://github.com/mapbox/mapbox-maps-android/pull/597))
* Enable update bitmap for annotations  ([#615](https://github.com/mapbox/mapbox-maps-android/pull/615))
* Fix volatile tiles disappearing on "not modified" response([#604](https://github.com/mapbox/mapbox-maps-android/pull/604))
* Prioritize addition of a persistent layer whose id is used for other persistent layer positions([#604](https://github.com/mapbox/mapbox-maps-android/pull/604))
* Only do line breaking process for point placement labels. And if text-max-width is 0, still do general ideographic beaking checks for point labels.([#604](https://github.com/mapbox/mapbox-maps-android/pull/604))
* Fix collision box's 'dynamicVerticesExt' updating in placement stage([#604](https://github.com/mapbox/mapbox-maps-android/pull/604))
* Trigger map redraw when feature state changes ([#604](https://github.com/mapbox/mapbox-maps-android/pull/604))

## Dependencies
* Bump gl-native to 10.0.0-rc.8, common to 18.0.0 ([#604](https://github.com/mapbox/mapbox-maps-android/pull/604))

# 10.0.0-rc.7 August 25, 2021

## Breaking changes ⚠️
* Remove the expression getter/setters for source properties. ([#568](https://github.com/mapbox/mapbox-maps-android/pull/568))

## Features ✨ and improvements 🏁
* Add generateId property for GeoJsonSource. ([#538](https://github.com/mapbox/mapbox-maps-android/pull/538))
* Add default value to improve usability of FeatureState API. ([#588](https://github.com/mapbox/mapbox-maps-android/pull/588))
* Add Style#moveStyleLayer(layerId: String, layerPosition: LayerPosition?): Expected<String, None> API ([#563](https://github.com/mapbox/mapbox-maps-android/pull/563))
* Allow using combination of line-dasharray and line-gradient for line layer. ([#563](https://github.com/mapbox/mapbox-maps-android/pull/563))

## Bug fixes 🐞
* Remove strong ref dependency in snapshotter that was leading to a memory leak if Snapshotter#destroy was not called explicitly. ([#571](https://github.com/mapbox/mapbox-maps-android/pull/571))
* Fix get annotation enum property crash ([#579](https://github.com/mapbox/mapbox-maps-android/pull/579))
* Fix rendering issue for round line-join in line gradients ([#565](https://github.com/mapbox/mapbox-maps-android/pull/565))
* A fix of the layer paint property evaluation while transitioning from a data-driven value. It snaps immediately to the new value thus preventing of drawing stale data during the animation.([#563](https://github.com/mapbox/mapbox-maps-android/pull/563))
* Reduced memory consumption when using raster layers by deleting CPU side tile bitmap copy after uploading to GPU texture.([#563](https://github.com/mapbox/mapbox-maps-android/pull/563))
* Fix crash on Android when using tile requests delay API([#563](https://github.com/mapbox/mapbox-maps-android/pull/563))

## Dependencies
* Bump gl-native to v10.0.0-rc.7, common to v17.0.0 ([#563](https://github.com/mapbox/mapbox-maps-android/pull/563))
* Bump gl-native to v10.0.0-rc.7.1. ([#565](https://github.com/mapbox/mapbox-maps-android/pull/565))
* Bump gl-native to v10.0.0-rc.7.2, common to 17.1.0 ([#575](https://github.com/mapbox/mapbox-maps-android/pull/575))
* Bump targetSDKVersion and compileSDKVersion to 30, robolectric version to 4.6.1. ([#514](https://github.com/mapbox/mapbox-maps-android/pull/514))

# 10.0.0-rc.6 August 11, 2021

## Breaking changes ⚠️
* Update extension function signatures making them easier to use from Java. ([#539](https://github.com/mapbox/mapbox-maps-android/pull/539))
* Rename `mapView#overlay()` to `mapView#mapboxOverlay`. ([#539](https://github.com/mapbox/mapbox-maps-android/pull/539))

## Features ✨ and improvements 🏁
* Support adding 9-patch images to the style. ([#536](https://github.com/mapbox/mapbox-maps-android/pull/536))
* Outdated data for volatile sources gets hidden if cannot be updated due to no Internet connection. ([#543](https://github.com/mapbox/mapbox-maps-android/pull/543))

## Bug fixes 🐞
* Fix several memory leaks: clean up OnFpsChangeListener on render thread destroy / introduce Snapshotter#destroy method that must be called in Activity#onDestroy ([#546](https://github.com/mapbox/mapbox-maps-android/pull/546))
* Add layer and source check when creating annotations and init them if not initiated before which creates `AnnotationManager` before loading style. ([#549](https://github.com/mapbox/mapbox-maps-android/pull/549))
* Fix error messages returned by `Style#removeStyleSource` method. ([#543](https://github.com/mapbox/mapbox-maps-android/pull/543))
* Store persistent layer's LayerPosition, so that layer can be re-added to correct position if LayerPosition.above or LayerPosition.at is used. ([#543](https://github.com/mapbox/mapbox-maps-android/pull/543))

## Dependencies
* Update gl-native to v10.0.0-rc.6 and common to v16.2.0. ([#543](https://github.com/mapbox/mapbox-maps-android/pull/543))
* Remove turf dependency of location component plugin. ([#551](https://github.com/mapbox/mapbox-maps-android/pull/551))

# 10.0.0-rc.5 July 28, 2021

## Breaking changes ⚠️
* Improve camera API consumption from java programming language by adding `CameraAnimationsUtils` and `getCamera` JvmName annotations. ([#495](https://github.com/mapbox/mapbox-maps-android/pull/495))
* Rename `AttributionView#setOnClickListener` to `setViewOnClickListener` to avoid overloading the Android SDK method. Results in compilation on Android P and above. Adjust codebase to changes in enforced nullability of Android SDK code. ([#497](https://github.com/mapbox/mapbox-maps-android/pull/497))
* Get rid of using reflection when creating plugins which should decrease `MapView` startup time if plugins are enabled. ([#519](https://github.com/mapbox/mapbox-maps-android/pull/519))

## Features ✨ and improvements 🏁
* Add `showLogo` and `showAttributes` config for snapshotter which are defaulted to true. User can now hide logo and attributions in a snapshotter by changing this config ([#496](https://github.com/mapbox/mapbox-maps-android/pull/496))
* Add lifecycle plugin so there is no need to call `onStart`/`onStop`/`onDestroy`/`onLowMemory` methods explicitly, if the appcompact 1.3.0+ is used. ([#485](https://github.com/mapbox/mapbox-maps-android/pull/485))
* Add a minimum Android Auto test app and an optional Android Auto extension that provide convenient extension function to initialise the MapSurface from a Car App Session. ([#488](https://github.com/mapbox/mapbox-maps-android/pull/488))
* Add lint check for lifecycle methods ([#516](https://github.com/mapbox/mapbox-maps-android/pull/516))

## Bug fixes 🐞
* Fix issues with MapView#snapshot methods that could cause black snapshot or ANR in some cases. ([#508](https://github.com/mapbox/mapbox-maps-android/pull/508))

# 10.0.0-rc.4 July 14, 2021

**The Mapbox Maps SDK for Android has moved to release candidate status and is now ready for production use.**

## Features ✨ and improvements 🏁
* Add new param to allow users localize selected layers. ([#461](https://github.com/mapbox/mapbox-maps-android/pull/461))
* Add API to control logging for animation plugin and disable debug logs by default. ([#474](https://github.com/mapbox/mapbox-maps-android/pull/474))
* Introduce option to use continuous rendering for scale bar. Continuous render mode will fix gfxinfo profiling. ([#458](https://github.com/mapbox/mapbox-maps-android/pull/458))
* Add shortest bearing path option for animators. ([#473](https://github.com/mapbox/mapbox-maps-android/pull/473))
* Add modelTranslation support for LocationPuck3D ([#493](https://github.com/mapbox/mapbox-maps-android/pull/493))
* Add default parameters to coordinate conversion functions of MapCameraManagerDelegate#cameraForCoordinates, MapCameraManagerDelegate#cameraForCoordinateBounds and MapCameraManagerDelegate#cameraForGeometry. This overloads the functions to have a more simple API surface for developers to hook into. ([#491](https://github.com/mapbox/mapbox-maps-android/pull/491))
* Support text-writing-mode property for line symbol-placement text labels (#1766)
  Note: This change will bring following changes for CJK text block:
  - For vertical CJK text, all the characters including Latin and Numbers will be vertically placed now. Previously, Latin and Numbers are horizontally placed.
  - For horizontal CJK text, it may have a slight horizontal shift due to the anchor shift.
* Session SKU generation is now available
* Add getSKUTokenIfValid to get a SKU token for a SKU identifier if it exists and is not expired, return empty string if not.
* Allow filtering of log messages by categories.
* Expose isFiltered for checking logging category settings

## Bug fixes 🐞
* Fix flyTo crash when using single-pixel paddings. ([#478](https://github.com/mapbox/mapbox-maps-android/pull/478))
* Fixed regression in map gestures on devices with Android 6 and lower. ([#484](https://github.com/mapbox/mapbox-maps-android/pull/484))
* Fix overwriting sync geojson data with getSourceAs by async. ([#482](https://github.com/mapbox/mapbox-maps-android/pull/482))
* Clean up network listener after http file source gets out of scope
* Fix line-center anchor calculation when the anchor is very near to the line geometry point
* Fix crash when a Feature State API is used with dedicated rendering thread
* Fix threading issues in HTTP file source
* Fix volatile tilesets handling

## Dependencies
* Update gl-native to v10.0.0-rc.5 and common to v16.0.0. ([#487](https://github.com/mapbox/mapbox-maps-android/pull/487))

# 10.0.0-rc.3 June 30, 2021

**The Mapbox Maps SDK for Android has moved to release candidate status and is now ready for production use.**

## Breaking changes ⚠️
* Perform annotation click synchronously and change AnnotationManagerImpl#queryMapForFeatures function to be synchronous. ([#455](https://github.com/mapbox/mapbox-maps-android/pull/455))

## Features ✨ and improvements 🏁
* Introduce static MapboxMap.clearData(resourceOptions: ResourceOptions, callback: AsyncOperationResultCallback) API and MapboxMap#clearData(callback: AsyncOperationResultCallback), Snapshotter#clearData(callback: AsyncOperationResultCallback) APIs. ([#442](https://github.com/mapbox/mapbox-maps-android/pull/442))
* Optimise the Style#getLayer and Style#getSource APIs' performance. ([#449](https://github.com/mapbox/mapbox-maps-android/pull/449))
* MapEvents#MAP_LOADING_ERROR events now include source and tile information where appropriate. New fields would allow developers to understand what source or tile has failed to load and the reason for a failure. ([#457](https://github.com/mapbox/mapbox-maps-android/pull/457))

## Bug fixes 🐞
* Fix dropping annotation source updates if those were emitted rapidly without handler. ([#441](https://github.com/mapbox/mapbox-maps-android/pull/441))
* Fix raster/v1 terrain tiles fetch failures caused by appending pixel ratio to the URLs when tile size is equal to 512. ([#457](https://github.com/mapbox/mapbox-maps-android/pull/457))
* Fixed an issue that the LayerPosition is not persisted across the style change, when using persistent layer based annotation plugin and location component plugin. ([#457](https://github.com/mapbox/mapbox-maps-android/pull/457))
* Disable MapboxTelemetryInitProvider if the telemetry is disabled via app's manifest reducing startup time. ([#442](https://github.com/mapbox/mapbox-maps-android/pull/442))

## Dependencies
* Bump gl-native to v10.0.0-rc.3, common to v14.2.0. ([#442](https://github.com/mapbox/mapbox-maps-android/pull/442))
* Bump telemetry to 8.1.0. ([#457](https://github.com/mapbox/mapbox-maps-android/pull/457))

# 10.0.0-rc.2 June 23, 2021

## Features ✨ and improvements 🏁
* Introduce experimental `Style#addPersistentLayer`, `Layer#isPersistent`, `Style#addPersistentStyleLayer`, `Style#addPersistentStyleCustomLayer` and `Style#isStyleLayerPersistent` APIs, so that the tagged layer and its associated resources would remain when a style is reloaded. This improves performance of Annotation and Location Component Plugin during the style change. ([#368](https://github.com/mapbox/mapbox-maps-android/pull/368), ([#422](https://github.com/mapbox/mapbox-maps-android/pull/422)))
* Add Localization API to apply languages to the style by provided locale. ([#379](https://github.com/mapbox/mapbox-maps-android/pull/379))
* Reduce unnecessary render cache texture updates by introducing a small delay after zoom has changed.
* Save and read application state on a background thread, to avoid delays (~3-5ms) on the main thread.

## Bug fixes 🐞
* Introduce size check for render cache. ([#425](https://github.com/mapbox/mapbox-maps-android/pull/425))
* Fix memory leak on render destroy. ([#426](https://github.com/mapbox/mapbox-maps-android/pull/426))
* Changes the visibility of jsonObject in annotation to protected, fix ConcurrentModificationException ([#427](https://github.com/mapbox/mapbox-maps-android/pull/427))
* Fix camera deadlock use-case. ([#439](https://github.com/mapbox/mapbox-maps-android/pull/439))
* Tileset descriptor resolving fixes:
  - Operation completes even if the offline manager instance gets out of scope
  - Fixes leaking TilesetResolverObserver instance
  - Fixes possible crash on cancellation of pending style pack download operation
* Fix text rendering when both 'text-rotate' and 'text-offset' are set.
* Fix Android 12 compatibility to support [pending intents mutability](https://developer.android.com/about/versions/12/behavior-changes-12#pending-intent-mutability).

## Dependencies
* Bump gl-native to v10.0.0-rc.2 ([#422](https://github.com/mapbox/mapbox-maps-android/pull/422))
* Bump telemetry to v8.0.0, android core to v5.0.0 ([#423](https://github.com/mapbox/mapbox-maps-android/pull/423))

# 10.0.0-rc.1 June 10, 2021

## Breaking changes ⚠️
* Rename setter for `Light` object from `add` to `set`. This matches API from GL-JS and clarifies there is only 1 Light object. ([#387](https://github.com/mapbox/mapbox-maps-android/pull/387))
* Rename setter for `Terrain` object from `add` to `set`. ([#391](https://github.com/mapbox/mapbox-maps-android/pull/391))
* Remove `CacheManager`. In the following releases, an API to control temporary map data may be provided. ([#399](https://github.com/mapbox/mapbox-maps-android/pull/399))
* Remove `ResourceOptions::cacheSize` and `DefaultAmbientCacheSize` constant. ([#399](https://github.com/mapbox/mapbox-maps-android/pull/399))
* Replace `ResourceOptions::cachePath` with `ResourceOptions::dataPath` that accepts a folder in which the map stores offline style packages and temporary map data. ([#399](https://github.com/mapbox/mapbox-maps-android/pull/399))
* Rename `TileStore::getInstance()` to `TileStore::create()`. ([#399](https://github.com/mapbox/mapbox-maps-android/pull/399))
* Remove the `MapView#setRenderCache` and `MapSurface#setRenderCache` API and replaced them with experimental `MapboxMap#setRenderCacheOptions` and `MapboxMap#getRenderCacheOptions` APIs. ([#401](https://github.com/mapbox/mapbox-maps-android/pull/401))
* Change the default `ResourceOptions#dataPath` to `${context.filesDir.absolutePath}/.mapbox/map_data/` and the database name from `ambient_cache.db` to `map_data.db`. ([#403](https://github.com/mapbox/mapbox-maps-android/pull/403))

## Features ✨ and improvements 🏁
* The amount of the unique maps tile packs used in the offline regions is capped by the maximum amount equal to 750. The tile region loading is not be performed if it would cause exceeding of the tile pack limit. ([#399](https://github.com/mapbox/mapbox-maps-android/pull/399))

## Bug fixes 🐞
* Fix a typo in `MapboxMapUtils` jvm name. ([#396](https://github.com/mapbox/mapbox-maps-android/pull/396))
* Fix an issue that vertical text was not positioned correctly if the `text-offset` property was used. ([#399](https://github.com/mapbox/mapbox-maps-android/pull/399))
* Emit `MapLoadingError` when an empty token is provided for accessing Mapbox data sources. Before the fix, the application may crash if an empty token was provided and map tries to load data from Mapbox data source. ([#399](https://github.com/mapbox/mapbox-maps-android/pull/399))
* Create folder structure for provided `ResourceOptions#dataPath` when a provided folder doesn't exist. Before the fix, map expected the folder to exist, and in case it didn't, it was difficult to report an error to the application. ([#399](https://github.com/mapbox/mapbox-maps-android/pull/399))
* Do not emit `MapLoadingError` when an empty URL is set to GeoJSON source. ([#399](https://github.com/mapbox/mapbox-maps-android/pull/399))
* Avoid packaging `gms-play-services-location` by default as part of the Android SDK. ([#399](https://github.com/mapbox/mapbox-maps-android/pull/399))
* Fix an issue that causes public resource definitions not generated in public.txt file. ([#404](https://github.com/mapbox/mapbox-maps-android/pull/404))

## Dependencies
* Bump gl-native to v10.0.0-rc.1, common to v14.0.1 ([#399](https://github.com/mapbox/mapbox-maps-android/pull/399))

# 10.0.0-beta.21- June 3, 2021
## Breaking changes ⚠️
* Align load style functions for MapboxMap and Snapshotter. ([#371](https://github.com/mapbox/mapbox-maps-android/pull/371))
* Change the default ambient cache path to `.mapbox/maps/ambient_cache.db` ([#373](https://github.com/mapbox/mapbox-maps-android/pull/373))
* Move text-font property from PointAnnotation to PointAnnotationManager ([#375](https://github.com/mapbox/mapbox-maps-android/pull/375))
* Remove CredentialsManager in favour of ResourceOptionsManager ([#365](https://github.com/mapbox/mapbox-maps-android/pull/365))
* Introduce separate minZoom/maxZoom fields into CustomGeometrySourceOptions API instead of the formerly used "zoomRange"

## Features ✨ and improvements 🏁
* Rework setPrefetchZoomDelta to reduce loading of expensive tiles and optimize zoom use-case (#1850)
* Send billing event when Map is loaded

## Bug fixes 🐞
* Fixed an issue that causes OnStyleLoaded callback not fired when there's a sprite loading error. ([#358](https://github.com/mapbox/mapbox-maps-android/pull/358))
* Update map camera on first animator update. ([#352](https://github.com/mapbox/mapbox-maps-android/pull/352))
* Fix crash due to missing access token ([#365](https://github.com/mapbox/mapbox-maps-android/pull/365))
* Call style loaded callback if data set directly to geojson. ([#377](https://github.com/mapbox/mapbox-maps-android/pull/377))
* Geojson async data parsing: fixes and improvements. ([#380](https://github.com/mapbox/mapbox-maps-android/pull/380))
* Fix terrain transparency issue when a sky layer is not used
* Make style pack resources immutable protecting the style pack from getting out of sync in case the style is updated remotely

## Dependencies
* Bump glNative to 10.0.0-beta.23, common to 13.0.0 ([#362](https://github.com/mapbox/mapbox-maps-android/pull/362))
* Bump mapbox-events-android to latest releases telem-7.0.3 and core-4.0.2 ([#370](https://github.com/mapbox/mapbox-maps-android/pull/370))

# 10.0.0-beta.20 - May 20, 2021
## Breaking changes ⚠️
* Introduce ResourceOptionsManager to configure the default resource options, and removed the xml configuration options for cache path and tile store path. ([#339](https://github.com/mapbox/mapbox-maps-android/pull/339))
* Rename default ambient cache database to mapbox/maps/ambient_cache.db  ([#314](https://github.com/mapbox/mapbox-maps-android/pull/314))
* Remove the usage of asset path from the codebase, as it is not useful in Android Maps SDK. ([#334](https://github.com/mapbox/mapbox-maps-android/pull/334))
* Rename `NetworkConnectivity` to `OfflineSwitch`.
* Remove `TileLoadOptions` from `TileRegionLoadOptions`. `networkRestriction` and `acceptExpired` can now be specified directly in `TileRegionLoadOptions`.
* Add `totalBytes` and `transferredBytes` to TileStoreLoadResult.
* `MapboxMap.setBounds` return type changed from Void to Expected.
* Expose tileset version for sources that use TileJSON metadata.
* ResourceRequest `offline-data` boolean field is replaced with the `source` string field, which whether the response came from network, cache or tile store.
* Remove `Style.getStyleGeoJSONSourceClusterLeaves`, `Style.getStyleGeoJSONSourceClusterExpansionZoom`, `Style.getStyleGeoJSONSourceClusterChildren`. All those can be fully replaced by `MapboxMap.queryFeatureExtensions`.
* Parsing geojson on a worker thread. Using DSL GeoJsonSource builders with the following functions `GeoJsonSource.Builder#feature`, `GeoJsonSource.Builder#featureCollection`, `GeoJsonSource.Builder#geometry` will immediately returns GeoJsonSource with no data set and starts preparing actual data using a worker thread. The data will be set to the GeoJsonSource once parsed. ([#327](https://github.com/mapbox/mapbox-maps-android/pull/327))

## Features ✨ and improvements 🏁
* Add a `cameraOptions(cameraState, builderBlock)` inline method that helps mutate an existing `CameraState` object. ([#317](https://github.com/mapbox/mapbox-maps-android/pull/317))
* Add selected state handling to annotation plugin ([#316](https://github.com/mapbox/mapbox-maps-android/pull/316))
* Add API for disabling vertical/horizontal scroll gestures ([#319](https://github.com/mapbox/mapbox-maps-android/pull/319))
* Introduce API to enable render cache feature that could bring up rendering performance improvement. ([#326](https://github.com/mapbox/mapbox-maps-android/pull/326))
* Add `removeAnnotationManager` API. ([#330](https://github.com/mapbox/mapbox-maps-android/pull/330))
* Improve terrain's rendering performance
* Set `begin` and `end` timestamps for StyleLoaded and MapLoaded events, so that developers could check how much time it takes to load style and map, respectively
* Added `tile-requests-delay` and `tile-network-requests-delay` runtime source properties - an API for tile requests delay
* Introduce MapOptions.optimizeForTerrain option that allow style rendering optimizations for terrain rendering
* The `text-line-height` is now data-driven property
* MapLoaded, StyleLoaded and StyleDataLoaded events now contain begin and end timestamps reflecting the effective duration timespan
* When line lablels are inside the flip state retaining range (+/- 5 degrees around the vertical direction), the lables' flip state will be kept the same
* Improve rendering quality of fill outlines when using render cache

## Bug fixes 🐞
* Fix scalebar doesn't refresh issue. ([#331](https://github.com/mapbox/mapbox-maps-android/pull/331))
* Trigger nested high-level animator listener correctly. ([#335](https://github.com/mapbox/mapbox-maps-android/pull/335))
* Make compass visible when camera was mutated while compass was disabled. ([#322](https://github.com/mapbox/mapbox-maps-android/pull/322))
* Enable LocationComponent automatically when style loaded; fix null island location puck ([#333](https://github.com/mapbox/mapbox-maps-android/pull/333))
* Fix crash if the belowLayerId doesn't exist on the current style ([#330](https://github.com/mapbox/mapbox-maps-android/pull/330))
* Fixed an issue that style pack download cancels pending tileset descriptor resolving, now tile region loading and style pack loading can work in parallel.
* Fixed the excessive network usage during map browsing caused by losing of the expiration date and the etag for the cached files
* Fix excessive network usage for delayed tile requests
* On style pack update we reset only glyphs and only when the updated options require less glyphs than currently available and we make sure ambient cache size limit is never exceeded
* Emit `StyleDataLoaded` and `SourceDataLoaded` synchronously if possible, so that developers could modify style and sources before map starts rendering style
* Fix occasional Adreno 640 and 620 driver warnings and deadlock when terrain is used
* Fix rendering order of transparent terrain proxy tiles

## Dependencies
* Update telemetry (v7.0.1) and core (v4.0.1) dependencies to latest major version releases ([#337](https://github.com/mapbox/mapbox-maps-android/pull/337))
* Bump gl-native to v10.0.0-beta.22 and common to v12.0.0. ([#338](https://github.com/mapbox/mapbox-maps-android/pull/338))

# 10.0.0-beta.19 - May 5, 2021
## Breaking changes ⚠️
* Remove temporary CustomMapInterface used for testing, obsolete with having interface inheritance from upstream. ([#296](https://github.com/mapbox/mapbox-maps-android/pull/296))
* Align MapCameraManagerDelegate with MapCameraManagerInterface ([#293](https://github.com/mapbox/mapbox-maps-android/pull/293))
* Refactor CameraOptions and change `MapboxMap.getCameraState` method to return non-nullable CameraState record
* Remove `MapboxMap.getMinZoom`, `MapboxMap.getMaxZoom` and `MapboxMap.getScale` methods that are duplicate of functionality provided by `MapboxMap.getBounds`. `MapboxMap.getBounds` returns new CameraBounds type with non-nullable fields.
* Remove `MapboxMap.setDefaultFramebufferObject`.
* Remove `MapboxMap.dumpDebugLog`.
* Remove `isPanning`, `isRotating`, `isScaling` and `cancelTransitions` methods from MapboxMap. Controlling map animations should be done with camera animation plugin.
* Remove following methods from MapCameraManagerDelegate (formerly MapCameraDelegate): getLan(), getLon(), getPitch(), getBearing(), getPadding(), setBearing(double). Those properties could be accessed now from MapCameraManagerDelegate.cameraState directly.

### OfflineManager and CacheManager
* Introduce TileStoreUsageMode enum and use it in resource options. New enum allows to set tile store usage mode in an non ambiguous way.
* Cache manager asynchronous  calls complete even after the cache manager instance gets out of scope on the client side. Fix possible crash on setDatabasePath() call
* CacheManager::prefetchAmbientCache() semantics is updated


## Features ✨ and improvements 🏁
* Add styleUri property in MapInitOptions ([#287](https://github.com/mapbox/mapbox-maps-android/pull/287))
* Refactored plugin system to have more granular control over which plugins are loaded when creating a MapView programmatically. ([#231](https://github.com/mapbox/mapbox-maps-android/pull/231))
* Instrument tests for offline ([#290](https://github.com/mapbox/mapbox-maps-android/pull/290))
* Cleanup kdoc documentation, remove html tags ([#305](https://github.com/mapbox/mapbox-maps-android/pull/305))
* Reduce GPU memory usage by reusing depth stencil buffer for terrain rendering


## Bug fixes 🐞
* Request layout when updating ornaments margins, making updates immediate ([#292](https://github.com/mapbox/mapbox-maps-android/pull/292))
* Remove runtime plugin dependency for legacy location plugin. ([#295](https://github.com/mapbox/mapbox-maps-android/pull/295))
* Fix an issue that causes the extension functions not discoverable from downstream projects. ([#299](https://github.com/mapbox/mapbox-maps-android/pull/299))
* Style and map error loading listeners are only called for the style that was associated to the listeners when style loading started. This avoid calling the wrong listeners with multiple style loads. Renamed Style#isStyleLoadInited to Style#isStyleLoadInitiated. ([#300](https://github.com/mapbox/mapbox-maps-android/pull/300))
* Fix crash if doing setCamera during map loading ([#310](https://github.com/mapbox/mapbox-maps-android/pull/310))
* Fix map rendering issue when `text-field`'s inline images used with complex case expressions
* Fix erroneous font eviction when `text-field`'s formatted sections have `text-font` overrides
* Fix Adreno specific crash that happens when terrain is enabled
* Fix OfflineManager network errors handling
* Fix map rendering issue when feature-state and terrain features are enabled
* The ResourceRequest event response.offline-data field now indicates whether or not the response came from tile store


## Dependencies
* Bump to gl-native v10.0.0-beta.21, update common v11.0.2. ([#304](https://github.com/mapbox/mapbox-maps-android/pull/304))

# 10.0.0-beta.18 - April 22, 2021
## Breaking changes ⚠️
* Rename MapView plugin extension functions. ([#272](https://github.com/mapbox/mapbox-maps-android/pull/272))
  - mapView.getAnnotationPlugin() -> mapView.annotations
  - mapView.getGesturesPlugin() -> mapView.gestures
  - mapView.getOverlayPlugin() -> mapView.overlay() // using function here because of experimental annotation
  - mapView.getLocationComponentPlugin() -> mapView.location
  - mapView.getCameraAnimationsPlugin() -> mapView.camera
  - mapView.getAttributionPlugin() -> mapView.attribution
  - mapView.getCompassPlugin() -> mapView.compass
  - mapView.getLogoPlugin() -> mapView.logo
  - mapView.getScaleBarPlugin() -> mapView.scalebar
* Remove deprecated location plugin ([#276](https://github.com/mapbox/mapbox-maps-android/pull/276))
* Add feature sdk initialisation ([#269](https://github.com/mapbox/mapbox-maps-android/pull/269))
  - Load the Mapbox Street style by default if user doesn't load any style before the onStart lifecycle event.
  - Introduce `CredentialsManager` to manage mapbox access token, when all `MapView`s should use same token could be handled by using `CredentialsManager.shared` static object.
  - Introduce `MapInitOptions` to replace MapboxMapOptions.
## Features ✨ and improvements 🏁
* High-level animations return cancelable interface ([#262](https://github.com/mapbox/mapbox-maps-android/pull/262))
* Introduce OfflineManager API that manages style packs and produces tileset descriptors for the tile store.
  - By default, users may download up to 250MB of data for offline use without incurring additional charges. This limit is subject to change during the beta.
  - The new API replaces the deprecated OfflineRegionManager API. The OfflineManager API can be used to create offline style packs that contain style data, such as: style definition, sprites, fonts and other resources. Tileset descriptors created by the OfflineManager API are used to create tile packs via TileStore API. Mobile maps SDKs use tile packs for rendering map content.
* Add offline activity example. ([#259](https://github.com/mapbox/mapbox-maps-android/pull/259))
* Load the Mapbox Street style by default if user doesn't load any style before the onStart lifecycle event([#248](https://github.com/mapbox/mapbox-maps-android/pull/248))

## Bug fixes 🐞
* Keep CompassPlugin enabled/disabled state after other properties update ([#252](https://github.com/mapbox/mapbox-maps-android/pull/252))
* Fix disabling logo in xml. ([#273](https://github.com/mapbox/mapbox-maps-android/pull/273))
* Introduce StyleInterface that include the current display's pixel ratio, and fix Style#addImage to take the correct pixel ratio from display.  ([#228](https://github.com/mapbox/mapbox-maps-android/pull/228))
* Properly reset anchor after some gestures。 ([#279](https://github.com/mapbox/mapbox-maps-android/pull/279))
* Remove animator cancel listeners logic duplicating end listeners logic. ([#280](https://github.com/mapbox/mapbox-maps-android/pull/280))

## Dependencies
* Bump gl-native to v10.0.0-beta.20, common to v11.0.1 ([#261](https://github.com/mapbox/mapbox-maps-android/pull/261))

# 10.0.0-beta.17 - April 14, 2021
## Breaking changes ⚠️
* [Annotation plugin] Rename annotation classes, the rules are as follows and applied for Annotations/Options/Managers ([#227](https://github.com/mapbox/mapbox-maps-android/pull/227))
    - Symbol -> PointAnnotation
    - Circle -> CircleAnnotation
    - Line -> PolylineAnnotation
    - Fill -> PolygonAnnotation
* mapboxMap.queryRenderedFeatures will return a new data class QueriedFeature which will contain additional properties ([#247](https://github.com/mapbox/mapbox-maps-android/pull/247)):
    - source (id of the source)
    - sourceLayer (id of the source's layer)
    - state (feature's state)
* Rename Style#isStyleFullyLoaded to Style#isStyleLoaded
* Remove old map#drag API and the AnimationOptions API
* Don't emit MapIdle event when there is gesture and / or user animation in progress
* Make overlay plugin experimental ([#233](https://github.com/mapbox/mapbox-maps-android/pull/233))

## Features ✨ and improvements 🏁
* Introducing NetworkConnectivity API (offline switch). If setting setMapboxStackConnected(false), the Reachability API will report NotReachable, http requests are being blocked and if running, cancelled.
* Added new CameraManager.cameraForCoordinates overload
* Added support for query rendered features for Circle Layer on Terrain
* Enable identical code folding and -lto-O3 optimizations to reduce binary size of native map shared library

## Bug fixes 🐞
* Fix runtime crash if logo / attribution not enabled ([#240](https://github.com/mapbox/mapbox-maps-android/pull/240))
* Fixed a bug that causes map not loading when connected through ethernet.
* Fix distance expression parsing for geometries containing over 20k points
* Fixed holes in the ground for terrain with negative elevation
* Make StyleImageMissing callback a no-op after ImageManager destruction
* Reset unprocessed event queue for destructed renderer
* Fix clipping of fill-extrusions on near plane
* Set 'clusterMaxZoom' to be 'maxZoom-1' when it is not provided
* Fix crash for the case when MapSnapshotter object is destructed from within user provided callback
* Terrain render cache now disabled during property transitions
* Fix missing terrain tiles when camera is on mountain peak
* Black screen not used during loading anymore, prefering platform background
* Emit CameraChanged, SourceAdded(Removed) and StyleImageMissing events synchronously

## Dependencies
* [deps] Bump gl-native to v10.0.0-beta.19, common to v11.0.0 ([#247](https://github.com/mapbox/mapbox-maps-android/pull/247))

# 10.0.0-beta.16 - March 25, 2021

## Breaking changes ⚠️
* Remove ModelLayer and ModelSource API ([#128](https://github.com/mapbox/mapbox-maps-android/pull/128))
* Refactor Event API into new Observers. ([#166](https://github.com/mapbox/mapbox-maps-android/pull/166))
* Bump minSdkVersion of the SDK to 21, and bumped okhttp dependency to v4.9.0. ([#176](https://github.com/mapbox/mapbox-maps-android/pull/176))
* Rename jumpTo(options: CameraOptions) to setCamera(options: CameraOptions), rename setFreeCameraOptions (options: FreeCameraOptions) to setCamera(options: FreeCameraOptions). ([#176](https://github.com/mapbox/mapbox-maps-android/pull/176))
* Rename OnMapLoadingFinishedListener to OnMapLoadedListener. ([#176](https://github.com/mapbox/mapbox-maps-android/pull/176))
* Introduce OnStyleDataLoadedListener to replace OnStyleLoadingFinishedListener, and introduce OnSourceDataLoadedListener to replace OnSourceChangedListener. So that developers have granular control of style/source loading status. ([#176](https://github.com/mapbox/mapbox-maps-android/pull/176))
* Introduce coordinateBoundsForCamera() API to replace the getRegion() API. ([#176](https://github.com/mapbox/mapbox-maps-android/pull/176))
* Remove MapObserver from MapSurface's constructor. ([#200](https://github.com/mapbox/mapbox-maps-android/pull/200))

## Features ✨ and improvements 🏁
* [Annotation plugin] Add symbol cluster support ([#122](https://github.com/mapbox/mapbox-maps-android/pull/122))
* [map] Make public API entry points as MapView and Snapshotter ([#149](https://github.com/mapbox/mapbox-maps-android/pull/149))
* [plugins] Remove PluginRequirementException ([#158](https://github.com/mapbox/mapbox-maps-android/pull/158))
* Use String protocol for passing GeoJSON data  ([#162](https://github.com/mapbox/mapbox-maps-android/pull/162))
* [Annotation plugin] Set default values for annotation option properties to null. ([#173](https://github.com/mapbox/mapbox-maps-android/pull/173))
* [rendering] Schedule non-rendering tasks on Android's scheduler to improve render performance. ([#176](https://github.com/mapbox/mapbox-maps-android/pull/176))
* [rendering] Query rendered features now work for fill-extrusions when terrain is enabled. ([#176](https://github.com/mapbox/mapbox-maps-android/pull/176))
* [rendering] Improved terrain rendering performance due to reduction of loaded tiles. ([#176](https://github.com/mapbox/mapbox-maps-android/pull/176))
* [doc] Change http link to markdown style in doc  ([#187](https://github.com/mapbox/mapbox-maps-android/pull/187))
* [rendering] Differentiate render tasks and non-render tasks ([#192](https://github.com/mapbox/mapbox-maps-android/pull/192))
* [gestures] Introduce platform-driven drag API to move a map ([#201](https://github.com/mapbox/mapbox-maps-android/pull/201))

## Bug fixes 🐞
* [Annotation plugin] Implement MapStyleObserverPlugin to listen style load event to reload layer and source ([#161](https://github.com/mapbox/mapbox-maps-android/pull/161))
* [gestures] Fix crash if zooming for SDK less than 23 ([#171](https://github.com/mapbox/mapbox-maps-android/pull/171))
* Fix an issue that will result in map not rendering on a device with Ethernet connection. ([#176](https://github.com/mapbox/mapbox-maps-android/pull/176))
* Fix the crash when running maps on the emulator. ([#176](https://github.com/mapbox/mapbox-maps-android/pull/176))
* Patch scroll gesture with a pitched camera ([#184](https://github.com/mapbox/mapbox-maps-android/pull/184))
* [locationcomponent] Fix jitter animations if interrupting animations ([#185](https://github.com/mapbox/mapbox-maps-android/pull/185))
* [animation] Fix zero duration animators, fix medium-level animators to use only CameraAnimators ([#198](https://github.com/mapbox/mapbox-maps-android/pull/198))
* [animations] Fix interpolation for flyTo ([#202](https://github.com/mapbox/mapbox-maps-android/pull/202))

## Dependencies
* Update minSdkVersion of the SDK to 21, and bumped okhttp dependency to v4.9.0. ([#176](https://github.com/mapbox/mapbox-maps-android/pull/176))
* Update gl-native to v10.0.0-beta.17, common to v10.0.2 ([#176](https://github.com/mapbox/mapbox-maps-android/pull/176))

# 10.0.0-beta.15 - March 5, 2021

## Bugs
* [annotation] Fix text-font issue in annotation plugin. ([#144](https://github.com/mapbox/mapbox-maps-android/pull/144))

## Dependencies
* [gl-native] Update to v10.0.0-beta.16, common to beta.12 ([#137](https://github.com/mapbox/mapbox-maps-android/pull/137))

# 10.0.0-beta.14 - February 24, 2021

## Breaking changes
* [map] Change signature of Map#getElevation from Float to Double [#120](https://github.com/mapbox/mapbox-maps-android/pull/120)
* [map] Fixed text-field strings are now returned as formatted expressions [#120](https://github.com/mapbox/mapbox-maps-android/pull/120)
* [annotation] Rename getAnnotationManger to createAnnotationManager [#105](https://github.com/mapbox/mapbox-maps-android/pull/105)
* [style] GeoJsonSource data property can't be empty [#120](https://github.com/mapbox/mapbox-maps-android/pull/120)

## Features
* [location-component] Add isLocatedAt API to location component plugin [#99](https://github.com/mapbox/mapbox-maps-android/pull/99)
* [snapshot] Introduce interfaces for style events and snapshot result [#124](https://github.com/mapbox/mapbox-maps-android/pull/124)
* [annotation] Process anchor animators correctly [#109](https://github.com/mapbox/mapbox-maps-android/pull/109)
* [annotation] Limit adding style images multiple times for annotations [#118](https://github.com/mapbox/mapbox-maps-android/pull/118)
* [annotation] Add GeoJSONOptions configuration [#79](https://github.com/mapbox/mapbox-maps-android/pull/79)
* [annotation] Show all icons and text from annotation manager by default [#115](https://github.com/mapbox/mapbox-maps-android/pull/115)
* [animation] Add kotlin dsl builder for CameraOptions and java builders for CameraAnimatorOptions and MapAnimationOptions [#90](https://github.com/mapbox/mapbox-maps-android/pull/90)
* [map] Better use of Choreographer inside renderer resulting to smoother map animations [#107](https://github.com/mapbox/mapbox-maps-android/pull/107)
* [gestures] change default interpolator from Decelerate to LinearOutSlowIn [#103](https://github.com/mapbox/mapbox-maps-android/pull/103)

## Bugs
* [compass] Hide the compass on startup when facing north [#116](https://github.com/mapbox/mapbox-maps-android/pull/116)
* [annotation] Change default value of text font for symbols to null [#111](https://github.com/mapbox/mapbox-maps-android/pull/111)
* [map] Remove renderStill from public API [#104](https://github.com/mapbox/mapbox-maps-android/pull/104)
* [style]  Rename reference to style plugin and converting them to style extension [#123](https://github.com/mapbox/mapbox-maps-android/pull/123)
* [annotation] Expose collection of annotations as a List instead of Map [#121](https://github.com/mapbox/mapbox-maps-android/pull/121)
* [camera] Trigger map camera change updates immediately, Fix order of animation callbacks in camera animation plugin [#125](https://github.com/mapbox/mapbox-maps-android/pull/125)

## Dependencies
* [gl-native] update to v10.0.0-beta.15 [#120](https://github.com/mapbox/mapbox-maps-android/pull/120)
* [common] update to v10.0.0-beta.11 [#120](https://github.com/mapbox/mapbox-maps-android/pull/120)

# 10.0.0-beta.13 - February 10, 2021

## Features
* [map] Expose FPS listener [#80](https://github.com/mapbox/mapbox-maps-android/pull/80)
* [annotation] Add convenience color int API [#76](https://github.com/mapbox/mapbox-maps-android/pull/76)
* [annotation] Add convenience bitmap API for symbols [#67](https://github.com/mapbox/mapbox-maps-android/pull/67)
* [annotation] Make getting annotation manager configurable [#47](https://github.com/mapbox/mapbox-maps-android/pull/47)
* [location] Improve the default location provider and improve handling of location updates [#58](https://github.com/mapbox/mapbox-maps-android/pull/58)
* [location] Add OnIndicatorPositionChangedListener and OnIndicatorBearingChangedListener [#56](https://github.com/mapbox/mapbox-maps-android/pull/56)

## Bugs
* [map] allow getSourceAs returning null values, handle cast gracefully [#88](https://github.com/mapbox/mapbox-maps-android/pull/88)
* [animation] remove internal plugin singleton, support multi display maps [#70](https://github.com/mapbox/mapbox-maps-android/pull/70)
* [telemetry] correct versioning of BuildConfig [#65](https://github.com/mapbox/mapbox-maps-android/pull/65)
* [annotation] Fix offset array not working issue [#60](https://github.com/mapbox/mapbox-maps-android/pull/60)
* [plugin] make xml attribute parsers internal [#81](https://github.com/mapbox/mapbox-maps-android/pull/81)

## Dependencies
* [gl-native] update to v10.0.0-beta.14 [#87](https://github.com/mapbox/mapbox-maps-android/pull/87)
* [common] update to v10.0.0-beta.9.1 [#87](https://github.com/mapbox/mapbox-maps-android/pull/87)

# 10.0.0-beta.12 - January 27, 2021

## Announcement

V10 is the latest version of the Mapbox Maps SDK for Android. v10 brings substantial performance improvements, new features like 3D terrain and a more powerful camera, modern technical foundations, and a better developer experience.

To get started with v10, please refer to our [migration guide](https://docs.mapbox.com/android/beta/maps/guides/migrate-to-v10/).

## Known Issues

### Style

* Currently there is no compile-time validation of the Style DSL, exceptions will be thrown in runtime.

### Location

* Location component plugin is still under active development and the interfaces are subject to change.

### 3D Terrain

* 3D Terrain is in an experimental state
* 3D Terrain crashes on specific GPU hardware:
    * Qualcomm Adreno 640

### Other
* Annotation plugin is not feature complete with the old implementation
* Restricting the map to a bounds that includes the antemeridian will result in an invalid jump to the left side of the bounds.
* Known deficiencies with max and min zoom map properties
* An invalid LatLng conversion can occur and produce a native crash
* Native crash when resuming the map in specific situations
* Native crash when performing a camera transition using Map#jumpTo<|MERGE_RESOLUTION|>--- conflicted
+++ resolved
@@ -4,7 +4,6 @@
 
 # main
 
-<<<<<<< HEAD
 # 10.11.0
 ## Features ✨ and improvements 🏁
 * Skip redundant `MapboxMap.setCamera` updates in `CameraAnimationsPlugin`. ([1909](https://github.com/mapbox/mapbox-maps-android/pull/1909))
@@ -43,14 +42,10 @@
 * Fix an issue where the camera would start flickering during subsequent calls to `Map::jumpTo` / `Map::easeTo` with terrain enabled.. ([1984](https://github.com/mapbox/mapbox-maps-android/pull/1984))
 * Fix redundant snapshot capturing that caused excessive memory usage. ([1984](https://github.com/mapbox/mapbox-maps-android/pull/1984))
 * Fix incorrect resource type being specified map loading error event data. ([1984](https://github.com/mapbox/mapbox-maps-android/pull/1984))
- 
+* Original gesture settings should be maintained after map operations (such as panning the map) complete. ([1989](https://github.com/mapbox/mapbox-maps-android/pull/1989))
+
 ## Dependencies
 * Update gl-native to v10.11.1, common to v23.3.1. ([1984](https://github.com/mapbox/mapbox-maps-android/pull/1984))
-
-=======
-## Bug fixes 🐞
-* Original gesture settings should be maintained after map operations (such as panning the map) complete. ([1989](https://github.com/mapbox/mapbox-maps-android/pull/1989))
->>>>>>> 5d81ec4a
 
 # 10.11.0-rc.1 January 26, 2023
 ## Features ✨ and improvements 🏁
