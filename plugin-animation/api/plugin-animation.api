public final class com/mapbox/maps/plugin/animation/CameraAnimationsPluginImpl : com/mapbox/maps/plugin/animation/CameraAnimationsPlugin {
	public static final field Companion Lcom/mapbox/maps/plugin/animation/CameraAnimationsPluginImpl$Companion;
	public field cameraAnimationsFactory Lcom/mapbox/maps/plugin/animation/CameraAnimatorsFactory;
	public fun <init> ()V
	public fun addCameraAnchorChangeListener (Lcom/mapbox/maps/plugin/animation/CameraAnimatorNullableChangeListener;)V
	public fun addCameraAnimationsLifecycleListener (Lcom/mapbox/maps/plugin/animation/CameraAnimationsLifecycleListener;)V
	public fun addCameraBearingChangeListener (Lcom/mapbox/maps/plugin/animation/CameraAnimatorChangeListener;)V
	public fun addCameraCenterChangeListener (Lcom/mapbox/maps/plugin/animation/CameraAnimatorChangeListener;)V
	public fun addCameraPaddingChangeListener (Lcom/mapbox/maps/plugin/animation/CameraAnimatorChangeListener;)V
	public fun addCameraPitchChangeListener (Lcom/mapbox/maps/plugin/animation/CameraAnimatorChangeListener;)V
	public fun addCameraZoomChangeListener (Lcom/mapbox/maps/plugin/animation/CameraAnimatorChangeListener;)V
	public fun calculateScaleBy (DD)D
	public fun cancelAllAnimators (Ljava/util/List;)V
	public fun cleanup ()V
	public fun createAnchorAnimator (Lcom/mapbox/maps/plugin/animation/CameraAnimatorOptions;Lkotlin/jvm/functions/Function1;)Landroid/animation/ValueAnimator;
	public fun createBearingAnimator (Lcom/mapbox/maps/plugin/animation/CameraAnimatorOptions;ZLkotlin/jvm/functions/Function1;)Landroid/animation/ValueAnimator;
	public fun createCenterAnimator (Lcom/mapbox/maps/plugin/animation/CameraAnimatorOptions;Lkotlin/jvm/functions/Function1;)Landroid/animation/ValueAnimator;
	public fun createPaddingAnimator (Lcom/mapbox/maps/plugin/animation/CameraAnimatorOptions;Lkotlin/jvm/functions/Function1;)Landroid/animation/ValueAnimator;
	public fun createPitchAnimator (Lcom/mapbox/maps/plugin/animation/CameraAnimatorOptions;Lkotlin/jvm/functions/Function1;)Landroid/animation/ValueAnimator;
	public fun createZoomAnimator (Lcom/mapbox/maps/plugin/animation/CameraAnimatorOptions;Lkotlin/jvm/functions/Function1;)Landroid/animation/ValueAnimator;
	public fun easeTo (Lcom/mapbox/maps/CameraOptions;Lcom/mapbox/maps/plugin/animation/MapAnimationOptions;)Lcom/mapbox/maps/plugin/animation/Cancelable;
	public fun flyTo (Lcom/mapbox/maps/CameraOptions;Lcom/mapbox/maps/plugin/animation/MapAnimationOptions;)Lcom/mapbox/maps/plugin/animation/Cancelable;
	public fun getAnchor ()Lcom/mapbox/maps/ScreenCoordinate;
	public final fun getCameraAnimationsFactory ()Lcom/mapbox/maps/plugin/animation/CameraAnimatorsFactory;
	public fun getDebugMode ()Z
	public fun initialize ()V
	public fun moveBy (Lcom/mapbox/maps/ScreenCoordinate;Lcom/mapbox/maps/plugin/animation/MapAnimationOptions;)Lcom/mapbox/maps/plugin/animation/Cancelable;
	public fun onDelegateProvider (Lcom/mapbox/maps/plugin/delegates/MapDelegateProvider;)V
	public fun pitchBy (DLcom/mapbox/maps/plugin/animation/MapAnimationOptions;)Lcom/mapbox/maps/plugin/animation/Cancelable;
	public fun playAnimatorsSequentially ([Landroid/animation/ValueAnimator;)V
	public fun playAnimatorsTogether ([Landroid/animation/ValueAnimator;)V
	public fun registerAnimators ([Landroid/animation/ValueAnimator;)V
	public fun removeCameraAnchorChangeListener (Lcom/mapbox/maps/plugin/animation/CameraAnimatorNullableChangeListener;)V
	public fun removeCameraAnimationsLifecycleListener (Lcom/mapbox/maps/plugin/animation/CameraAnimationsLifecycleListener;)V
	public fun removeCameraBearingChangeListener (Lcom/mapbox/maps/plugin/animation/CameraAnimatorChangeListener;)V
	public fun removeCameraCenterChangeListener (Lcom/mapbox/maps/plugin/animation/CameraAnimatorChangeListener;)V
	public fun removeCameraPaddingChangeListener (Lcom/mapbox/maps/plugin/animation/CameraAnimatorChangeListener;)V
	public fun removeCameraPitchChangeListener (Lcom/mapbox/maps/plugin/animation/CameraAnimatorChangeListener;)V
	public fun removeCameraZoomChangeListener (Lcom/mapbox/maps/plugin/animation/CameraAnimatorChangeListener;)V
	public fun rotateBy (Lcom/mapbox/maps/ScreenCoordinate;Lcom/mapbox/maps/ScreenCoordinate;Lcom/mapbox/maps/plugin/animation/MapAnimationOptions;)Lcom/mapbox/maps/plugin/animation/Cancelable;
	public fun scaleBy (DLcom/mapbox/maps/ScreenCoordinate;Lcom/mapbox/maps/plugin/animation/MapAnimationOptions;)Lcom/mapbox/maps/plugin/animation/Cancelable;
	public fun setAnchor (Lcom/mapbox/maps/ScreenCoordinate;)V
	public final fun setCameraAnimationsFactory (Lcom/mapbox/maps/plugin/animation/CameraAnimatorsFactory;)V
	public fun setDebugMode (Z)V
	public final fun unregisterAllAnimators ()V
	public fun unregisterAnimators ([Landroid/animation/ValueAnimator;Z)V
}

public final class com/mapbox/maps/plugin/animation/CameraAnimationsPluginImpl$Companion {
}

public final class com/mapbox/maps/plugin/animation/CameraAnimationsUtils {
	public static final fun easeTo (Lcom/mapbox/maps/plugin/delegates/MapPluginExtensionsDelegate;Lcom/mapbox/maps/CameraOptions;)Lcom/mapbox/maps/plugin/animation/Cancelable;
	public static final fun easeTo (Lcom/mapbox/maps/plugin/delegates/MapPluginExtensionsDelegate;Lcom/mapbox/maps/CameraOptions;Lcom/mapbox/maps/plugin/animation/MapAnimationOptions;)Lcom/mapbox/maps/plugin/animation/Cancelable;
	public static synthetic fun easeTo$default (Lcom/mapbox/maps/plugin/delegates/MapPluginExtensionsDelegate;Lcom/mapbox/maps/CameraOptions;Lcom/mapbox/maps/plugin/animation/MapAnimationOptions;ILjava/lang/Object;)Lcom/mapbox/maps/plugin/animation/Cancelable;
	public static final fun flyTo (Lcom/mapbox/maps/plugin/delegates/MapPluginExtensionsDelegate;Lcom/mapbox/maps/CameraOptions;)Lcom/mapbox/maps/plugin/animation/Cancelable;
	public static final fun flyTo (Lcom/mapbox/maps/plugin/delegates/MapPluginExtensionsDelegate;Lcom/mapbox/maps/CameraOptions;Lcom/mapbox/maps/plugin/animation/MapAnimationOptions;)Lcom/mapbox/maps/plugin/animation/Cancelable;
	public static synthetic fun flyTo$default (Lcom/mapbox/maps/plugin/delegates/MapPluginExtensionsDelegate;Lcom/mapbox/maps/CameraOptions;Lcom/mapbox/maps/plugin/animation/MapAnimationOptions;ILjava/lang/Object;)Lcom/mapbox/maps/plugin/animation/Cancelable;
	public static final fun getCamera (Lcom/mapbox/maps/plugin/delegates/MapPluginProviderDelegate;)Lcom/mapbox/maps/plugin/animation/CameraAnimationsPlugin;
	public static final fun moveBy (Lcom/mapbox/maps/plugin/delegates/MapPluginExtensionsDelegate;Lcom/mapbox/maps/ScreenCoordinate;)Lcom/mapbox/maps/plugin/animation/Cancelable;
	public static final fun moveBy (Lcom/mapbox/maps/plugin/delegates/MapPluginExtensionsDelegate;Lcom/mapbox/maps/ScreenCoordinate;Lcom/mapbox/maps/plugin/animation/MapAnimationOptions;)Lcom/mapbox/maps/plugin/animation/Cancelable;
	public static synthetic fun moveBy$default (Lcom/mapbox/maps/plugin/delegates/MapPluginExtensionsDelegate;Lcom/mapbox/maps/ScreenCoordinate;Lcom/mapbox/maps/plugin/animation/MapAnimationOptions;ILjava/lang/Object;)Lcom/mapbox/maps/plugin/animation/Cancelable;
	public static final fun pitchBy (Lcom/mapbox/maps/plugin/delegates/MapPluginExtensionsDelegate;D)Lcom/mapbox/maps/plugin/animation/Cancelable;
	public static final fun pitchBy (Lcom/mapbox/maps/plugin/delegates/MapPluginExtensionsDelegate;DLcom/mapbox/maps/plugin/animation/MapAnimationOptions;)Lcom/mapbox/maps/plugin/animation/Cancelable;
	public static synthetic fun pitchBy$default (Lcom/mapbox/maps/plugin/delegates/MapPluginExtensionsDelegate;DLcom/mapbox/maps/plugin/animation/MapAnimationOptions;ILjava/lang/Object;)Lcom/mapbox/maps/plugin/animation/Cancelable;
	public static final fun rotateBy (Lcom/mapbox/maps/plugin/delegates/MapPluginExtensionsDelegate;Lcom/mapbox/maps/ScreenCoordinate;Lcom/mapbox/maps/ScreenCoordinate;)Lcom/mapbox/maps/plugin/animation/Cancelable;
	public static final fun rotateBy (Lcom/mapbox/maps/plugin/delegates/MapPluginExtensionsDelegate;Lcom/mapbox/maps/ScreenCoordinate;Lcom/mapbox/maps/ScreenCoordinate;Lcom/mapbox/maps/plugin/animation/MapAnimationOptions;)Lcom/mapbox/maps/plugin/animation/Cancelable;
	public static synthetic fun rotateBy$default (Lcom/mapbox/maps/plugin/delegates/MapPluginExtensionsDelegate;Lcom/mapbox/maps/ScreenCoordinate;Lcom/mapbox/maps/ScreenCoordinate;Lcom/mapbox/maps/plugin/animation/MapAnimationOptions;ILjava/lang/Object;)Lcom/mapbox/maps/plugin/animation/Cancelable;
	public static final fun scaleBy (Lcom/mapbox/maps/plugin/delegates/MapPluginExtensionsDelegate;DLcom/mapbox/maps/ScreenCoordinate;)Lcom/mapbox/maps/plugin/animation/Cancelable;
	public static final fun scaleBy (Lcom/mapbox/maps/plugin/delegates/MapPluginExtensionsDelegate;DLcom/mapbox/maps/ScreenCoordinate;Lcom/mapbox/maps/plugin/animation/MapAnimationOptions;)Lcom/mapbox/maps/plugin/animation/Cancelable;
	public static synthetic fun scaleBy$default (Lcom/mapbox/maps/plugin/delegates/MapPluginExtensionsDelegate;DLcom/mapbox/maps/ScreenCoordinate;Lcom/mapbox/maps/plugin/animation/MapAnimationOptions;ILjava/lang/Object;)Lcom/mapbox/maps/plugin/animation/Cancelable;
}

public final class com/mapbox/maps/plugin/animation/CameraAnimatorsFactory {
	public static final field CUBIC_BEZIER_INTERPOLATOR Landroid/view/animation/Interpolator;
	public static final field Companion Lcom/mapbox/maps/plugin/animation/CameraAnimatorsFactory$Companion;
	public static final field DEFAULT_ANIMATION_DURATION_MS J
	public static final fun setDefaultAnimatorOptions (Lcom/mapbox/maps/plugin/animation/CameraAnimatorType;Lkotlin/jvm/functions/Function1;)V
	public static final fun setDefaultAnimatorOptions (Lkotlin/jvm/functions/Function1;)V
}

public final class com/mapbox/maps/plugin/animation/CameraAnimatorsFactory$Companion {
	public final fun setDefaultAnimatorOptions (Lcom/mapbox/maps/plugin/animation/CameraAnimatorType;Lkotlin/jvm/functions/Function1;)V
	public final fun setDefaultAnimatorOptions (Lkotlin/jvm/functions/Function1;)V
}

public abstract class com/mapbox/maps/plugin/animation/animator/CameraAnimator : android/animation/ValueAnimator {
	public static final field Companion Lcom/mapbox/maps/plugin/animation/animator/CameraAnimator$Companion;
	public fun <init> (Landroid/animation/TypeEvaluator;Lcom/mapbox/maps/plugin/animation/CameraAnimatorOptions;)V
	public final fun addListener (Landroid/animation/Animator$AnimatorListener;)V
	public final fun addUpdateListener (Landroid/animation/ValueAnimator$AnimatorUpdateListener;)V
	public final fun cancel ()V
	public final fun getOwner ()Ljava/lang/String;
	public final fun getStartValue ()Ljava/lang/Object;
	public final fun getTargets ()[Ljava/lang/Object;
	public abstract fun getType ()Lcom/mapbox/maps/plugin/animation/CameraAnimatorType;
	public final fun removeAllListeners ()V
	public final fun removeAllUpdateListeners ()V
	public final fun removeListener (Landroid/animation/Animator$AnimatorListener;)V
	public final fun removeUpdateListener (Landroid/animation/ValueAnimator$AnimatorUpdateListener;)V
	public final fun setEvaluator (Landroid/animation/TypeEvaluator;)V
	public final fun setObjectValues ([Ljava/lang/Object;)V
	public final fun start ()V
}

public final class com/mapbox/maps/plugin/animation/animator/CameraAnimator$Companion {
}

public final class com/mapbox/maps/plugin/animation/animator/Evaluators {
	public static final field INSTANCE Lcom/mapbox/maps/plugin/animation/animator/Evaluators;
	public final fun getDOUBLE ()Landroid/animation/TypeEvaluator;
	public final fun getEDGE_INSET ()Landroid/animation/TypeEvaluator;
	public final fun getPOINT ()Landroid/animation/TypeEvaluator;
	public final fun getSCREEN_COORDINATE ()Landroid/animation/TypeEvaluator;
}
<<<<<<< HEAD

public final class com/mapbox/maps/plugin/camera/animation/BuildConfig {
	public static final field BUILD_TYPE Ljava/lang/String;
	public static final field DEBUG Z
	public static final field LIBRARY_PACKAGE_NAME Ljava/lang/String;
	public fun <init> ()V
}
=======
>>>>>>> de4204aa
<|MERGE_RESOLUTION|>--- conflicted
+++ resolved
@@ -113,13 +113,3 @@
 	public final fun getPOINT ()Landroid/animation/TypeEvaluator;
 	public final fun getSCREEN_COORDINATE ()Landroid/animation/TypeEvaluator;
 }
-<<<<<<< HEAD
-
-public final class com/mapbox/maps/plugin/camera/animation/BuildConfig {
-	public static final field BUILD_TYPE Ljava/lang/String;
-	public static final field DEBUG Z
-	public static final field LIBRARY_PACKAGE_NAME Ljava/lang/String;
-	public fun <init> ()V
-}
-=======
->>>>>>> de4204aa
