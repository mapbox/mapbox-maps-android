--- conflicted
+++ resolved
@@ -1,13 +1,3 @@
-<<<<<<< HEAD
-public final class com/mapbox/maps/plugin/gestures/BuildConfig {
-	public static final field BUILD_TYPE Ljava/lang/String;
-	public static final field DEBUG Z
-	public static final field LIBRARY_PACKAGE_NAME Ljava/lang/String;
-	public fun <init> ()V
-}
-
-=======
->>>>>>> de4204aa
 public final class com/mapbox/maps/plugin/gestures/GesturesPluginImpl : com/mapbox/maps/plugin/gestures/generated/GesturesSettingsBase, com/mapbox/maps/plugin/gestures/GesturesPlugin {
 	public static final field MAX_SHOVE_ANGLE F
 	public static final field ROTATION_ANGLE_THRESHOLD F
