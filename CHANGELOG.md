--- conflicted
+++ resolved
@@ -2,18 +2,13 @@
 
 Mapbox welcomes participation and contributions from everyone.
 
-<<<<<<< HEAD
 #main
 
 # 10.6.0-beta.2 May 25, 2022
 
 ## Features ✨ and improvements 🏁
 * Update SDK name in attribution action sheet. ([1375](https://github.com/mapbox/mapbox-maps-android/pull/1375))
-=======
-# main
-## Features ✨ and improvements 🏁
 * Introduce experimental ModelLayer API to render 3D models on the map. ([#1369](https://github.com/mapbox/mapbox-maps-android/pull/1369))
->>>>>>> a2edaa1c
 
 # 10.6.0-beta.1 May 19, 2022
 
