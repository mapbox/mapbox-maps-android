<<<<<<< HEAD
public final class com/mapbox/maps/plugin/scalebar/BuildConfig {
	public static final field BUILD_TYPE Ljava/lang/String;
	public static final field DEBUG Z
	public static final field LIBRARY_PACKAGE_NAME Ljava/lang/String;
	public fun <init> ()V
}

=======
>>>>>>> de4204aa
public final class com/mapbox/maps/plugin/scalebar/LocaleUnitResolver {
	public static final field INSTANCE Lcom/mapbox/maps/plugin/scalebar/LocaleUnitResolver;
	public final fun isMetricSystem ()Z
}

public final class com/mapbox/maps/plugin/scalebar/ScaleBarImpl : android/view/View, com/mapbox/maps/plugin/scalebar/ScaleBar {
	public static final field Companion Lcom/mapbox/maps/plugin/scalebar/ScaleBarImpl$Companion;
	public fun <init> (Landroid/content/Context;)V
	public fun <init> (Landroid/content/Context;Landroid/util/AttributeSet;)V
	public fun <init> (Landroid/content/Context;Landroid/util/AttributeSet;I)V
	public fun getDistancePerPixel ()F
	public fun getEnable ()Z
	public fun getMapViewWidth ()F
	public fun getPixelRatio ()F
	public fun getSettings ()Lcom/mapbox/maps/plugin/scalebar/generated/ScaleBarSettings;
	public fun getUseContinuousRendering ()Z
	public fun setDistancePerPixel (F)V
	public fun setEnable (Z)V
	public fun setMapViewWidth (F)V
	public fun setPixelRatio (F)V
	public fun setSettings (Lcom/mapbox/maps/plugin/scalebar/generated/ScaleBarSettings;)V
	public fun setUseContinuousRendering (Z)V
}

public final class com/mapbox/maps/plugin/scalebar/ScaleBarImpl$Companion {
}

public class com/mapbox/maps/plugin/scalebar/ScaleBarPluginImpl : com/mapbox/maps/plugin/scalebar/generated/ScaleBarSettingsBase, com/mapbox/maps/plugin/scalebar/ScaleBarPlugin {
	public fun <init> ()V
	public fun <init> (Lkotlin/jvm/functions/Function1;)V
	public synthetic fun <init> (Lkotlin/jvm/functions/Function1;ILkotlin/jvm/internal/DefaultConstructorMarker;)V
	protected fun applySettings ()V
	public fun bind (Landroid/widget/FrameLayout;Landroid/util/AttributeSet;F)Landroid/view/View;
	public fun cleanup ()V
	public fun getDistancePerPixel ()F
	public fun getEnabled ()Z
	protected fun getInternalSettings ()Lcom/mapbox/maps/plugin/scalebar/generated/ScaleBarSettings;
	public fun getUseContinuousRendering ()Z
	public fun initialize ()V
	public fun onDelegateProvider (Lcom/mapbox/maps/plugin/delegates/MapDelegateProvider;)V
	public fun onPluginView (Landroid/view/View;)V
	public fun onSizeChanged (II)V
	public fun setDistancePerPixel (F)V
	public fun setEnabled (Z)V
	protected fun setInternalSettings (Lcom/mapbox/maps/plugin/scalebar/generated/ScaleBarSettings;)V
	public fun setUseContinuousRendering (Z)V
}

public final class com/mapbox/maps/plugin/scalebar/ScaleBarUtils {
	public static final fun getScaleBar (Lcom/mapbox/maps/plugin/delegates/MapPluginProviderDelegate;)Lcom/mapbox/maps/plugin/scalebar/ScaleBarPlugin;
}
<|MERGE_RESOLUTION|>--- conflicted
+++ resolved
@@ -1,13 +1,3 @@
-<<<<<<< HEAD
-public final class com/mapbox/maps/plugin/scalebar/BuildConfig {
-	public static final field BUILD_TYPE Ljava/lang/String;
-	public static final field DEBUG Z
-	public static final field LIBRARY_PACKAGE_NAME Ljava/lang/String;
-	public fun <init> ()V
-}
-
-=======
->>>>>>> de4204aa
 public final class com/mapbox/maps/plugin/scalebar/LocaleUnitResolver {
 	public static final field INSTANCE Lcom/mapbox/maps/plugin/scalebar/LocaleUnitResolver;
 	public final fun isMetricSystem ()Z
