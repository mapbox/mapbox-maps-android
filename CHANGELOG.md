# Changelog for Mapbox Maps SDK v10 for Android

Mapbox welcomes participation and contributions from everyone.

# main

# 10.10.0-rc.1
## Bug fixes 🐞
* Trigger repaint after `BitmapWidget` is updated. ([1797](https://github.com/mapbox/mapbox-maps-android/pull/1797))
* Fix a crash after removing the view annotation if view has an attached animation or transition. ([1831](https://github.com/mapbox/mapbox-maps-android/pull/1831))
<<<<<<< HEAD
* Fix a regression from v10.10.0-beta.1 release, the BitmapWidget.setTranslation API should offset relative to its original position. ([1833](https://github.com/mapbox/mapbox-maps-android/pull/1833))
=======
* Emit the last indicator state when new listeners are added to the location component. ([1827](https://github.com/mapbox/mapbox-maps-android/pull/1827))
>>>>>>> 0a2438b6

# 10.9.1 November 7, 2022

## Bug fixes 🐞
* Handle OOB when getting DEM Data. ([#1808](https://github.com/mapbox/mapbox-maps-android/pull/1808))

# 10.10.0-beta.1 November 03, 2022
## Features ✨ and improvements 🏁
* Introduce view annotation `ViewAnnotationManager.annotations` API to access list of added view annotations. ([1751](https://github.com/mapbox/mapbox-maps-android/pull/1751))
* Introduce view annotation `ViewAnnotationManager.cameraForAnnotations` API to get camera options for given view annotations list. ([1753](https://github.com/mapbox/mapbox-maps-android/pull/1753))
* Eliminate tiles re-creation and re-layout on zooming map with globe, when the camera is trespassing the zoom projection border. ([1791](https://github.com/mapbox/mapbox-maps-android/pull/1791))
* Avoid tiles re-layout on enabling terrain with zero exaggeration. ([1791](https://github.com/mapbox/mapbox-maps-android/pull/1791))
* Asynchronous GeoJSON data parsing when adding a new style source. ([1791](https://github.com/mapbox/mapbox-maps-android/pull/1791))
* Unify the `margin`/`translation` `Widget` APIs into the `WidgetPosition.offset`, rename `WidgetPosition.horizontal`/`WidgetPosition.vertical` to `WidgetPosition.horizontalAlignment`/`WidgetPosition.verticalAlignment`; Deprecate the original constructors and `setTranslation` APIs. ([1782](https://github.com/mapbox/mapbox-maps-android/pull/1782))
* Add APIs to enable/disable rendering of world copies. ([1794](https://github.com/mapbox/mapbox-maps-android/pull/1794), [1791](https://github.com/mapbox/mapbox-maps-android/pull/1791))

## Bug fixes 🐞
* Fix an issue when touch events didn't pass through clickable view annotations. ([1745](https://github.com/mapbox/mapbox-maps-android/pull/1745))
* Handle OOB when getting DEM Data. ([1791](https://github.com/mapbox/mapbox-maps-android/pull/1791))
* Fix a rare precision issue with symbol and circle layer occlusion when terrain is enabled. ([1791](https://github.com/mapbox/mapbox-maps-android/pull/1791))
* Fixes a rare crash caused by a race condition during gesture handling. ([1791](https://github.com/mapbox/mapbox-maps-android/pull/1791))
* Disable location indicator occlusion testing with the terrain when exaggeration is set to 0. This fixes occasional location indicator disappearance. ([1791](https://github.com/mapbox/mapbox-maps-android/pull/1791))
* Exclude map disk cache files from cloud backups. ([1791](https://github.com/mapbox/mapbox-maps-android/pull/1791))

## Dependencies
* Update gl-native to v10.10.0-beta.1 and common to v23.2.0-beta.1. ([1791](https://github.com/mapbox/mapbox-maps-android/pull/1791))



# 10.9.0 October 21, 2022

## Features ✨ and improvements 🏁
* Rendering performance improvements for fast paced camera changes. ([1760](https://github.com/mapbox/mapbox-maps-android/pull/1760))
* Eliminate tiles re-creation and re-layout on zooming map with globe, when the camera is trespassing the zoom projection border. ([1729](https://github.com/mapbox/mapbox-maps-android/pull/1729))
* Deprecate gesture settings `increaseRotateThresholdWhenPinchingToZoom` property. ([1632](https://github.com/mapbox/mapbox-maps-android/pull/1632))
* Enable asynchronous tile uploader by default to improve animation performance. ([1679](https://github.com/mapbox/mapbox-maps-android/pull/1679))
* Vector tiles without symbols are not hold for fade-out animation so that less amount of vector tiles are managed at a time. ([1679](https://github.com/mapbox/mapbox-maps-android/pull/1679))
* Add support to set location puck opacity. ([1659](https://github.com/mapbox/mapbox-maps-android/pull/1659))
* Support `pitch` and `distanceFromCenter` filters in symbol layers. ([1662](https://github.com/mapbox/mapbox-maps-android/pull/1662))
* Migrate telemetry APIs from [mobile-events-android](https://github.com/mapbox/mapbox-events-android) to common SDK implementation. ([1672](https://github.com/mapbox/mapbox-maps-android/pull/1672))

## Bug fixes 🐞
* Fix frequent layout invalidation caused by view annotations calling `View.bringToFront()`. ([1744](https://github.com/mapbox/mapbox-maps-android/pull/1744))
* Fix flickering of vertically shifted line labels on style change, caused by the wrong initial placement. ([1760](https://github.com/mapbox/mapbox-maps-android/pull/1760))
* Fix location indicator rendering as a rectangle on low zoom levels. ([1760](https://github.com/mapbox/mapbox-maps-android/pull/1760))
* Fix crash caused by using of invalid paint property binders. ([1760](https://github.com/mapbox/mapbox-maps-android/pull/1760))
* Fix "phantom tiles" artefacts after GeoJSON source update when asynchronous tile loading is enabled. ([1760](https://github.com/mapbox/mapbox-maps-android/pull/1760))
* Fix a bug in cameraForGeometry when called on a map with padding set. ([1760](https://github.com/mapbox/mapbox-maps-android/pull/1760))
* Fix scale bar text being cut. ([1716](https://github.com/mapbox/mapbox-maps-android/pull/1716))
* Fix possible crash when adding terrain using Style DSL after consecutive style changes. ([1717](https://github.com/mapbox/mapbox-maps-android/pull/1717))
* Fix scale bar text overlapping. ([1728](https://github.com/mapbox/mapbox-maps-android/pull/1728))
* Fix issue where `Widget` is not immediately rendered when added to the `MapView`. ([1708](https://github.com/mapbox/mapbox-maps-android/pull/1708))
* Mitigate symbol flickering on zooming out globe map. ([1729](https://github.com/mapbox/mapbox-maps-android/pull/1729))
* Fix random crash on tiles update when asynchronous uploading is enabled. ([1729](https://github.com/mapbox/mapbox-maps-android/pull/1729))
* Make telemetry a single instance. Avoids module recreation when coming from background. ([#1695](https://github.com/mapbox/mapbox-maps-android/pull/1695))
* Fix scale bar truncated at high zoom levels near the poles. ([1620](https://github.com/mapbox/mapbox-maps-android/pull/1620))
* Fix broken view annotation positioning when marking them `View.INVISIBLE` and then making `View.VISIBLE`. ([1616](https://github.com/mapbox/mapbox-maps-android/pull/1616))
* Snap puck to north if `puckBearingEnabled` is set to false. ([1635](https://github.com/mapbox/mapbox-maps-android/pull/1635))
* Preserve cached properties if applied to the layer before during the `Style#getLayer` call. ([1622](https://github.com/mapbox/mapbox-maps-android/pull/1622))
* Fix a `NullPointerException` in `StandardGestureListener`, where `MotionEvent` should be nullable. ([1645](https://github.com/mapbox/mapbox-maps-android/pull/1645)), ([1677](https://github.com/mapbox/mapbox-maps-android/pull/1677))
* Fix incorrect `MapView` dimensions after background orientation change. ([1658](https://github.com/mapbox/mapbox-maps-android/pull/1658))
* Fix wrong `BitmapWidget` position when using `WidgetPosition.Horizontal.CENTER` or `WidgetPosition.Vertical.CENTER` property. ([1651](https://github.com/mapbox/mapbox-maps-android/pull/1651))
* Fix pixel flickering between tiles on darker styles in globe view. ([1679](https://github.com/mapbox/mapbox-maps-android/pull/1679))
* Fix incorrect shading of rounded corners in fill extrusions when ambient occlusion and/or shadow is enabled. ([1679](https://github.com/mapbox/mapbox-maps-android/pull/1679))
* Fix shadows when the light radial coordinate is zero. ([1679](https://github.com/mapbox/mapbox-maps-android/pull/1679))
* Location indicator layer is occluded by terrain to align rendering behavior with other location indicator rendering types. ([1679](https://github.com/mapbox/mapbox-maps-android/pull/1679))
* Symbol flickering after runtime styling caused by using outdated symbol placement on updated symbol buckets. ([1679](https://github.com/mapbox/mapbox-maps-android/pull/1679))
* Allow Light intensity and Light shadow intensity to accept expressions when using setStyleLight API call. ([1679](https://github.com/mapbox/mapbox-maps-android/pull/1679))
* Fix a bug in `cameraForGeometry` when called on a map with padding set. ([1679](https://github.com/mapbox/mapbox-maps-android/pull/1679))
* Throw an exception with the meaningful stack trace when constructing `Value` from an infinite or NaN number. ([1681](https://github.com/mapbox/mapbox-maps-android/pull/1681))

## Dependencies
* Update mapbox-gestures-android dependency to [v0.8.0](https://github.com/mapbox/mapbox-gestures-android/releases/tag/v0.8.0). ([1645](https://github.com/mapbox/mapbox-maps-android/pull/1645))
* Update gl-native to v10.9.0 and common to v23.1.1. ([1760](https://github.com/mapbox/mapbox-maps-android/pull/1760))



# 10.9.0-rc.1 October 07, 2022

## Features ✨ and improvements 🏁
* Eliminate tiles re-creation and re-layout on zooming map with globe, when the camera is trespassing the zoom projection border. ([1729](https://github.com/mapbox/mapbox-maps-android/pull/1729))

## Bug fixes 🐞
* Fix scale bar text being cut. ([1716](https://github.com/mapbox/mapbox-maps-android/pull/1716))
* Fix possible crash when adding terrain using Style DSL after consecutive style changes. ([1717](https://github.com/mapbox/mapbox-maps-android/pull/1717))
* Fix scale bar text overlapping. ([1728](https://github.com/mapbox/mapbox-maps-android/pull/1728))
* Fix issue where `Widget` is not immediately rendered when added to the `MapView`. ([1708](https://github.com/mapbox/mapbox-maps-android/pull/1708))
* Fix "phantom tiles" artefacts after GeoJSON source update when asynchronous tile loading is enabled. ([1729](https://github.com/mapbox/mapbox-maps-android/pull/1729))
* Mitigate symbol flickering on zooming out globe map. ([1729](https://github.com/mapbox/mapbox-maps-android/pull/1729))
* Fix random crash on tiles update when asynchronous uploading is enabled. ([1729](https://github.com/mapbox/mapbox-maps-android/pull/1729))
* Fix a crash when Google location service is started in background but stopped in foreground. ([1729](https://github.com/mapbox/mapbox-maps-android/pull/1729))
* Fix an issue where mock field is missing from the LocationEngine updates. ([1729](https://github.com/mapbox/mapbox-maps-android/pull/1729))

## Dependencies
* Update gl-native to v10.9.0-rc.1 and common to v23.1.0-rc.2. ([1729](https://github.com/mapbox/mapbox-maps-android/pull/1729))


# 10.8.1 September 30, 2022

## Bug fixes 🐞

* Fix incorrect `MapView` dimensions after background orientation change. ([1658](https://github.com/mapbox/mapbox-maps-android/pull/1658))
* Throw an exception with the meaningful stacktrace when constructing `Value` from an infinite or NaN number. ([1681](https://github.com/mapbox/mapbox-maps-android/pull/1681))
* Make telemetry a single instance. Avoids module recreation when coming from background. ([1695](https://github.com/mapbox/mapbox-maps-android/pull/1695))
* Fix a potential style load error when non-ASCII characters are used in the version name, by escaping non US ASCII characters in user-agent header. ([1709](https://github.com/mapbox/mapbox-maps-android/pull/1709))

## Dependencies
* Bump common to v23.0.1. ([1709](https://github.com/mapbox/mapbox-maps-android/pull/1709))

# 10.9.0-beta.2 September 28, 2022

## Bug fixes 🐞
* Make telemetry a single instance. Avoids module recreation when coming from background. ([#1695](https://github.com/mapbox/mapbox-maps-android/pull/1695))
* Fix an issue where location engine doesn't produce bearing/accuracy/speed information with the location updates. ([1696](https://github.com/mapbox/mapbox-maps-android/pull/1696)) 

## Dependencies
* Bump common sdk to v23.1.0-beta.2. ([1696](https://github.com/mapbox/mapbox-maps-android/pull/1696))


# 10.9.0-beta.1 September 22, 2022

## Features ✨ and improvements 🏁
* Deprecated gesture settings `increaseRotateThresholdWhenPinchingToZoom` property. ([1632](https://github.com/mapbox/mapbox-maps-android/pull/1632))
* Enable asynchronous tile uploader by default to improve animation performance. ([1679](https://github.com/mapbox/mapbox-maps-android/pull/1679))
* Vector tiles without symbols are not hold for fade-out animation so that less amount of vector tiles are managed at a time. ([1679](https://github.com/mapbox/mapbox-maps-android/pull/1679))
* Add support to set location puck opacity. ([1659](https://github.com/mapbox/mapbox-maps-android/pull/1659))
* Support `pitch` and `distanceFromCenter` filters in symbol layers. ([1662](https://github.com/mapbox/mapbox-maps-android/pull/1662))
* Migrated telemetry APIs from [mobile-events-android](https://github.com/mapbox/mapbox-events-android) to common SDK implementation. ([1672](https://github.com/mapbox/mapbox-maps-android/pull/1672))

## Bug fixes 🐞
* Fix scale bar truncated at high zoom levels near the poles. ([1620](https://github.com/mapbox/mapbox-maps-android/pull/1620))
* Fix broken view annotation positioning when marking them `View.INVISIBLE` and then making `View.VISIBLE`. ([1616](https://github.com/mapbox/mapbox-maps-android/pull/1616))
* Snap puck to north if `puckBearingEnabled` is set to false. ([1635](https://github.com/mapbox/mapbox-maps-android/pull/1635))
* Preserve cached properties if applied to the layer before during the `Style#getLayer` call. ([1622](https://github.com/mapbox/mapbox-maps-android/pull/1622))
* Fix a `NullPointerException` in `StandardGestureListener`, where `MotionEvent` should be nullable. ([1645](https://github.com/mapbox/mapbox-maps-android/pull/1645)), ([1677](https://github.com/mapbox/mapbox-maps-android/pull/1677))
* Fix incorrect `MapView` dimensions after background orientation change. ([1658](https://github.com/mapbox/mapbox-maps-android/pull/1658))
* Fix wrong `BitmapWidget` position when using `WidgetPosition.Horizontal.CENTER` or `WidgetPosition.Vertical.CENTER` property. ([1651](https://github.com/mapbox/mapbox-maps-android/pull/1651))
* Fix pixel flickering between tiles on darker styles in globe view. ([1679](https://github.com/mapbox/mapbox-maps-android/pull/1679))
* Fix incorrect shading of rounded corners in fill extrusions when ambient occlusion and/or shadow is enabled. ([1679](https://github.com/mapbox/mapbox-maps-android/pull/1679))
* Fix shadows when the light radial coordinate is zero. ([1679](https://github.com/mapbox/mapbox-maps-android/pull/1679))
* Location indicator layer is occluded by terrain to align rendering behavior with other location indicator rendering types. ([1679](https://github.com/mapbox/mapbox-maps-android/pull/1679))
* Symbol flickering after runtime styling caused by using outdated symbol placement on updated symbol buckets. ([1679](https://github.com/mapbox/mapbox-maps-android/pull/1679))
* Allow Light intensity and Light shadow intensity to accept expressions when using setStyleLight API call. ([1679](https://github.com/mapbox/mapbox-maps-android/pull/1679))
* Fix a bug in `cameraForGeometry` when called on a map with padding set. ([1679](https://github.com/mapbox/mapbox-maps-android/pull/1679))
* Throw an exception with the meaningful stack trace when constructing `Value` from an infinite or NaN number. ([1681](https://github.com/mapbox/mapbox-maps-android/pull/1681))

## Dependencies
* Update mapbox-gestures-android dependency to [v0.8.0](https://github.com/mapbox/mapbox-gestures-android/releases/tag/v0.8.0). ([1645](https://github.com/mapbox/mapbox-maps-android/pull/1645))
* Update gl-native to v10.9.0-beta.1 and common to v23.1.0-beta.1. ([1679](https://github.com/mapbox/mapbox-maps-android/pull/1679))



# 10.8.0 September 7, 2022
## Features ✨ and improvements 🏁
* Introduce a callback to be invoked when the device compass sensors need to be re-calibrated. ([1513](https://github.com/mapbox/mapbox-maps-android/pull/1513))
* Add support for `LocationComponentSettingsInterface.pulsingMaxRadius` to follow location's accuracy radius. ([1561](https://github.com/mapbox/mapbox-maps-android/pull/1561))
* Avoid map content disappearing on the sides of the screen when LOD is enabled. ([1650](https://github.com/mapbox/mapbox-maps-android/pull/1650))

## Bug fixes 🐞
* Support altitude interpolation in location component, and pass through GPS altitude information from the DefaultLocationProvider. ([1478](https://github.com/mapbox/mapbox-maps-android/pull/1478))
* Fix edge cases for renderer that could result in map not rendered. ([1538](https://github.com/mapbox/mapbox-maps-android/pull/1538))
* Fix onAnnotationDragStarted event is still fired when annotation is not draggable. ([1552](https://github.com/mapbox/mapbox-maps-android/pull/1552))
* Fix camera flying away when pitching. ([1560](https://github.com/mapbox/mapbox-maps-android/pull/1560))
* Deliver style to the plugin registry on map start if a new one was loaded after map stop. ([1558](https://github.com/mapbox/mapbox-maps-android/pull/1558))
* Fix default viewport bearing transition doesn't follow shortest path. ([1541](https://github.com/mapbox/mapbox-maps-android/pull/1541))
* Fix `OnFpsChangedListener` listener to count number of frames rendered over the last second instead of immediate time for render call. ([1477](https://github.com/mapbox/mapbox-maps-android/pull/1477))
* Fix `MapView.setMaximumFps` method to apply exact FPS value for rendering the map. ([1477](https://github.com/mapbox/mapbox-maps-android/pull/1477))
* Fix Android memory leak when destroying platform view annotation manager. ([1568](https://github.com/mapbox/mapbox-maps-android/pull/1568))
* Fix style getters for terrain, light and atmosphere resetting properties. ([1573](https://github.com/mapbox/mapbox-maps-android/pull/1573))
* Fix possible ANR when destroying renderer. ([1567](https://github.com/mapbox/mapbox-maps-android/pull/1567))
* Fix `MapSurface#surfaceChanged` to update dimensions for plugins. ([1575](https://github.com/mapbox/mapbox-maps-android/pull/1575))
* Try recreate EGL surface when it throws exception. ([1589](https://github.com/mapbox/mapbox-maps-android/pull/1589))
* Fix `MapboxMap` extension plugin functions throwing exceptions. ([1591](https://github.com/mapbox/mapbox-maps-android/pull/1591))
* Fix concurrent modification exception when using widgets. ([1597](https://github.com/mapbox/mapbox-maps-android/pull/1597))
* User-specified minimum and maximum zoom now correctly adjusted for map size. ([1650](https://github.com/mapbox/mapbox-maps-android/pull/1650))
* Avoid placement of line labels with overlapping glyphs. Fix collision algorithm for the line labels with vertical shift. ([1650](https://github.com/mapbox/mapbox-maps-android/pull/1650))
* Fix flickering when a vector layer is added on top of a raster layer. ([1650](https://github.com/mapbox/mapbox-maps-android/pull/1650))
* Fix a rare case when black rectangles appear instead of the images of symbol layers. ([1650](https://github.com/mapbox/mapbox-maps-android/pull/1650))
* Fix tiles disappearing when high pitch is used and atmosphere is turned on and off. ([1650](https://github.com/mapbox/mapbox-maps-android/pull/1650))
* Fixes an issue which prevents the usage of tile cache when changing zoom levels. ([1650](https://github.com/mapbox/mapbox-maps-android/pull/1650))
* Relax LOD requirements for maps with insets and zero terrain exaggeration. ([1650](https://github.com/mapbox/mapbox-maps-android/pull/1650))
* Make CameraManager.setCamera method exception free. ([1650](https://github.com/mapbox/mapbox-maps-android/pull/1650))
* Fix black holes in the globe view when edge insets are used. ([1650](https://github.com/mapbox/mapbox-maps-android/pull/1650))
* Fix elevation of pole geometry when exaggerated terrain is used. ([1650](https://github.com/mapbox/mapbox-maps-android/pull/1650))
* Fix a bug in cameraForGeometry returning incorrect camera options when pitch  > 0. ([1650](https://github.com/mapbox/mapbox-maps-android/pull/1650))

## Dependencies

* Bump gl-native to v10.8.0, common to v23.0.0. ([1650](https://github.com/mapbox/mapbox-maps-android/pull/1650))


# 10.8.0-rc.1 August 24, 2022
## Bug fixes 🐞
* Try recreate EGL surface when it throws exception. ([1589](https://github.com/mapbox/mapbox-maps-android/pull/1589))
* Fix `MapboxMap` extension plugin functions throwing exceptions. ([1591](https://github.com/mapbox/mapbox-maps-android/pull/1591))
* Fix concurrent modification exception when using widgets. ([1597](https://github.com/mapbox/mapbox-maps-android/pull/1597))
* Relax LOD requirements for maps with insets and zero terrain exaggeration, leading to more content shown in easily readable map areas. ([1623](https://github.com/mapbox/mapbox-maps-android/pull/1623))
* Make CameraManager.setCamera method exception free. In cases when incorrect CameraOptions are provided, error would be logged. ([1623](https://github.com/mapbox/mapbox-maps-android/pull/1623))
* Fix black holes in the globe view when edge insets are used. ([1623](https://github.com/mapbox/mapbox-maps-android/pull/1623))

## Dependencies
Bump gl-native to v10.8.0-rc.1 and common to v23.0.0-rc.2. ([1623](https://github.com/mapbox/mapbox-maps-android/pull/1623))

# 10.8.0-beta.1 August 11, 2022
## Features ✨ and improvements 🏁
* Introduce a callback to be invoked when the device compass sensors need to be re-calibrated. ([1513](https://github.com/mapbox/mapbox-maps-android/pull/1513))
* Add support for `LocationComponentSettingsInterface.pulsingMaxRadius` to follow location's accuracy radius. ([1561](https://github.com/mapbox/mapbox-maps-android/pull/1561))
 
## Bug fixes 🐞
* Support altitude interpolation in location component, and pass through GPS altitude information from the DefaultLocationProvider. ([1478](https://github.com/mapbox/mapbox-maps-android/pull/1478))
* Fix edge cases for renderer that could result in map not rendered. ([1538](https://github.com/mapbox/mapbox-maps-android/pull/1538))
* Fix onAnnotationDragStarted event is still fired when annotation is not draggable. ([1552](https://github.com/mapbox/mapbox-maps-android/pull/1552))
* Fix camera flying away when pitching. ([1560](https://github.com/mapbox/mapbox-maps-android/pull/1560))
* Deliver style to the plugin registry on map start if a new one was loaded after map stop. ([1558](https://github.com/mapbox/mapbox-maps-android/pull/1558))
* Fix default viewport bearing transition doesn't follow shortest path. ([1541](https://github.com/mapbox/mapbox-maps-android/pull/1541))
* Fix `OnFpsChangedListener` listener to count number of frames rendered over the last second instead of immediate time for render call. ([1477](https://github.com/mapbox/mapbox-maps-android/pull/1477))
* Fix `MapView.setMaximumFps` method to apply exact FPS value for rendering the map. ([1477](https://github.com/mapbox/mapbox-maps-android/pull/1477))
* Fix a bug in cameraForGeometry returning incorrect camera options when pitch > 0. ([1568](https://github.com/mapbox/mapbox-maps-android/pull/1568))
* Fix Android memory leak when destroying platform view annotation manager. ([1568](https://github.com/mapbox/mapbox-maps-android/pull/1568))
* Fix style getters for terrain, light and atmosphere resetting properties. ([1573](https://github.com/mapbox/mapbox-maps-android/pull/1573))
* Fix possible ANR when destroying renderer. ([1567](https://github.com/mapbox/mapbox-maps-android/pull/1567))
* Fix elevation of pole geometry when exaggerated terrain is used. ([1574](https://github.com/mapbox/mapbox-maps-android/pull/1574))
* Fix `MapSurface#surfaceChanged` to update dimensions for plugins. ([1575](https://github.com/mapbox/mapbox-maps-android/pull/1575))

## Dependencies
Bump gl-native to v10.8.0-beta.2 and common to v23.0.0-beta.1. ([1574](https://github.com/mapbox/mapbox-maps-android/pull/1574), [1568](https://github.com/mapbox/mapbox-maps-android/pull/1568))

# 10.7.0 July 29, 2022
[Changes](https://github.com/mapbox/mapbox-maps-android/compare/android-v10.6.0...android-v10.7.0) since [Mapbox Maps SDK for Android 10.6.0](https://github.com/mapbox/mapbox-maps-android/releases/tag/android-v10.6.0)
## Breaking changes ⚠️
* Remove deprecated `FollowPuckViewportStateOptions.animationDurationMs` from experimental viewport plugin. ([1421](https://github.com/mapbox/mapbox-maps-android/pull/1421))
* Remove experimental ModelLayer APIs. ([1545](https://github.com/mapbox/mapbox-maps-android/pull/1545))

# Features ✨ and improvements 🏁
* Optimise the bearing update frequency for the location puck animator. ([1398](https://github.com/mapbox/mapbox-maps-android/pull/1398))
* Use `orientation` model source property to update the 3D puck's bearing, as it is more efficient than updating the `model-rotation` layer property. ([1407](https://github.com/mapbox/mapbox-maps-android/pull/1407))
* Optimize `MapboxMap.loadStyle()` to apply images and models earlier. [1378](https://github.com/mapbox/mapbox-maps-android/pull/1378)
* Remove `MapboxExperimental` annotation from viewport plugin and promote viewport plugin as stable API. ([1425](https://github.com/mapbox/mapbox-maps-android/pull/1425))
* Introduce `addRendererSetupErrorListener`/`removeRendererSetupErrorListener` methods for `MapView` and `MapSurface` to listen to renderer setup errors and give opportunity to control some edge cases. ([1427](https://github.com/mapbox/mapbox-maps-android/pull/1427))
* Introduce transition properties for atmosphere and terrain. ([1451](https://github.com/mapbox/mapbox-maps-android/pull/1451))
* Enable main thread checking on the map/style object when running applications in debug build. This utility class will crash the application if these objects are accessed from a worked thread. It's required to call these object functions on the main thread, otherwise you can hit edge case crashes. This configurations is advised but can be opted out with a Manifest metadata entry of `com.mapbox.maps.ThreadChecker` and corresponding false value. ([1316](https://github.com/mapbox/mapbox-maps-android/pull/1316)).
* Introduce view annotation `ViewAnnotationManager.setViewAnnotationUpdateMode` / `ViewAnnotationManager.getViewAnnotationUpdateMode` API with following synchronization modes: MAP_SYNCHRONIZED (used by default) and MAP_FIXED_DELAY. ([1415](https://github.com/mapbox/mapbox-maps-android/pull/1415))
* Introduce `FillExtrusionLayer.fillExtrusionAmbientOcclusionIntensity` and `FillExtrusionLayer.fillExtrusionAmbientOcclusionRadius` properties for FillExtrusionLayer. ([1458](https://github.com/mapbox/mapbox-maps-android/pull/1458))
* Introduce `PointAnnotation.textLineHeight` and deprecated `PointAnnotationManager.textLineHeight`, as `text-line-height` is data-driven property now. ([1458](https://github.com/mapbox/mapbox-maps-android/pull/1458))
* Method `MapboxMap.cameraForCoordinates` now allows to ignore edges of framing box dynamically depending on the position of the principal point of the camera. ([1543](https://github.com/mapbox/mapbox-maps-android/pull/1543))
* Synchronize volatile data (like traffic tiles) in multi-map environment. Decrease network traffic. ([1543](https://github.com/mapbox/mapbox-maps-android/pull/1543))
* Make uploading of large graphics data asynchronous to improve rendering speed in particular on zooming in/out. ([1543](https://github.com/mapbox/mapbox-maps-android/pull/1543))
* Reuse single index buffer in symbol layer rendering. ([1543](https://github.com/mapbox/mapbox-maps-android/pull/1543))
* Use shared index buffers per tile to reduce the time spent in the upload pass. ([1543](https://github.com/mapbox/mapbox-maps-android/pull/1543))
* Reduce geometry on globe tile to increase rendering performance. ([1543](https://github.com/mapbox/mapbox-maps-android/pull/1543))
* Improve rendering performance with deleting layer render data on a worker thread. ([1543](https://github.com/mapbox/mapbox-maps-android/pull/1543))
* The deprecated Settings API is using the same non-persistent storage as the SettingsService API from Common SDK so that all settings consolidated in a single place. ([1543](https://github.com/mapbox/mapbox-maps-android/pull/1543))
* Support using `line-trim-offset` property with pure line color. ([1543](https://github.com/mapbox/mapbox-maps-android/pull/1543))
* Render cache and terrain can now have mipmapping enabled to reduce aliasing. ([1543](https://github.com/mapbox/mapbox-maps-android/pull/1543))
* Fast ambient occlusion support for fill extrusion layer. ([1543](https://github.com/mapbox/mapbox-maps-android/pull/1543))
* Add API to create tileset descriptor from a tilesets list. ([1543](https://github.com/mapbox/mapbox-maps-android/pull/1543))
* Add API `OfflineManager::createTilesetDescriptor(TileDescriptorOptionsForTilesets)` to create tileset descriptor from a tilesets list. ([1543](https://github.com/mapbox/mapbox-maps-android/pull/1543))

## Bug fixes 🐞
* Fix lifecycle edge cases not being handled properly by introducing internal `ViewLifecycleOwner` to have granular control over MapView's lifecycle. ([1330](https://github.com/mapbox/mapbox-maps-android/pull/1330))
* Fix an issue when `literal` array expression is used as output inside the `match` expression. ([1444](https://github.com/mapbox/mapbox-maps-android/pull/1444))
* Fix skipping gesture updates resulting in slower gestures on low-end devices. ([#1440](https://github.com/mapbox/mapbox-maps-android/pull/1440))
* Fix excessive logs appearing sometimes after `onStop` lifecycle event. ([1527](https://github.com/mapbox/mapbox-maps-android/pull/1527))
* Fix `com.mapbox.maps.MapboxMapException` crash on style load. ([1532](https://github.com/mapbox/mapbox-maps-android/pull/1532))
* Avoid NaN when converting screen coordinates to geographical coordinates executed as part of gesture. [1491](https://github.com/mapbox/mapbox-maps-android/pull/1491)
* Remove android.permission.WAKE_LOCK permission from the SDK. ([1494](https://github.com/mapbox/mapbox-maps-android/pull/1494))
* Fixes a bug when map aligned symbol layers are placed on top of other layers if draping is active. ([1543](https://github.com/mapbox/mapbox-maps-android/pull/1543))
* Fix tile flickering with globe on rapid zooming in/out. ([1543](https://github.com/mapbox/mapbox-maps-android/pull/1543))
* Fixed `cameraForCoordinateBounds` method returning different values for the same input. ([1543](https://github.com/mapbox/mapbox-maps-android/pull/1543))
* Fix setting `exaggeration-transition` property via `setStyleTerrain` API. ([1543](https://github.com/mapbox/mapbox-maps-android/pull/1543))
* Fix SDK fragment format in turnstile user agent. ([1543](https://github.com/mapbox/mapbox-maps-android/pull/1543))
* Fix view annotation occlusion issue when terrain enabled. ([1543](https://github.com/mapbox/mapbox-maps-android/pull/1543))
* Fix symbol flickering issue when  `textAllowOverlap` or `iconAllowOverlap` is true. ([1543](https://github.com/mapbox/mapbox-maps-android/pull/1543))
* Fixes rendering issues with the globe on unsupported hardware by falling back to mercator projection. ([1543](https://github.com/mapbox/mapbox-maps-android/pull/1543))
* Fixed feature states not being applied on new tiles when zoom doesn't change. ([1543](https://github.com/mapbox/mapbox-maps-android/pull/1543))
* Disable MapBuffer OpenGL extension on PowerVR SGX 544MP GPUs to fix incorrect usage of unimplemented methods. ([1543](https://github.com/mapbox/mapbox-maps-android/pull/1543))
* Fix incorrect image source rendering with terrain enabled. ([1543](https://github.com/mapbox/mapbox-maps-android/pull/1543))
* Fix possible crash bug in image processing. ([1543](https://github.com/mapbox/mapbox-maps-android/pull/1543))
* Fix some cpu-updated symbols being invisible in globe view. ([1543](https://github.com/mapbox/mapbox-maps-android/pull/1543))
* Fix zoom constraining issue when the input `maxZoom` is smaller than the current `minZoom` value. ([1543](https://github.com/mapbox/mapbox-maps-android/pull/1543))
* Fix crash on calling Query Rendered Features API from renderer thread before initialising the renderer. ([1543](https://github.com/mapbox/mapbox-maps-android/pull/1543))
* Fix tile pre-fetching for the globe map projection. ([1543](https://github.com/mapbox/mapbox-maps-android/pull/1543))
* Relayout tiles after recovering from Metal rendering errors. ([1543](https://github.com/mapbox/mapbox-maps-android/pull/1543))
* Fix a bug where changing size of the map would lead map center getting changed as well. ([1543](https://github.com/mapbox/mapbox-maps-android/pull/1543))

## Dependencies
* Bump telemetry to [v8.1.5](https://github.com/mapbox/mapbox-events-android/releases/tag/telem-8.1.5-core-5.0.2). ([1494](https://github.com/mapbox/mapbox-maps-android/pull/1494))
  Also bumps [WorkManager 2.7.1](https://developer.android.com/jetpack/androidx/releases/work#2.7.1) that enforces compileSdk 31 or newer.
* Bump gl-native to v10.7.0, common to 22.1.0. ([1543](https://github.com/mapbox/mapbox-maps-android/pull/1543))

# 10.7.0-rc.1 July 14, 2022
## Features ✨ and improvements 🏁
* Reuse single index buffer in symbol layer rendering. ([1497](https://github.com/mapbox/mapbox-maps-android/pull/1497))
* Use shared index buffers per tile to reduce the time spent in the upload pass. ([1497](https://github.com/mapbox/mapbox-maps-android/pull/1497))

## Bug fixes 🐞
* Remove android.permission.WAKE_LOCK permission from the SDK. ([1494](https://github.com/mapbox/mapbox-maps-android/pull/1494))
* Fix setting 'exaggeration-transition' property via 'setStyleTerrain' API. ([1497](https://github.com/mapbox/mapbox-maps-android/pull/1497))
* Fix SDK fragment format in turnstile useragent. ([1497](https://github.com/mapbox/mapbox-maps-android/pull/1497))
* Fix view annotation occlusion issue when Terrain enabled. ([1497](https://github.com/mapbox/mapbox-maps-android/pull/1497))
* Fix symbol flickering issue when 'textAllowOverlap' or 'iconAllowOverlap' is true. ([1497](https://github.com/mapbox/mapbox-maps-android/pull/1497))
* Fixes rendering issues with the globe on unsupported hardware by falling back to mercator projection. ([1497](https://github.com/mapbox/mapbox-maps-android/pull/1497))
* Fixed feature states not being applied on new tiles when zoom doesn't change. ([1497](https://github.com/mapbox/mapbox-maps-android/pull/1497))
* Disable MapBuffer OpenGL extension on PowerVR SGX 544MP GPUs to fix incorrect usage of unimplemented methods. ([1497](https://github.com/mapbox/mapbox-maps-android/pull/1497))
* Avoid NaN when converting screen coordinates to geographical coordinates executed as part of gesture. [#1491](https://github.com/mapbox/mapbox-maps-android/pull/1491)

## Dependencies
* Bump telemetry to [v8.1.5](https://github.com/mapbox/mapbox-events-android/releases/tag/telem-8.1.5-core-5.0.2). ([#1494](https://github.com/mapbox/mapbox-maps-android/pull/1494))
  Also bumps [WorkManager 2.7.1](https://developer.android.com/jetpack/androidx/releases/work#2.7.1) that enforces compileSdk 31 or newer.
* Bump gl-native to v10.7.0-rc.1, common to 22.1.0-rc.1. ([#1497](https://github.com/mapbox/mapbox-maps-android/pull/1497))

# 10.7.0-beta.1 June 29, 2022
## Breaking changes ⚠️
* Remove deprecated `FollowPuckViewportStateOptions.animationDurationMs` from experimental viewport plugin. ([1421](https://github.com/mapbox/mapbox-maps-android/pull/1421))

## Features ✨ and improvements 🏁
* Optimise the bearing update frequency for the location puck animator. ([1398](https://github.com/mapbox/mapbox-maps-android/pull/1398))
* Use `orientation` model source property to update the 3D puck's bearing, as it is more efficient than updating the `model-rotation` layer property. ([1407](https://github.com/mapbox/mapbox-maps-android/pull/1407))
* Optimize `MapboxMap.loadStyle()` to apply images and models earlier. [#1378](https://github.com/mapbox/mapbox-maps-android/pull/1378)
* Remove `MapboxExperimental` annotation from viewport plugin and promote viewport plugin as stable API. ([1425](https://github.com/mapbox/mapbox-maps-android/pull/1425))
* Introduce `addRendererSetupErrorListener`/`removeRendererSetupErrorListener` methods for `MapView` and `MapSurface` to listen to renderer setup errors and give opportunity to control some edge cases. ([1427](https://github.com/mapbox/mapbox-maps-android/pull/1427))
* Introduce transition properties for atmosphere and terrain. ([1451](https://github.com/mapbox/mapbox-maps-android/pull/1451))
* Enable main thread checking on the map/style object when running applications in debug build. This utility class will crash the application if these objects are accessed from a worked thread. It's required to call these object functions on the main thread, otherwise you can hit edge case crashes. This configurations is advised but can be opted out with a Manifest metadata entry of `com.mapbox.maps.ThreadChecker` and corresponding false value. ([#1316](https://github.com/mapbox/mapbox-maps-android/pull/1316)).
* Introduce view annotation `ViewAnnotationManager.setViewAnnotationUpdateMode` / `ViewAnnotationManager.getViewAnnotationUpdateMode` API with following synchronization modes: MAP_SYNCHRONIZED (used by default) and MAP_FIXED_DELAY. ([1415](https://github.com/mapbox/mapbox-maps-android/pull/1415))
* Reduce geometry on globe tile to increase rendering performance. ([#1462](https://github.com/mapbox/mapbox-maps-android/pull/1462))
* Improve rendering performance with deleting layer render data on a worker thread. ([#1462](https://github.com/mapbox/mapbox-maps-android/pull/1462))
* Support using `line-trim-offset` property with pure line color. ([#1462](https://github.com/mapbox/mapbox-maps-android/pull/1462))
* Render cache and Terrain can now have mipmapping enabled to reduce aliasing. ([#1462](https://github.com/mapbox/mapbox-maps-android/pull/1462))
* Fast ambient occlusion support for fill extrusion layer. ([#1462](https://github.com/mapbox/mapbox-maps-android/pull/1462))
* Refactor view annotation implementation to align map and annotation movement better when camera changes. ([#1462](https://github.com/mapbox/mapbox-maps-android/pull/1462))
* Add API `OfflineManager::createTilesetDescriptor(TileDescriptorOptionsForTilesets)` to create tileset descriptor from a tilesets list. ([#1462](https://github.com/mapbox/mapbox-maps-android/pull/1462))
* Introduce `FillExtrusionLayer.fillExtrusionAmbientOcclusionIntensity` and `FillExtrusionLayer.fillExtrusionAmbientOcclusionRadius` properties for FillExtrusionLayer. ([1458](https://github.com/mapbox/mapbox-maps-android/pull/1458))
* Introduce `PointAnnotation.textLineHeight` and deprecated `PointAnnotationManager.textLineHeight`, as `text-line-height` is data-driven property now. ([1458](https://github.com/mapbox/mapbox-maps-android/pull/1458))

## Bug fixes 🐞
* Fix lifecycle edge cases not being handled properly by introducing internal `ViewLifecycleOwner` to have granular control over MapView's lifecycle. ([1330](https://github.com/mapbox/mapbox-maps-android/pull/1330))
* Fix an issue when `literal` array expression is used as output inside the `match` expression. ([1444](https://github.com/mapbox/mapbox-maps-android/pull/1444))
* Fix skipping gesture updates resulting in slower gestures on low-end devices. ([#1440](https://github.com/mapbox/mapbox-maps-android/pull/1440))
* Fix incorrect image source rendering with terrain enabled. ([#1462](https://github.com/mapbox/mapbox-maps-android/pull/1462))
* Fix possible crash bug in image processing. ([#1462](https://github.com/mapbox/mapbox-maps-android/pull/1462))
* Fix some cpu-updated symbols being invisible in globe view. ([#1462](https://github.com/mapbox/mapbox-maps-android/pull/1462))
* Add support for terrain transition properties. ([#1462](https://github.com/mapbox/mapbox-maps-android/pull/1462))
* Fix zoom constraining issue when the input 'maxZoom' is smaller than the current 'minZoom' value. ([#1462](https://github.com/mapbox/mapbox-maps-android/pull/1462))
* Fix crash on calling Query Rendered Features API from renderer thread before initialising the renderer. ([#1462](https://github.com/mapbox/mapbox-maps-android/pull/1462))
* Fix tile pre-fetching for the globe map projection. ([#1462](https://github.com/mapbox/mapbox-maps-android/pull/1462))
* Fix a bug where changing size of the map would lead map center getting changed as well. ([#1462](https://github.com/mapbox/mapbox-maps-android/pull/1462))

## Dependencies
* Bump gl-native to v10.7.0-beta.1, common to 22.1.0-beta.1. ([#1462](https://github.com/mapbox/mapbox-maps-android/pull/1462))

# 10.6.0 - June 16, 2022
[Changes](https://github.com/mapbox/mapbox-maps-android/compare/android-v10.5.0...android-v10.6.0) since [Mapbox Maps SDK for Android 10.5.0](https://github.com/mapbox/mapbox-maps-android/releases/tag/android-v10.5.0)
## Breaking changes ⚠️
* Remove deprecated (since `v10.5.0`) experimental methods `MapboxMap.setMapProjection`/`MapboxMap.getMapProjection`. Those methods should be replaced with setting projection as part of Style DSL to achieve the same behavior. ([1420](https://github.com/mapbox/mapbox-maps-android/pull/1420))

## Features ✨ and improvements 🏁
* Enable support for incremental annotation processing. ([#1323](https://github.com/mapbox/mapbox-maps-android/pull/1323))
* Make use of non-deprecated common Mapbox logger. ([#1327](https://github.com/mapbox/mapbox-maps-android/pull/1327))
* Expose factory methods for high-level camera animators. ([#1338](https://github.com/mapbox/mapbox-maps-android/pull/1338))
* Introduce map atmosphere and fog. Setting atmosphere and fog supports Style DSL as well. ([#1344](https://github.com/mapbox/mapbox-maps-android/pull/1344))
* Introduce experimental 3D model support. ([#1351](https://github.com/mapbox/mapbox-maps-android/pull/1351))
* Use a single shared buffer across all globe tiles to increase globe rendering performance. ([#1351](https://github.com/mapbox/mapbox-maps-android/pull/1351))
* Re-introduce partial tile loading feature that decreases map load times. ([#1351](https://github.com/mapbox/mapbox-maps-android/pull/1351))
* The `TilesetDescriptorOptions.pixelRatio` parameter is now passed to the TileStore and considered for the raster tile pack loading. This enables loading of a raster tilepacks for retina displays. ([#1351](https://github.com/mapbox/mapbox-maps-android/pull/1351))
* Introduce pinchScrollEnabled configuration to enable/disable 2-finger map panning, default to true. ([#1343](https://github.com/mapbox/mapbox-maps-android/pull/1343))
* Re-throw native exceptions `jni::PendingJavaException` as readable Java exceptions with detailed exception text. ([#1363](https://github.com/mapbox/mapbox-maps-android/pull/1363))
* Add static `MapView.isTerrainRenderingSupported()` method to validate if 3D terrain rendering is supported on given device. ([1368](https://github.com/mapbox/mapbox-maps-android/pull/1368))
* Optimize `MapboxMap.loadStyle()` to apply styling properties earlier. [#1362](https://github.com/mapbox/mapbox-maps-android/pull/1362)
* Update SDK name in attribution action sheet. ([1375](https://github.com/mapbox/mapbox-maps-android/pull/1375))
* Introduce experimental ModelLayer API to render 3D models on the map. ([#1369](https://github.com/mapbox/mapbox-maps-android/pull/1369))
* Minimise tiles relayout on camera zooming with globe view. Improve the overall performance and reduce latency of the cached tiles appearance. ([#1396](https://github.com/mapbox/mapbox-maps-android/pull/1396))
* Add minimum and maximum range check for sky layer property `sky-atmosphere-sun` and `sky-gradient-center`. If the input is invalid, the default property value will be used. ([#1396](https://github.com/mapbox/mapbox-maps-android/pull/1396))
* Share render data between vector render tiles referring to the same logical tile. ([#1396](https://github.com/mapbox/mapbox-maps-android/pull/1396))
* Reduce geometry on globe tile to increase rendering performance. ([#1432](https://github.com/mapbox/mapbox-maps-android/pull/1432))

## Bug fixes 🐞
* Enable two finger pan gesture. ([#1280](https://github.com/mapbox/mapbox-maps-android/pull/1280))
* Fix a bug that scale bar is shorter than it should be; trigger `invalidateScaleBar` while updating settings to make scale keep the latest status. ([#1336](https://github.com/mapbox/mapbox-maps-android/pull/1336))
* Keep the original animator owner for `CameraAnimationsPlugin.playAnimatorsTogether` and `CameraAnimationsPlugin.playAnimatorsSequentially`. ([#1345](https://github.com/mapbox/mapbox-maps-android/pull/1345))
* Fix for momentary appearing of a lower zoom level tile labels during camera movement.  ([#1351](https://github.com/mapbox/mapbox-maps-android/pull/1351))
* Fix for location indicator not being rendered at the horizon when terrain is enabled. ([#1351](https://github.com/mapbox/mapbox-maps-android/pull/1351))
* Fix for loading gltf models with interleaved buffers. ([#1351](https://github.com/mapbox/mapbox-maps-android/pull/1351))
* Fix a bug that `line-trim-offset` input may lose precision via shader calculation. ([#1359](https://github.com/mapbox/mapbox-maps-android/pull/1359))
* Add mercator scale factor to 3D location puck, so that the 3D puck size won't increase as latitude increases. ([#1350](https://github.com/mapbox/mapbox-maps-android/pull/1350)
* Fix a crash due to invalid focal point when panning the map. ([#1364](https://github.com/mapbox/mapbox-maps-android/pull/1364))
* Fix compass is not showing in "edge-to-edge" mode. ([1391](https://github.com/mapbox/mapbox-maps-android/pull/1391))
* Fix an unexpected request update delay for tiles taken from in-memory cache when minimumTileUpdateInterval is set. ([#1396](https://github.com/mapbox/mapbox-maps-android/pull/1396))
* Fix a rare bug where some tiles would not show up correctly on globe. ([#1396](https://github.com/mapbox/mapbox-maps-android/pull/1396))
* Fix a bug where features could be queried without cursor intersecting the globe. ([#1396](https://github.com/mapbox/mapbox-maps-android/pull/1396))
* Fix view annotations disappearing on the globe. ([#1396](https://github.com/mapbox/mapbox-maps-android/pull/1396))
* Fix symbols ignoring both collision and placement on the globe. ([#1396](https://github.com/mapbox/mapbox-maps-android/pull/1396))
* Add anti-aliasing on the globe on low zoom levels. ([#1396](https://github.com/mapbox/mapbox-maps-android/pull/1396))
* Fix globe controls when map orientation is something else than "north". ([#1396](https://github.com/mapbox/mapbox-maps-android/pull/1396))
* Fix circle and heatmap layers not being aligned with globe's surface. ([#1396](https://github.com/mapbox/mapbox-maps-android/pull/1396))
* Optimise the frequency to update location layer's visibility. ([1399](https://github.com/mapbox/mapbox-maps-android/pull/1399))
* Fix the delay in the first appearance of the location puck. ([1403](https://github.com/mapbox/mapbox-maps-android/pull/1403))
* Remove `android.permission.GET_TASKS` permission from the SDK. ([1430](https://github.com/mapbox/mapbox-maps-android/pull/1430))
* Fix lag during night/day style switching when globe is enabled. ([#1432](https://github.com/mapbox/mapbox-maps-android/pull/1432))
* Fix crash on globe symbol placement that happens during style change. ([#1432](https://github.com/mapbox/mapbox-maps-android/pull/1432))
* Fix incorrect image source rendering with terrain enabled. ([#1432](https://github.com/mapbox/mapbox-maps-android/pull/1432))
* Fix in-memory tile cache for non-geometry tiles when the map projection changes. Before, the tiles cached while the previous projection was active could not be used with the new projection active. ([#1432](https://github.com/mapbox/mapbox-maps-android/pull/1432))

## Dependencies
* Bump Mapbox Android base library to v0.8.0. ([#1323](https://github.com/mapbox/mapbox-maps-android/pull/1323))
* Bump gl-native to v10.6.0, common to 22.0.0. ([#1432](https://github.com/mapbox/mapbox-maps-android/pull/1432))
* Bump telemetry to [v8.1.3](https://github.com/mapbox/mapbox-events-android/releases/tag/telem-8.1.3-core-5.0.2), android core to [5.0.2](https://github.com/mapbox/mapbox-events-android/releases/tag/core-5.0.2). ([1430](https://github.com/mapbox/mapbox-maps-android/pull/1430))

# 10.6.0-rc.1 June 2, 2022

## Features ✨ and improvements 🏁
* Minimise tiles relayout on camera zooming with globe view. Improve the overall performance and reduce latency of the cached tiles appearance. ([#1396](https://github.com/mapbox/mapbox-maps-android/pull/1396))
* Add minimum and maximum range check for sky layer property `sky-atmosphere-sun` and `sky-gradient-center`. If the input is invalid, the default property value will be used. ([#1396](https://github.com/mapbox/mapbox-maps-android/pull/1396))
* Share render data between vector render tiles referring to the same logical tile. ([#1396](https://github.com/mapbox/mapbox-maps-android/pull/1396))

## Bug fixes 🐞
* Fix compass is not showing in "edge-to-edge" mode. ([1391](https://github.com/mapbox/mapbox-maps-android/pull/1391))
* Fix an unexpected request update delay for tiles taken from in-memory cache when minimumTileUpdateInterval is set. ([#1396](https://github.com/mapbox/mapbox-maps-android/pull/1396))
* Fix a rare bug where some tiles would not show up correctly on globe. ([#1396](https://github.com/mapbox/mapbox-maps-android/pull/1396))
* Fix a bug where features could be queried without cursor intersecting the globe. ([#1396](https://github.com/mapbox/mapbox-maps-android/pull/1396))
* Fix view annotations disappearing on the globe. ([#1396](https://github.com/mapbox/mapbox-maps-android/pull/1396))
* Fix symbols ignoring both collision and placement on the globe. ([#1396](https://github.com/mapbox/mapbox-maps-android/pull/1396))
* Add anti-aliasing on the globe on low zoom levels. ([#1396](https://github.com/mapbox/mapbox-maps-android/pull/1396))
* Fix globe controls when map orientation is something else than "north". ([#1396](https://github.com/mapbox/mapbox-maps-android/pull/1396))
* Fix circle and heatmap layers not being aligned with globe's surface. ([#1396](https://github.com/mapbox/mapbox-maps-android/pull/1396))

## Dependencies
* Bump gl-native to v10.6.0-rc.1, common to 22.0.0-rc.2. ([#1396](https://github.com/mapbox/mapbox-maps-android/pull/1396))

# 10.6.0-beta.2 May 25, 2022

## Features ✨ and improvements 🏁
* Update SDK name in attribution action sheet. ([1375](https://github.com/mapbox/mapbox-maps-android/pull/1375))
* Introduce experimental ModelLayer API to render 3D models on the map. ([#1369](https://github.com/mapbox/mapbox-maps-android/pull/1369))

# 10.6.0-beta.1 May 19, 2022

## Features ✨ and improvements 🏁
* Enable support for incremental annotation processing. ([#1323](https://github.com/mapbox/mapbox-maps-android/pull/1323))
* Make use of non-deprecated common Mapbox logger. ([#1327](https://github.com/mapbox/mapbox-maps-android/pull/1327))
* Expose factory methods for high-level camera animators. ([#1338](https://github.com/mapbox/mapbox-maps-android/pull/1338))
* Introduce map atmosphere and fog. Setting atmosphere and fog supports Style DSL as well. ([#1344](https://github.com/mapbox/mapbox-maps-android/pull/1344))
* Introduce experimental 3D model support. ([#1351](https://github.com/mapbox/mapbox-maps-android/pull/1351))
* Use a single shared buffer across all globe tiles to increase globe rendering performance. ([#1351](https://github.com/mapbox/mapbox-maps-android/pull/1351))
* Re-introduce partial tile loading feature that decreases map load times. ([#1351](https://github.com/mapbox/mapbox-maps-android/pull/1351))
* The `TilesetDescriptorOptions.pixelRatio` parameter is now passed to the TileStore and considered for the raster tile pack loading. This enables loading of a raster tilepacks for retina displays. ([#1351](https://github.com/mapbox/mapbox-maps-android/pull/1351))
* Introduce pinchScrollEnabled configuration to enable/disable 2-finger map panning, default to true. ([#1343](https://github.com/mapbox/mapbox-maps-android/pull/1343))
* Re-throw native exceptions `jni::PendingJavaException` as readable Java exceptions with detailed exception text. ([#1363](https://github.com/mapbox/mapbox-maps-android/pull/1363))
* Add static `MapView.isTerrainRenderingSupported()` method to validate if 3D terrain rendering is supported on given device. ([1368](https://github.com/mapbox/mapbox-maps-android/pull/1368))
* Optimize `MapboxMap.loadStyle()` to apply styling properties earlier. [#1362](https://github.com/mapbox/mapbox-maps-android/pull/1362)

## Bug fixes 🐞
* Enable two finger pan gesture. ([#1280](https://github.com/mapbox/mapbox-maps-android/pull/1280))
* Fix a bug that scale bar is shorter than it should be; trigger `invalidateScaleBar` while updating settings to make scale keep the latest status. ([#1336](https://github.com/mapbox/mapbox-maps-android/pull/1336))
* Keep the original animator owner for `CameraAnimationsPlugin.playAnimatorsTogether` and `CameraAnimationsPlugin.playAnimatorsSequentially`. ([#1345](https://github.com/mapbox/mapbox-maps-android/pull/1345))
* Fix for momentary appearing of a lower zoom level tile labels during camera movement.  ([#1351](https://github.com/mapbox/mapbox-maps-android/pull/1351))
* Fix for location indicator not being rendered at the horizon when terrain is enabled. ([#1351](https://github.com/mapbox/mapbox-maps-android/pull/1351))
* Fix for loading gltf models with interleaved buffers. ([#1351](https://github.com/mapbox/mapbox-maps-android/pull/1351))
* Fix a bug that `line-trim-offset` input may lose precision via shader calculation. ([#1359](https://github.com/mapbox/mapbox-maps-android/pull/1359))
* Add mercator scale factor to 3D location puck, so that the 3D puck size won't increase as latitude increases. ([#1350](https://github.com/mapbox/mapbox-maps-android/pull/1350)
* Fix a crash due to invalid focal point when panning the map. ([#1364](https://github.com/mapbox/mapbox-maps-android/pull/1364))

## Dependencies
* Bump Mapbox Android base library to v0.8.0. ([#1323](https://github.com/mapbox/mapbox-maps-android/pull/1323))
* Bump gl-native to v10.6.0-beta.3, common to 22.0.0-beta.1. ([#1351](https://github.com/mapbox/mapbox-maps-android/pull/1351), [#1354](https://github.com/mapbox/mapbox-maps-android/pull/1354), [#1359](https://github.com/mapbox/mapbox-maps-android/pull/1359))

# 10.4.4 May 12, 2022

### Bug fixes 🐞
* Fix NaN latitude native crash rarely happening during `MapboxMap#flyTo`. ([#1271](https://github.com/mapbox/mapbox-maps-android/pull/1271))

# 10.5.0 May 4, 2022

## Features ✨ and improvements 🏁
* Make map projection part of the style-spec and introduce new methods `StyleInterface.setProjection` / `StyleInterface.getProjection`. Setting projection supports Style DSL as well. ([#1255](https://github.com/mapbox/mapbox-maps-android/pull/1255), [#1314](https://github.com/mapbox/mapbox-maps-android/pull/1314))
* Automatic transition between the globe and mercator projection updated to appear visually more subtle. ([#1315](https://github.com/mapbox/mapbox-maps-android/pull/1315))
* Avoid repeated tile loading from network (or repeated tile decompression when the tile is fetched from the cache database) and repeated vector tile data allocation and parsing when loading render tiles referring to the same logical tile. ([#1315](https://github.com/mapbox/mapbox-maps-android/pull/1315))
* Switch to use shader to calculate the 'line-trim-offset' property update. ([#1315](https://github.com/mapbox/mapbox-maps-android/pull/1315))
* Layer properties transitions performance improved if the layer is transitioning to the same constant value or if transitioning from/to data-driven property. ([#1315](https://github.com/mapbox/mapbox-maps-android/pull/1315))
* New line layer paint property introduced: '{"line-trim-offset", [trim-start, trim-end]}', to take the line trim-off percentage range based on the whole line range [0.0, 1.0]. The property will only be effective when 'line-gradient' property is set. The line part between [trim-start, trim-end] will be marked as transparent to make a line gradient a vanishing effect. If either 'trim-start' or 'trim-end' offset is out of valid range, the default range [0.0, 0.0] will be set. ([#1315](https://github.com/mapbox/mapbox-maps-android/pull/1315))
* Globe view controls revamped for more intuitive interaction with touch controls. ([#1315](https://github.com/mapbox/mapbox-maps-android/pull/1315))
* OfflineRegion::getStatus() API added to get the completion status and the local size of the existing legacy offline regions. ([#1315](https://github.com/mapbox/mapbox-maps-android/pull/1315))
* Refactor all Mapbox logs so that Logcat tag will always be 'Mapbox' allowing easier filtering. Previous log tag will become part of the log message now. ([#1276](https://github.com/mapbox/mapbox-maps-android/pull/1276))
* Optimize how plugins handle settings changes. Call `applySettings` only when settings value changes. ([#1189](https://github.com/mapbox/mapbox-maps-android/pull/1189))
* Add `MapboxMap.isValid()` and `Style.isValid()` methods. `MapboxMap` becomes invalid when `MapView.onDestroy()` is called. `Style` becomes invalid when `MapView.onDestroy()` is called or new style has been loaded. Accessing any method on invalid object will print an error log. Also unsubscribe map observers automatically when `MapboxMap.onDestroy()` is invoked. ([1193](https://github.com/mapbox/mapbox-maps-android/pull/1193)) ([1202](https://github.com/mapbox/mapbox-maps-android/pull/1202) ([1230](https://github.com/mapbox/mapbox-maps-android/pull/1230)) ([1241](https://github.com/mapbox/mapbox-maps-android/pull/1241)))
* Add `MapboxMap.coordinateBoundsForCameraUnwrapped` method for API consistency. ([1222](https://github.com/mapbox/mapbox-maps-android/pull/1222))
* Add `LocationIndicatorLayer.bearingTransition` API to control transition of bearing property. ([1207](https://github.com/mapbox/mapbox-maps-android/pull/1207))
* Add `MapboxConcurrentGeometryModificationException` with detailed information instead of `ConcurrentModificationException` that is thrown when GeoJson data is mutated. ([1248](https://github.com/mapbox/mapbox-maps-android/pull/1248))
* Introduce `line-trim-offset` property for LineLayer. ([1252](https://github.com/mapbox/mapbox-maps-android/pull/1252))
* Deprecate `FollowPuckViewportStateOptions.animationDurationMs`, the initial transition will be handled properly by the Viewport plugin internally. ([1256](https://github.com/mapbox/mapbox-maps-android/pull/1256), [1261](https://github.com/mapbox/mapbox-maps-android/pull/1261), [1262](https://github.com/mapbox/mapbox-maps-android/pull/1262))
* Mark `MapView.viewAnnotationManager` as non-experimental meaning View Annotation API will not have breaking changes in upcoming minor releases. ([1260](https://github.com/mapbox/mapbox-maps-android/pull/1260))

## Bug fixes 🐞
* Fix geojson missing updates with persistent layer after style change. ([#1324](https://github.com/mapbox/mapbox-maps-android/pull/1324))
* Fix render tasks being skipped when creating the map that could lead to missing tiles. ([#1304](https://github.com/mapbox/mapbox-maps-android/pull/1304))
* The legacy offline region observer instance is not unnecessarily retained inside the engine. [#1315](https://github.com/mapbox/mapbox-maps-android/pull/1315)
* Fix a bug of querying rendered feature for circle layer with map-pitch-alignment when the pitch is zero. [#1315](https://github.com/mapbox/mapbox-maps-android/pull/1315)
* Fix a bug where zooming was not possible with terrain enabled and exaggeration 0. [#1315](https://github.com/mapbox/mapbox-maps-android/pull/1315)
* Fix an issue where internal hsla() function was converted to an invalid rgba expression. [#1315](https://github.com/mapbox/mapbox-maps-android/pull/1315)
* Fix a bug that 'line-trim-offset' calculation did not property cover 'round' or 'square' line cap in line ends. [#1315](https://github.com/mapbox/mapbox-maps-android/pull/1315)
* Dispatched in-flight events will not be delivered if 'unsubscribe' is called before an event is delivered. [#1315](https://github.com/mapbox/mapbox-maps-android/pull/1315)
* Fix an issue where some of the visible tiles could be erroneously culled during transition between globe and mercator projection. [#1315](https://github.com/mapbox/mapbox-maps-android/pull/1315)
* Fixes issues where camera appears under terrain, or map gets bumpy repositioning after exaggeration change. [#1315](https://github.com/mapbox/mapbox-maps-android/pull/1315)
* Disable terrain rendering if GPU does not support Vertex Texture Fetch. [#1315](https://github.com/mapbox/mapbox-maps-android/pull/1315)
* Fixed a bug that occasionally prevents symbols from loading. [#1315](https://github.com/mapbox/mapbox-maps-android/pull/1315)
* Fixed a bug that causes line layers to flicker. [#1325](https://github.com/mapbox/mapbox-maps-android/pull/1325)
* Fix NaN latitude native crash rarely happening during `MapboxMap.flyTo`. ([#1271](https://github.com/mapbox/mapbox-maps-android/pull/1271))
* Limit `MapboxMap.pixelForCoordinate` to the bounds of MapView. ([#1226](https://github.com/mapbox/mapbox-maps-android/pull/1226))
* Fix PolygonAnnotation and PolylineAnnotation being distorted while dragging with 3D terrain. ([#1223](https://github.com/mapbox/mapbox-maps-android/pull/1223))

## Dependencies
* Bump gl-native to v10.5.1, mapbox-common to v21.3.1 ([#1315](https://github.com/mapbox/mapbox-maps-android/pull/1315), [#1325](https://github.com/mapbox/mapbox-maps-android/pull/1325))

# 10.4.3 April 27, 2022

### Bug fixes 🐞
* Fix render tasks being skipped when creating the map that could lead to missing tiles. ([#1304](https://github.com/mapbox/mapbox-maps-android/pull/1304))

# 10.5.0-rc.1 April 20, 2022
## Features ✨ and improvements 🏁
* Refactor all Mapbox logs so that Logcat tag will always be 'Mapbox' allowing easier filtering. Previous log tag will become part of the log message now. ([#1276](https://github.com/mapbox/mapbox-maps-android/pull/1276))
* Avoid repeated tile loading from network (or repeated tile decompression when the tile is fetched from the cache database) and repeated vector tile data allocation and parsing when loading render tiles referring to the same logical tile. ([#1282](https://github.com/mapbox/mapbox-maps-android/pull/1282))
* Switch to use shader to calculate the 'line-trim-offset' property update. ([#1282](https://github.com/mapbox/mapbox-maps-android/pull/1282))

## Bug fixes 🐞
* Fix issue where internal hsla() function was converted to an invalid rgba expression. ([#1282](https://github.com/mapbox/mapbox-maps-android/pull/1282))
* Fix a bug that 'line-trim-offset' calculation did not property cover 'round' or 'square' line cap in line ends. ([#1282](https://github.com/mapbox/mapbox-maps-android/pull/1282))
* Fix NaN latitude native crash rarely happening during `MapboxMap#flyTo`. ([#1271](https://github.com/mapbox/mapbox-maps-android/pull/1271))
* Limit `MapboxMap#pixelForCoordinate` to the bounds of MapView. ([#1226](https://github.com/mapbox/mapbox-maps-android/pull/1226))

## Dependencies
* Bump gl-native to v10.5.0-rc.1, mapbox-common to v21.3.0-rc.2. ([#1282](https://github.com/mapbox/mapbox-maps-android/pull/1282))

# 10.4.2 April 13, 2022
### Bug fixes 🐞
* [tile store] Correctly decode compressed content if loaded from the cache. ([#1279](https://github.com/mapbox/mapbox-maps-android/pull/1279))
* [tile store] Fixed issue that prevented data blobs larger than 1 MB to be transferred via the service. ([#1279](https://github.com/mapbox/mapbox-maps-android/pull/1279))

# 10.5.0-beta.1 April 7, 2022
## Breaking changes ⚠️
* Experimental methods `MapboxMap#setMapProjection` / `MapboxMap#getMapProjection` are removed and should be replaced with `StyleInterface#setProjection` / `StyleInterface#getProjection`. Setting projection supports Style DSL as well. ([#1255](https://github.com/mapbox/mapbox-maps-android/pull/1255))

## Features ✨ and improvements 🏁
* Optimize how plugins handle settings changes. Call `applySettings` only when settings value changes. ([#1189](https://github.com/mapbox/mapbox-maps-android/pull/1189))
* Add `MapboxMap.isValid()` and `Style.isValid()` methods. `MapboxMap` becomes invalid when `MapView.onDestroy()` is called. `Style` becomes invalid when `MapView.onDestroy()` is called or new style has been loaded. Accessing any method on invalid object will print an error log. Also unsubscribe map observers automatically when `MapboxMap.onDestroy()` is invoked. ([1193](https://github.com/mapbox/mapbox-maps-android/pull/1193)) ([1202](https://github.com/mapbox/mapbox-maps-android/pull/1202) ([1230](https://github.com/mapbox/mapbox-maps-android/pull/1230)) ([1241](https://github.com/mapbox/mapbox-maps-android/pull/1241)))
* Add `MapboxMap#coordinateBoundsForCameraUnwrapped` method for API consistency. ([1222](https://github.com/mapbox/mapbox-maps-android/pull/1222))
* Add `LocationIndicatorLayer.bearingTransition` API to control transition of bearing property. ([1207](https://github.com/mapbox/mapbox-maps-android/pull/1207))
* Add `MapboxConcurrentGeometryModificationException` with detailed information instead of `ConcurrentModificationException` that is thrown when GeoJson data is mutated. ([1248](https://github.com/mapbox/mapbox-maps-android/pull/1248))
* Introduce `line-trim-offset` property for LineLayer. ([1252](https://github.com/mapbox/mapbox-maps-android/pull/1252))
* Deprecate `FollowPuckViewportStateOptions.animationDurationMs`, the initial transition will be handled properly by the Viewport plugin internally. ([1256](https://github.com/mapbox/mapbox-maps-android/pull/1256), [1261](https://github.com/mapbox/mapbox-maps-android/pull/1261), [1262](https://github.com/mapbox/mapbox-maps-android/pull/1262))
* Mark `MapView#viewAnnotationManager` as non-experimental meaning View Annotation API will not have breaking changes in upcoming minor releases. ([1260](https://github.com/mapbox/mapbox-maps-android/pull/1260))
* Map render call optimized further by further reducing computational overhead. ([#1244](https://github.com/mapbox/mapbox-maps-android/pull/1244))
* Layer properties transitions performance improved if the layer is transitioning to the same constant value or if transitioning from/to data-driven property. ([#1244](https://github.com/mapbox/mapbox-maps-android/pull/1244))
* New line layer paint property introduced: '{"line-trim-offset", [trim-start, trim-end]}', to take the line trim-off percentage range based on the whole line range [0.0, 1.0]. The property will only be effective when 'line-gradient' property is set. The line part between [trim-start, trim-end] will be marked as transparent to make a line gradient a vanishing effect. If either 'trim-start' or 'trim-end' offset is out of valid range, the default range [0.0, 0.0] will be set. ([#1244](https://github.com/mapbox/mapbox-maps-android/pull/1244))
* Globe view controls revamped for more intuitive interaction with touch controls. ([#1244](https://github.com/mapbox/mapbox-maps-android/pull/1244))
* OfflineRegion::getStatus() API added to get the completion status and the local size of the existing legacy offline regions. ([#1244](https://github.com/mapbox/mapbox-maps-android/pull/1244))
* Automatic transition between the globe and mercator projection updated to appear visually more subtle. ([#1244](https://github.com/mapbox/mapbox-maps-android/pull/1244))

## Bug fixes 🐞
* Dispatched in-flight events will not be delivered if 'unsubscribe' is called before an event is delivered. ([#1244](https://github.com/mapbox/mapbox-maps-android/pull/1244))
* Transitions between globe and mercator projection do not cull tiles incorrectly anymore. ([#1244](https://github.com/mapbox/mapbox-maps-android/pull/1244))
* Map LOD disabled for camera pitch less than 30 degrees to avoid map content missing on maps with insets. ([#1244](https://github.com/mapbox/mapbox-maps-android/pull/1244))
* Terrain-related camera issues fixed, previously making it appear under terrain, or incorrectly repositioned after exaggeration change. ([#1244](https://github.com/mapbox/mapbox-maps-android/pull/1244))
* Terrain rendering disabled on GPUs not supporting Vertex Texture Fetch. ([#1244](https://github.com/mapbox/mapbox-maps-android/pull/1244))
* Fixed a bug that occasionally prevented symbols from loading. ([#1244](https://github.com/mapbox/mapbox-maps-android/pull/1244))
* Fix PolygonAnnotation and PolylineAnnotation being distorted while dragging with 3D terrain. ([#1223](https://github.com/mapbox/mapbox-maps-android/pull/1223))

## Dependencies
* Bump gl-native to v10.5.0-beta.1, mapbox-common to v21.3.0-beta.2. ([#1244](https://github.com/mapbox/mapbox-maps-android/pull/1244))

# 10.4.1 April 7, 2022
## Bug fixes 🐞
* Re-introduce the API to get the status of the existing offline regions, so that the clients can get the completion status and the local size of the existing legacy offline regions. ([#1263](https://github.com/mapbox/mapbox-maps-android/pull/1263))
* Fix a bug that occasionally prevents symbols from loading. ([#1263](https://github.com/mapbox/mapbox-maps-android/pull/1263))

## Dependencies
* Bump gl-native to v10.4.2 ([#1263](https://github.com/mapbox/mapbox-maps-android/pull/1263))

# 10.4.0 March 23, 2022
[Changes](https://github.com/mapbox/mapbox-maps-android/compare/android-v10.3.0...android-v10.4.0) since [Mapbox Maps SDK for Android 10.3.0](https://github.com/mapbox/mapbox-maps-android/releases/tag/android-v10.3.0)
## Features ✨ and improvements 🏁
* Refactor scheduling logic for render thread improving rendering performance. ([#1068](https://github.com/mapbox/mapbox-maps-android/pull/1068))
* Add LocationCompassEngine and accuracy radius support for location component plugin. ([#1016](https://github.com/mapbox/mapbox-maps-android/pull/1016)) ([#1131](https://github.com/mapbox/mapbox-maps-android/pull/1131))
Inorder to avoid breaking api changes, interface location2 is introduced for updating `puckBearingSource`, `puckBearingEnabled` and `showAccuracyRing` properties.
```
// Change the puck bearing source.
mapView.location2.puckBearingSource = PuckBearingSource.HEADING
mapView.location2.puckBearingSource = PuckBearingSource.COURSE
// Change the visibility of accuracy ring.
mapView.location2.showAccuracyRing = true
mapView.location2.showAccuracyRing = false
// Change the puck bearing enabled.
mapView.location2.puckBearingEnabled = true
mapView.location2.puckBearingEnabled = false
```
* Add support for custom widgets rendered on top of the map. ([#1036](https://github.com/mapbox/mapbox-maps-android/pull/1036))
* Expose DefaultLocationProvider as public class. ([#1168](https://github.com/mapbox/mapbox-maps-android/pull/1168))
* Add new methods to View Annotation API: `ViewAnnotationManager.removeAllViewAnnotations()` and `ViewAnnotationManager.addOnViewAnnotationUpdatedListener(listener: OnViewAnnotationUpdatedListener)` / `ViewAnnotationManager.removeOnViewAnnotationUpdatedListener(listener: OnViewAnnotationUpdatedListener)`. ([#1165](https://github.com/mapbox/mapbox-maps-android/pull/1165))
* Add optional `TransitionOptions` parameter to `MapboxMap.loadStyleUri`, `MapboxMap.loadStyleJson`, `MapboxMap.loadStyle` to apply transition to style being loaded. ([#1174](https://github.com/mapbox/mapbox-maps-android/pull/1174))
* Rendering performance improvements. ([1215](https://github.com/mapbox/mapbox-maps-android/pull/1215))
* Add support for 3D terrain tilepacks. ([1215](https://github.com/mapbox/mapbox-maps-android/pull/1215))
* Add `Style#hasStyleImage` method that checks whether an image is in the style. ([1215](https://github.com/mapbox/mapbox-maps-android/pull/1215))

## Bug fixes 🐞
* Fix skipping / crashing user events scheduled on a render thread with `MapView#queueEvent`. ([#1068](https://github.com/mapbox/mapbox-maps-android/pull/1068))
* Fix location puck not being shown if map is created without initial style (e.g. MapInitOptions.styleUri == null) and then loaded asynchronously. ([#1114](https://github.com/mapbox/mapbox-maps-android/pull/1114))
* Fix crash within location plugin that happens when style is reloaded simultaneously with location plugin updates. ([#1112](https://github.com/mapbox/mapbox-maps-android/pull/1112))
* Fix memory leak in location component. ([#1093](https://github.com/mapbox/mapbox-maps-android/pull/1093), [#1172](https://github.com/mapbox/mapbox-maps-android/pull/1172))
* Fix bearing of the puck reseted on settings change. ([#1144](https://github.com/mapbox/mapbox-maps-android/pull/1144))
* Fix an issue when user subscribe sdk listeners multiple times, by changing CopyOnWriteArrayList to CopyOnWriteArraySet in the sdk to hold listeners. ([1183](https://github.com/mapbox/mapbox-maps-android/pull/1183))
* Fix an issue when label list is used within the match expression DSL. ([1204](https://github.com/mapbox/mapbox-maps-android/pull/1204))
* Fix too small bounds returned by `Map#latLngBoundsZoomForCamera` with tilted view and `Map#latLngBoundsZoomForCameraUnwrapped` when viewing >360° longitude. ([1215](https://github.com/mapbox/mapbox-maps-android/pull/1215))
* Fix screen coordinate queries when using zero pitch and high zoom values. ([1215](https://github.com/mapbox/mapbox-maps-android/pull/1215))
* Fix crash for the case when a map event is handled by an Observer of a destructed Map. ([1215](https://github.com/mapbox/mapbox-maps-android/pull/1215))
* Fix shimmering artifact when pitched raster tiles with compressed textures are rendered. ([1215](https://github.com/mapbox/mapbox-maps-android/pull/1215))
* Avoid possible crash at program exit caused by dummy tracer accessed after the destruction. ([1215](https://github.com/mapbox/mapbox-maps-android/pull/1215))
* Clearing diffuse shaded flag for 3D puck when set by batched 3D rendering. ([1215](https://github.com/mapbox/mapbox-maps-android/pull/1215))

## Dependencies
* Bump gl-native to v10.4.1, mapbox-common to v21.2.0 ([#1215](https://github.com/mapbox/mapbox-maps-android/pull/1215))
* Update android gradle plugin to v7.0.4, gradle version to v7.0.2, Gradle licence plugin to 0.8.80, Kotlin gradle plugin to 1.5.31, Jacoco to 0.8.7. ([#1118](https://github.com/mapbox/mapbox-maps-android/pull/1118))

# 10.4.0-rc.1 March 9, 2022

## Bug fixes 🐞
* Fix an issue when user subscribe sdk listeners multiple times, by changing CopyOnWriteArrayList to CopyOnWriteArraySet in the sdk to hold listeners. ([1183](https://github.com/mapbox/mapbox-maps-android/pull/1183))
* Fix an issue when label list is used within the match expression DSL. ([1204](https://github.com/mapbox/mapbox-maps-android/pull/1204))
* Fixed an issue where small bounds returned by Map::latLngBoundsZoomForCamera with tilted view and Map::latLngBoundsZoomForCameraUnwrapped when viewing >360° longitude. ([#1208](https://github.com/mapbox/mapbox-maps-android/pull/1208))

## Dependencies
* Bump gl-native to 10.4.0-rc.1, mapbox-common to v21.2.0-rc.1 ([#1208](https://github.com/mapbox/mapbox-maps-android/pull/1208))

# 10.4.0-beta.1 February 24, 2022

## Features ✨ and improvements 🏁
* Refactor scheduling logic for render thread improving rendering performance. ([#1068](https://github.com/mapbox/mapbox-maps-android/pull/1068))
* Add LocationCompassEngine and accuracy radius support for location component plugin. ([#1016](https://github.com/mapbox/mapbox-maps-android/pull/1016)) ([#1131](https://github.com/mapbox/mapbox-maps-android/pull/1131))
Inorder to avoid breaking api changes, interface location2 is introduced for updating `puckBearingSource`, `puckBearingEnabled` and `showAccuracyRing` properties.
```
// Change the puck bearing source.
mapView.location2.puckBearingSource = PuckBearingSource.HEADING
mapView.location2.puckBearingSource = PuckBearingSource.COURSE
// Change the visibility of accuracy ring.
mapView.location2.showAccuracyRing = true
mapView.location2.showAccuracyRing = false
// Change the puck bearing enabled.
mapView.location2.puckBearingEnabled = true
mapView.location2.puckBearingEnabled = false
```
* Add support for custom widgets rendered on top of the map. ([#1036](https://github.com/mapbox/mapbox-maps-android/pull/1036))
* Expose DefaultLocationProvider as public class. ([#1168](https://github.com/mapbox/mapbox-maps-android/pull/1168))
* Add new methods to View Annotation API: `ViewAnnotationManager.removeAllViewAnnotations()` and `ViewAnnotationManager.addOnViewAnnotationUpdatedListener(listener: OnViewAnnotationUpdatedListener)` / `ViewAnnotationManager.removeOnViewAnnotationUpdatedListener(listener: OnViewAnnotationUpdatedListener)`. ([#1165](https://github.com/mapbox/mapbox-maps-android/pull/1165))
* Improve rendering performance by coalescing map updates when possible. ([#1160](https://github.com/mapbox/mapbox-maps-android/pull/1160))
* Add `StyleManager::hasStyleImage` API that checks whether an image is in the style or not. ([#1160](https://github.com/mapbox/mapbox-maps-android/pull/1160))
* Improve Snapshotter performance by using a lightweight scheduler instead of platform runloop. ([#1160](https://github.com/mapbox/mapbox-maps-android/pull/1160))
* Map now waits on sprite sheet loading before rendering. ([#1160](https://github.com/mapbox/mapbox-maps-android/pull/1160))
* Improve map rendering performance by avoiding calculations for all the non-transitional style layer paint properties. ([#1160](https://github.com/mapbox/mapbox-maps-android/pull/1160))
* Enable using of tile pack scheme from TileJSON. ([#1160](https://github.com/mapbox/mapbox-maps-android/pull/1160))
* Improve map rendering performance by decreasing de/allocations in map placement code. ([#1160](https://github.com/mapbox/mapbox-maps-android/pull/1160))
* Avoid style layer properties transition calculation when `TransitionOptions::duration` is set to 0. ([#1160](https://github.com/mapbox/mapbox-maps-android/pull/1160))
* Enable tile packs for DEM terrain tiles, it includes both Offline API and `TileStoreUsageMode::ReadAndUpdate` resource option. ([#1160](https://github.com/mapbox/mapbox-maps-android/pull/1160))
* Render tiles with partial content while the glyph dependencies are loading. ([#1160](https://github.com/mapbox/mapbox-maps-android/pull/1160))
* Canonicalize URLs and enable Offline API usage for the 3dtiles/v1 tiles. ([#1160](https://github.com/mapbox/mapbox-maps-android/pull/1160))
* Add optional `TransitionOptions` parameter to `MapboxMap.loadStyleUri`, `MapboxMap.loadStyleJson`, `MapboxMap.loadStyle` to apply transition to style being loaded. ([#1174](https://github.com/mapbox/mapbox-maps-android/pull/1174))

## Bug fixes 🐞
* Fix skipping / crashing user events scheduled on a render thread with `MapView#queueEvent`. ([#1068](https://github.com/mapbox/mapbox-maps-android/pull/1068))
* Fix location puck not being shown if map is created without initial style (e.g. MapInitOptions.styleUri == null) and then loaded asynchronously. ([#1114](https://github.com/mapbox/mapbox-maps-android/pull/1114))
* Fix crash within location plugin that happens when style is reloaded simultaneously with location plugin updates. ([#1112](https://github.com/mapbox/mapbox-maps-android/pull/1112))
* Fix memory leak in location component. ([#1093](https://github.com/mapbox/mapbox-maps-android/pull/1093), [#1172](https://github.com/mapbox/mapbox-maps-android/pull/1172))
* Fix screen coordinate queries when using zero pitch and high zoom values. ([#1160](https://github.com/mapbox/mapbox-maps-android/pull/1160))
* Avoid possible crash at program exit caused by dummy tracer accessed after the destruction. ([#1160](https://github.com/mapbox/mapbox-maps-android/pull/1160))
* Fix crash for the case when a map event is handled by an Observer of a destructed map. ([#1160](https://github.com/mapbox/mapbox-maps-android/pull/1160))
* Fix shimmering artifact when pitched raster tiles with compressed textures are rendered. ([#1160](https://github.com/mapbox/mapbox-maps-android/pull/1160))
* Fix bearing of the puck reseted on settings change. ([#1144](https://github.com/mapbox/mapbox-maps-android/pull/1144))

## Dependencies
* Bump gl-native to 10.4.0-beta.2, mapbox-common to v21.2.0-beta.1 ([#1160](https://github.com/mapbox/mapbox-maps-android/pull/1160), [#1175](https://github.com/mapbox/mapbox-maps-android/pull/1175))
* Update android gradle plugin to v7.0.4, gradle version to v7.0.2, Gradle licence plugin to 0.8.80, Kotlin gradle plugin to 1.5.31, Jacoco to 0.8.7. ([#1118](https://github.com/mapbox/mapbox-maps-android/pull/1118))

# 10.3.0 February 10, 2022
[Changes](https://github.com/mapbox/mapbox-maps-android/compare/android-v10.2.0...android-v10.3.0) since [Mapbox Maps SDK for Android 10.2.0](https://github.com/mapbox/mapbox-maps-android/releases/tag/android-v10.2.0)
## Features ✨ and improvements 🏁
* Improve performance for symbol layout rendering in continuous mode. ([#1105](https://github.com/mapbox/mapbox-maps-android/pull/1105))
* Introduce metadata setter API for the legacy offline region. ([#1105](https://github.com/mapbox/mapbox-maps-android/pull/1105))
* Optimize zooming on terrain and globe. ([#1105](https://github.com/mapbox/mapbox-maps-android/pull/1105))
* Thin out repeated line labels at overscaled tiles in order to avoid excessive memory usage. ([#1105](https://github.com/mapbox/mapbox-maps-android/pull/1105))
* Remove experimental designation from persistent layer APIs. ([#1105](https://github.com/mapbox/mapbox-maps-android/pull/1105))
* Avoid re-creation of the available sprites set. ([#1105](https://github.com/mapbox/mapbox-maps-android/pull/1105))
* Limit the delayed network request maximum time in the scheduler task queue, and thus avoid excessive memory usage. ([#1105](https://github.com/mapbox/mapbox-maps-android/pull/1105))
* Fill extrusion layer support for globe view. ([#1105](https://github.com/mapbox/mapbox-maps-android/pull/1105))
* Increase priority of a renderer thread. ([#1105](https://github.com/mapbox/mapbox-maps-android/pull/1105))
* Introduce viewport plugin. ([#1033](https://github.com/mapbox/mapbox-maps-android/pull/1033), [#1069](https://github.com/mapbox/mapbox-maps-android/pull/1069))
* Add `Style#removeTerrain` method. ([#906](https://github.com/mapbox/mapbox-maps-android/pull/906))
* Introduce ability to specify `startDelay` property as part of `mapAnimationOptions` for high-level animations. ([#932](https://github.com/mapbox/mapbox-maps-android/pull/932))
* Deprecate map extension function to get gesture settings. ([#952](https://github.com/mapbox/mapbox-maps-android/pull/952))
* Introduce Mapbox exceptions instead of regular runtime exceptions allowing more precise control of catching them from user's end. ([#964](https://github.com/mapbox/mapbox-maps-android/pull/964))
* Add `tile-requests-delay` and `tile-network-requests-delay` source properties for tile requests delay. ([#960](https://github.com/mapbox/mapbox-maps-android/pull/960))
* Expose unique annotation feature identifier that could be used to link view annotation to any annotation. ([#994](https://github.com/mapbox/mapbox-maps-android/pull/994))
* Remove json serialization in observable extension improving overall performance by saving CPU cycles. ([#1001](https://github.com/mapbox/mapbox-maps-android/pull/1001))
* Add wrap content dimension support for view annotations. ([#1021](https://github.com/mapbox/mapbox-maps-android/pull/1021))
* Add extension function for location component to support show / hide arrow bearing image. ([#1012](https://github.com/mapbox/mapbox-maps-android/pull/1012))


## Bug fixes 🐞
* Include geometry data buffer size when calculating total size of a tile. ([#1105](https://github.com/mapbox/mapbox-maps-android/pull/1105))
* Fix screen coordinate queries when using zero pitch and high zoom values. ([#1105](https://github.com/mapbox/mapbox-maps-android/pull/1105))
* View Annotation API: move internal Java files to the corresponding package. ([#1105](https://github.com/mapbox/mapbox-maps-android/pull/1105))
* Reduces drag sensitivity around and above horizon. ([#1105](https://github.com/mapbox/mapbox-maps-android/pull/1105))
* Erase corrupt tiles from TileStore. ([#1105](https://github.com/mapbox/mapbox-maps-android/pull/1105))
* Add perspective correction for non-rectangular images. ([#1105](https://github.com/mapbox/mapbox-maps-android/pull/1105))
* Fix rendering artifacts when compressed and un-compresed raster tiles are rendered. ([#1105](https://github.com/mapbox/mapbox-maps-android/pull/1105))
* Avoid creating new symbol instances if the feature is outside of tile boundaries to avoid incorrect symbol cross tile indexing. In the meanwhile, disable draping for this layer otherwise symbol will only be shown on the tile that has the symbol instance created. ([#1105](https://github.com/mapbox/mapbox-maps-android/pull/1105))
* Avoid possible crash at program exit caused by dummy tracer accessed after destruction. ([#1116](https://github.com/mapbox/mapbox-maps-android/pull/1116))
* Fix crash for the case when a map event is handled by an Observer of a destructed map. ([#1116](https://github.com/mapbox/mapbox-maps-android/pull/1116))
* Fix an issue where 3D puck used to scale when changing coordinate bounds. ([#1067](https://github.com/mapbox/mapbox-maps-android/pull/1067))
* Fix map not rendering on emulators when MSAA is enabled. ([#1077](https://github.com/mapbox/mapbox-maps-android/pull/1077))
* Fix issue with map rendering when limiting max FPS. ([#1100](https://github.com/mapbox/mapbox-maps-android/pull/1100))
* Revert "Add LocationCompassEngine for location component (#970)" that was introduced in v10.3.0-beta.1, as it accidentally introduced an API breaking change. ([#1115](https://github.com/mapbox/mapbox-maps-android/pull/1115))
* Fix an issue where source attribution was not populated in attribution dialog. ([#1087](https://github.com/mapbox/mapbox-maps-android/pull/1087))
* Fix an issue that causes transition to following viewport state not being fired when the bearing is set to constant. ([#1064](https://github.com/mapbox/mapbox-maps-android/pull/1064))
* Fix default viewport transition's anchor point. ([#1070](https://github.com/mapbox/mapbox-maps-android/pull/1070))
* Fix crash on destruction with ongoing tile-store downloads. ([#1071](https://github.com/mapbox/mapbox-maps-android/pull/1071))
* Fix not allowing loading empty style uri. ([#904](https://github.com/mapbox/mapbox-maps-android/pull/904))
* Fix black `MapView#snapshot` returned on some devices (e.g. Huawei). ([#966](https://github.com/mapbox/mapbox-maps-android/pull/966))
* Enable drag annotation while changing the annotation to draggable on long click. ([#990](https://github.com/mapbox/mapbox-maps-android/pull/990))
* Send turnstile events for snapshotter usage. ([#920](https://github.com/mapbox/mapbox-maps-android/pull/920))
* Allow localizing non-mapbox street sources, align localization logic with iOS implementation. ([#968](https://github.com/mapbox/mapbox-maps-android/pull/968))
* Remove observer after it's not needed anymore from map renderer resulting in slightly better CPU consumption. ([#1014](https://github.com/mapbox/mapbox-maps-android/pull/1014))
* Fix memory leak in view annotations caused by not removing properly global layout listener properly. ([#1037](https://github.com/mapbox/mapbox-maps-android/pull/1037))
* Update vector-tile to v1.0.4, fixing an end of buffer exception. ([#1035](https://github.com/mapbox/mapbox-maps-android/pull/1035))
* Fix terrain occluding 3D location indicator. ([#1035](https://github.com/mapbox/mapbox-maps-android/pull/1035))
* Fix location indicator layer rendering when SwiftShader is used. ([#1035](https://github.com/mapbox/mapbox-maps-android/pull/1035))

## Dependencies
* Update gl-native to v10.3.2, common to v21.1.0. ([#1105](https://github.com/mapbox/mapbox-maps-android/pull/1105), [#1116](https://github.com/mapbox/mapbox-maps-android/pull/1116), [#1134](https://github.com/mapbox/mapbox-maps-android/pull/1134))
* Add sdk versions plugin v1.1.3. ([#1123](https://github.com/mapbox/mapbox-maps-android/pull/1123))

# 10.3.0-rc.1 January 26, 2022

## Features ✨ and improvements 🏁
* Refine viewport plugin's public APIs. ([#1069](https://github.com/mapbox/mapbox-maps-android/pull/1069))
* Reintroduce missing `OfflineRegion#setMetadata` API for parity with `OfflineRegion#updateMetadata` in v9. ([#1071](https://github.com/mapbox/mapbox-maps-android/pull/1071))
* Improved frame rate when zooming in and out over terrain and globe. ([#1071](https://github.com/mapbox/mapbox-maps-android/pull/1071))
* Thin out repeated line labels at overscaled tiles in order to avoid excessive memory usage. ([#1071](https://github.com/mapbox/mapbox-maps-android/pull/1071))

## Bug fixes 🐞
* Fix an issue that causes transition to following viewport state not being fired when the bearing is set to constant. ([#1064](https://github.com/mapbox/mapbox-maps-android/pull/1064))
* Fix an issue where 3D puck used to scale when changing coordinate bounds. ([#1067](https://github.com/mapbox/mapbox-maps-android/pull/1067))
* Fix default viewport transition's anchor point. ([#1070](https://github.com/mapbox/mapbox-maps-android/pull/1070))
* Fix screen coordinate queries when using zero pitch and high zoom values. ([#1071](https://github.com/mapbox/mapbox-maps-android/pull/1071))
* Fix crash on destruction with ongoing tile-store downloads. ([#1071](https://github.com/mapbox/mapbox-maps-android/pull/1071))
* Fix map not rendering on emulators when MSAA is enabled. ([#1077](https://github.com/mapbox/mapbox-maps-android/pull/1077))

## Dependencies
* Bump gl-native to v10.3.0-rc.1, common to v21.1.0-rc.1. ([#1071](https://github.com/mapbox/mapbox-maps-android/pull/1071))

# 10.3.0-beta.1 January 12, 2022

## Features ✨ and improvements 🏁
* Introduce viewport plugin. ([#1033](https://github.com/mapbox/mapbox-maps-android/pull/1033))
* Promote persistent style layer APIs to be production-ready. ([#879](https://github.com/mapbox/mapbox-maps-android/pull/879))
* Add `Style#removeTerrain` method. ([#906](https://github.com/mapbox/mapbox-maps-android/pull/906))
* Introduce ability to specify `startDelay` property as part of `mapAnimationOptions` for high-level animations. ([#932](https://github.com/mapbox/mapbox-maps-android/pull/932))
* Deprecate map extension function to get gesture settings. ([#952](https://github.com/mapbox/mapbox-maps-android/pull/952))
* Introduce Mapbox exceptions instead of regular runtime exceptions allowing more precise control of catching them from user's end. ([#964](https://github.com/mapbox/mapbox-maps-android/pull/964))
* Add `tile-requests-delay` and `tile-network-requests-delay` source properties for tile requests delay. ([#960](https://github.com/mapbox/mapbox-maps-android/pull/960))
* Expose unique annotation feature identifier that could be used to link view annotation to any annotation. ([#994](https://github.com/mapbox/mapbox-maps-android/pull/994))
* Add `LocationComponentSettings.puckBearingSource` property to control location puck bearing to be either GPS or compass. ([#970](https://github.com/mapbox/mapbox-maps-android/pull/970))
* Remove json serialization in observable extension improving overall performance by saving CPU cycles. ([#1001](https://github.com/mapbox/mapbox-maps-android/pull/1001))
* Add wrap content dimension support for view annotations. ([#1021](https://github.com/mapbox/mapbox-maps-android/pull/1021))
* Add extension function for location component to support show / hide arrow bearing image. ([#1012](https://github.com/mapbox/mapbox-maps-android/pull/1012))
* Fill extrusion layer support for globe view. ([#1035](https://github.com/mapbox/mapbox-maps-android/pull/1035))

## Bug fixes 🐞
* Fix not allowing loading empty style uri. ([#904](https://github.com/mapbox/mapbox-maps-android/pull/904))
* Fix black `MapView#snapshot` returned on some devices (e.g. Huawei). ([#966](https://github.com/mapbox/mapbox-maps-android/pull/966))
* Enable drag annotation while changing the annotation to draggable on long click. ([#990](https://github.com/mapbox/mapbox-maps-android/pull/990))
* Send turnstile events for snapshotter usage. ([#920](https://github.com/mapbox/mapbox-maps-android/pull/920))
* Allow localizing non-mapbox street sources, align localization logic with iOS implementation. ([#968](https://github.com/mapbox/mapbox-maps-android/pull/968))
* Remove observer after it's not needed anymore from map renderer resulting in slightly better CPU consumption. ([#1014](https://github.com/mapbox/mapbox-maps-android/pull/1014))
* Fix memory leak in view annotations caused by not removing properly global layout listener properly. ([#1037](https://github.com/mapbox/mapbox-maps-android/pull/1037))
* Update vector-tile to v1.0.4, fixing an end of buffer exception. ([#1035](https://github.com/mapbox/mapbox-maps-android/pull/1035))
* Erase corrupt tiles from TileStore. ([#1035](https://github.com/mapbox/mapbox-maps-android/pull/1035))
* Fix rendering artifacts when compressed and un-compressed raster tiles are rendered. ([#1035](https://github.com/mapbox/mapbox-maps-android/pull/1035))
* Fix terrain occluding 3D location indicator. ([#1035](https://github.com/mapbox/mapbox-maps-android/pull/1035))
* Fix location indicator layer rendering when SwiftShader is used. ([#1035](https://github.com/mapbox/mapbox-maps-android/pull/1035))

## Dependencies
* Bump gl-native to v10.3.0-beta.1, common to v21.1.0-beta.1. ([#1035](https://github.com/mapbox/mapbox-maps-android/pull/1035))

# 10.2.0 December 15, 2021
[Changes](https://github.com/mapbox/mapbox-maps-android/compare/android-v10.1.0...android-v10.2.0) since [Mapbox Maps SDK for Android 10.1.0](https://github.com/mapbox/mapbox-maps-android/releases/tag/android-v10.1.0)
## Features ✨ and improvements 🏁
* Introduce view annotation support which allows adding Android views on top of the `MapView` anchored to geo-point. ([#834](https://github.com/mapbox/mapbox-maps-android/pull/834))
* Remove `MapView` argument when constructing `AnnotationManager`. Constructor taking `MapView` as parameter is marked as deprecated. ([#766](https://github.com/mapbox/mapbox-maps-android/pull/766))
* Implement cluster API on top of `MapboxMap.queryFeatureExtensions` making it easier to use and providing better alignment with Mapbox Maps v9. ([#773](https://github.com/mapbox/mapbox-maps-android/pull/773))
* Add heatmap and circle layer support to globe view. ([#852](https://github.com/mapbox/mapbox-maps-android/pull/852))
* Add cancelable Query Rendered Features API to `MapboxMap`. ([#852](https://github.com/mapbox/mapbox-maps-android/pull/852))
* Improve `MapboxMap.queryRenderedFeatures` performance especially when querying large number of features. ([#852](https://github.com/mapbox/mapbox-maps-android/pull/852))
* Cache layer layout key inside layer, so that it is not re-evaluated at every parse of the every tile improving rendering performance. ([#852](https://github.com/mapbox/mapbox-maps-android/pull/852))
* Core renderer prints its version on initialization. ([#852](https://github.com/mapbox/mapbox-maps-android/pull/852))
* Introduce experimental `MapboxMap.setMemoryBudget` method for setting memory budget for the map and runtime "resource-budget" property for data sources. ([#852](https://github.com/mapbox/mapbox-maps-android/pull/852))
* Improve performance by avoiding re-layout of invisible fading tiles. ([#852](https://github.com/mapbox/mapbox-maps-android/pull/852))
* Add utility methods to `CoordinateBounds`. ([#852](https://github.com/mapbox/mapbox-maps-android/pull/852))

## Bug fixes 🐞
* Fix black screen issue on some devices caused by incorrect EGL config. ([#980](https://github.com/mapbox/mapbox-maps-android/pull/980))
* Fix `replaceWith` template to replace deprecated `queryRenderFeatures` overloaded methods. ([#878](https://github.com/mapbox/mapbox-maps-android/pull/878))
* Do not allow to use one `associatedFeatureId` with multiple view annotations. ([#896](https://github.com/mapbox/mapbox-maps-android/pull/896))
* Fix an issue where shove gesture was not detected when angle between touch points are not horizontal. ([#875](https://github.com/mapbox/mapbox-maps-android/pull/875))
* Fix gestures at high camera pitch near horizon line. ([#927](https://github.com/mapbox/mapbox-maps-android/pull/927), [#925](https://github.com/mapbox/mapbox-maps-android/pull/925))
* Fix fading tiles layout visibility issue on globe view projection zooming in/out. ([#925](https://github.com/mapbox/mapbox-maps-android/pull/925))
* Allow simultaneous zoom and rotate gesture by default and add `GesturesSettings#simultaneousRotateAndPinchToZoomEnabled` config option. ([#885](https://github.com/mapbox/mapbox-maps-android/pull/885))
* Fix `MapView.onLowMemory` not being called on low resources. ([#780](https://github.com/mapbox/mapbox-maps-android/pull/780))
* Fix scale bar ratio setting not applied correctly. ([#827](https://github.com/mapbox/mapbox-maps-android/pull/827))
* Fix scale bar text missing for Android API 23. ([#839](https://github.com/mapbox/mapbox-maps-android/pull/839))
* Fix scale bar text being overlapped and clipped. ([#856](https://github.com/mapbox/mapbox-maps-android/pull/856))
* Fix puck jump to nullisland when location plugin settings are changed. ([#846](https://github.com/mapbox/mapbox-maps-android/pull/846))
* Fix scale listener events not being called for quick zoom doubleTap and doubleTouch gestures. ([#858](https://github.com/mapbox/mapbox-maps-android/pull/858))
* Release all unused resources when `MapboxMap.reduceMemoryUse` is invoked. ([#852](https://github.com/mapbox/mapbox-maps-android/pull/852))
* Fix crash for the case when an empty fill extrusion bucket is tried to be rendered. ([#852](https://github.com/mapbox/mapbox-maps-android/pull/852))
* Fix transparency issues with value < 0.5 for 3D puck models. ([#852](https://github.com/mapbox/mapbox-maps-android/pull/852))
* Fix regression where setting the same geojson source URL did not refresh the data. ([#852](https://github.com/mapbox/mapbox-maps-android/pull/852))
* Fix symbol layers with variable anchor placement not being placed correctly on globe view. ([#852](https://github.com/mapbox/mapbox-maps-android/pull/852))
* Fix crash in symbol reprojection code caused by division by zero. ([#852](https://github.com/mapbox/mapbox-maps-android/pull/852))
* Fix issue with bounds constraining behavior when terrain is enabled. ([#852](https://github.com/mapbox/mapbox-maps-android/pull/852))

## Dependencies
* Bump common to v21.0.1. ([#937](https://github.com/mapbox/mapbox-maps-android/pull/937))
* Bump gl-native to v10.2.0. ([#989](https://github.com/mapbox/mapbox-maps-android/pull/989))

# 10.1.2 December 13, 2021

## Bug fixes 🐞
* Fix billing issue when upgrading Mapbox Maps SDK from v9 to v10.

## Dependencies
* Bump common to 20.1.2. ([#979](https://github.com/mapbox/mapbox-maps-android/pull/979))

# 10.0.2 December 13, 2021

## Bug fixes 🐞
* Fix billing issue when upgrading Mapbox Maps SDK from v9 to v10.

## Dependencies
* Bump common to v20.0.3.([#978](https://github.com/mapbox/mapbox-maps-android/pull/978))

# 10.2.0-rc.1 December 2, 2021

## Bug fixes 🐞
* Fix `replaceWith` template to replace deprecated `queryRenderFeatures` overloaded methods. ([#878](https://github.com/mapbox/mapbox-maps-android/pull/878))
* Do not allow to use one `associatedFeatureId` with multiple view annotations. ([#896](https://github.com/mapbox/mapbox-maps-android/pull/896))
* Fix an issue where shove gesture was not detected when angle between touch points are not horizontal. ([#875](https://github.com/mapbox/mapbox-maps-android/pull/875))
* Fix gestures at high camera pitch near horizon line. ([#927](https://github.com/mapbox/mapbox-maps-android/pull/927), [#925](https://github.com/mapbox/mapbox-maps-android/pull/925))
* Fix fading tiles layout visibility issue on globe view projection zooming in/out. ([#925](https://github.com/mapbox/mapbox-maps-android/pull/925))
* Allow simultaneous zoom and rotate gesture by default and add `GesturesSettings#simultaneousRotateAndPinchToZoomEnabled` config option. ([#885](https://github.com/mapbox/mapbox-maps-android/pull/885))

## Dependencies
* Bump gl-native to v10.2.0-rc.1, common to v21.0.0-rc.2. ([#925](https://github.com/mapbox/mapbox-maps-android/pull/925))

# 10.1.1 December 1, 2021

**NOTE:** As of December 3, 2021, this release is no longer available due to a new bug that was introduced while fixing the billing issue. A new patch will be issued shortly.

## Bug fixes 🐞
* Fix billing issue when upgrading Mapbox Maps SDK from v9 to v10.

## Dependencies
* Bump gl-native to 10.1.1, common to 20.1.1.

# 10.0.1 November 26, 2021

**NOTE:** As of December 3, 2021, this release is no longer available due to a new bug that was introduced while fixing the billing issue. A new patch will be issued shortly.

## Bug fixes 🐞
* Fix billing issue when upgrading Mapbox Maps SDK from v9 to v10.

## Dependencies
* Bump common to v20.0.2.

# 10.2.0-beta.1 November 18, 2021

## Features ✨ and improvements 🏁
* Introduce view annotation support which allows adding Android views on top of the `MapView` anchored to geo-point. ([#834](https://github.com/mapbox/mapbox-maps-android/pull/834))
* Remove `MapView` argument when constructing `AnnotationManager`. Constructor taking `MapView` as parameter is marked as deprecated. ([#766](https://github.com/mapbox/mapbox-maps-android/pull/766))
* Implement cluster API on top of `MapboxMap.queryFeatureExtensions` making it easier to use and providing better alignment with Mapbox Maps v9. ([#773](https://github.com/mapbox/mapbox-maps-android/pull/773))
* Add heatmap and circle layer support to globe view. ([#852](https://github.com/mapbox/mapbox-maps-android/pull/852))
* Add cancelable Query Rendered Features API to `MapboxMap`. ([#852](https://github.com/mapbox/mapbox-maps-android/pull/852))
* Improve `MapboxMap.queryRenderedFeatures` performance especially when querying large number of features. ([#852](https://github.com/mapbox/mapbox-maps-android/pull/852))
* Cache layer layout key inside layer, so that it is not re-evaluated at every parse of the every tile improving rendering performance. ([#852](https://github.com/mapbox/mapbox-maps-android/pull/852))
* Core renderer prints its version on initialization. ([#852](https://github.com/mapbox/mapbox-maps-android/pull/852))
* Introduce experimental `MapboxMap.setMemoryBudget` method for setting memory budget for the map and runtime "resource-budget" property for data sources. ([#852](https://github.com/mapbox/mapbox-maps-android/pull/852))
* Improve performance by avoiding re-layout of invisible fading tiles. ([#852](https://github.com/mapbox/mapbox-maps-android/pull/852))
* Add utility methods to `CoordinateBounds`. ([#852](https://github.com/mapbox/mapbox-maps-android/pull/852))

## Bug fixes 🐞
* Fix `MapView.onLowMemory` not being called on low resources. ([#780](https://github.com/mapbox/mapbox-maps-android/pull/780))
* Fix scale bar ratio setting not applied correctly. ([#827](https://github.com/mapbox/mapbox-maps-android/pull/827))
* Fix scale bar text missing for Android API 23. ([#839](https://github.com/mapbox/mapbox-maps-android/pull/839))
* Fix scale bar text being overlapped and clipped. ([#856](https://github.com/mapbox/mapbox-maps-android/pull/856))
* Fix puck jump to nullisland when location plugin settings are changed. ([#846](https://github.com/mapbox/mapbox-maps-android/pull/846))
* Fix scale listener events not being called for quick zoom doubleTap and doubleTouch gestures. ([#858](https://github.com/mapbox/mapbox-maps-android/pull/858))
* Release all unused resources when `MapboxMap.reduceMemoryUse` is invoked. ([#852](https://github.com/mapbox/mapbox-maps-android/pull/852))
* Fix crash for the case when an empty fill extrusion bucket is tried to be rendered. ([#852](https://github.com/mapbox/mapbox-maps-android/pull/852))
* Fix transparency issues with value < 0.5 for 3D puck models. ([#852](https://github.com/mapbox/mapbox-maps-android/pull/852))
* Fix regression where setting the same geojson source URL did not refresh the data. ([#852](https://github.com/mapbox/mapbox-maps-android/pull/852))
* Fix symbol layers with variable anchor placement not being placed correctly on globe view. ([#852](https://github.com/mapbox/mapbox-maps-android/pull/852))
* Fix crash in symbol reprojection code caused by division by zero. ([#852](https://github.com/mapbox/mapbox-maps-android/pull/852))
* Fix issue with bounds constraining behavior when terrain is enabled. ([#852](https://github.com/mapbox/mapbox-maps-android/pull/852))

## Dependencies
* Bump gl-native to v10.2.0-beta.2 and common to v21.0.0-rc.1. ([#852](https://github.com/mapbox/mapbox-maps-android/pull/852))

# 10.1.0 November 4, 2021
[Changes](https://github.com/mapbox/mapbox-maps-android/compare/android-v10.0.0...android-v10.1.0) since [Mapbox Maps SDK for Android 10.0.0](https://github.com/mapbox/mapbox-maps-android/releases/tag/android-v10.0.0)
## Features ✨ and improvements 🏁
* Set thread priorities and set thread CPU affinity based on the thread's priority to improve overall map performance.([#810](https://github.com/mapbox/mapbox-maps-android/pull/810))
* Introduce option to enable multisample anti-aliasing (MSAA) for map rendering. ([#741](https://github.com/mapbox/mapbox-maps-android/pull/741))
* Add convenience methods for `stop` expression in Style DSL. ([#698](https://github.com/mapbox/mapbox-maps-android/pull/698), [#764](https://github.com/mapbox/mapbox-maps-android/pull/764))

## Bug fixes 🐞
* Avoid spawning extra AssetManagerFileSource threads when multiple instances of a MapView is created during application lifecycle. ([#810](https://github.com/mapbox/mapbox-maps-android/pull/810))
* Fix rendering artifact when some of the model layer models may have wrong placement when globe view projection is used. ([#810](https://github.com/mapbox/mapbox-maps-android/pull/810))
* Fix rare heatmap flickering when zooming the map. ([#810](https://github.com/mapbox/mapbox-maps-android/pull/810))
* Fix an issue where an Observable event could be dispatched on a thread, different from the subscription thread. ([#810](https://github.com/mapbox/mapbox-maps-android/pull/810))
* Fix an issue where promoteId parameter for VectorSource was overwritten when source tilejson is loaded ([#810](https://github.com/mapbox/mapbox-maps-android/pull/810))
* Fix android glyph drawing issue when 'high contrast' text accessibility feature is turned on. ([#810](https://github.com/mapbox/mapbox-maps-android/pull/810))
* Fix unexpectedly rapid map panning at high pitch level. ([#775](https://github.com/mapbox/mapbox-maps-android/pull/775))
* Fix map move using faster map offsetting after zoom-in or zoom-out gesture. ([#738](https://github.com/mapbox/mapbox-maps-android/pull/738))
* Fix annotation flickering and disappearing during dragging. ([#732](https://github.com/mapbox/mapbox-maps-android/pull/732))
* Fix logo and attribution margin update. ([#744](https://github.com/mapbox/mapbox-maps-android/pull/744))
* Fix `NullPointerException` while querying annotations. ([#746](https://github.com/mapbox/mapbox-maps-android/pull/746))
* Limit fast fling gesture in a downwards direction when map is highly pitched. ([#754](https://github.com/mapbox/mapbox-maps-android/pull/754))
* Fix an issue that caused annotations not being updated when style is loading other resources. ([#753](https://github.com/mapbox/mapbox-maps-android/pull/753))
* Restore the fling factor for slightly pitched maps. ([#762](https://github.com/mapbox/mapbox-maps-android/pull/762))

## Dependencies
* Bump gl-native to 10.1.0, common to 20.1.0. ([#810](https://github.com/mapbox/mapbox-maps-android/pull/810))

# 10.1.0-rc.1 October 28, 2021

## Bug fixes 🐞
* Fix unexpectedly rapid map panning at high pitch level. ([#775](https://github.com/mapbox/mapbox-maps-android/pull/775))
* Improve rendering performance by setting thread priorities and set thread CPU affinity based on the thread's priority. ([#774](https://github.com/mapbox/mapbox-maps-android/pull/774))

## Dependencies
* Bump gl-native to v10.1.0-rc, and common to v20.1.0-rc.2 ([#774](https://github.com/mapbox/mapbox-maps-android/pull/774))

# 10.1.0-beta.1 October 21, 2021

## Features ✨ and improvements 🏁
* Introduce option to enable Multisample anti-aliasing (MSAA) for map rendering. ([#741](https://github.com/mapbox/mapbox-maps-android/pull/741))
* Add convenience methods for stop expression. ([#698](https://github.com/mapbox/mapbox-maps-android/pull/698), [#764](https://github.com/mapbox/mapbox-maps-android/pull/764))

## Bug fixes 🐞
* Fix map move using faster map offsetting after zoom-in or zoom-out gesture. ([#738](https://github.com/mapbox/mapbox-maps-android/pull/738))
* Fix annotation flickering and disappearing during dragging. ([#732](https://github.com/mapbox/mapbox-maps-android/pull/732))
* Fix logo and attribution margin update. ([#744](https://github.com/mapbox/mapbox-maps-android/pull/744))
* Fix `NullPointerException` while querying annotations. ([#746](https://github.com/mapbox/mapbox-maps-android/pull/746))
* Limit fast fling gesture in a downwards direction when map is highly pitched. ([#754](https://github.com/mapbox/mapbox-maps-android/pull/754))
* Fixed an issue that caused annotations not being updated in some cases.. ([#753](https://github.com/mapbox/mapbox-maps-android/pull/753))
* Fix glyph drawing issue when the 'high contrast' text feature is turned on. ([#752](https://github.com/mapbox/mapbox-maps-android/pull/752))
* Fix `promoteId` parameter for VectorSource overwritten when source tilejson is loaded. ([#752](https://github.com/mapbox/mapbox-maps-android/pull/752))
* Avoid spawning extra AssetManagerFileSource threads. ([#752](https://github.com/mapbox/mapbox-maps-android/pull/752))
* Fix `NullPointerException` in `HttpResponseCallback`, when get an error message from the Exception. ([#752](https://github.com/mapbox/mapbox-maps-android/pull/752))
* Restore the fling factor for slightly pitched maps. ([#762](https://github.com/mapbox/mapbox-maps-android/pull/762))

## Dependencies
* Bump gl-native to v10.1.0-beta, and common to v20.1.0-rc.1 ([#752](https://github.com/mapbox/mapbox-maps-android/pull/752))


# 10.0.0 October 6, 2021

## Breaking changes ⚠️
* Add `@JvmOverloads` where applicable to provide better experience for Java users. ([#656](https://github.com/mapbox/mapbox-maps-android/pull/656))
* Refactor gestures configuration options to be aligned better across platforms. ([#672](https://github.com/mapbox/mapbox-maps-android/pull/672))
* Apply geojson data (using `data`, `url`, `feature`, `featureCollection`, `geometry` functions) is fully async now. ([#699](https://github.com/mapbox/mapbox-maps-android/pull/699))
* Update `getLayerAs` function to return nullable `Layer` type. ([#673](https://github.com/mapbox/mapbox-maps-android/pull/673))
* Update map events data models. ([#712](https://github.com/mapbox/mapbox-maps-android/pull/712))
* Refactor MapEvents listeners, so that each listener will include one event data property. ([#718](https://github.com/mapbox/mapbox-maps-android/pull/718))
* Abstract classes `CustomLayerHost`, `ElevationData`, `MapClient`, `Observer`, `OfflineRegionObserver`, `HttpServiceInterceptorInterface`, `HttpServiceInterface`, `LogWriterBackend`, `OfflineSwitchObserver`, `ReachabilityInterface`, `TileStoreObserver` have become interfaces. ([#697](https://github.com/mapbox/mapbox-maps-android/pull/697))

## Features ✨ and improvements 🏁
* Introduce 3D globe (experimental). ([#667](https://github.com/mapbox/mapbox-maps-android/pull/667))
* Append gl-native and common API reference documentation to the output of Dokka documentation generation. ([#711](https://github.com/mapbox/mapbox-maps-android/pull/711))
* Set `Process.THREAD_PRIORITY_DISPLAY` as render thread priority to improve overall performance. ([#701](https://github.com/mapbox/mapbox-maps-android/pull/701))
* Add `HttpServiceFactory.reset()` to release the HTTP service implementation. ([#697](https://github.com/mapbox/mapbox-maps-android/pull/697))

## Bug fixes 🐞
* Throw exception when gestures plugin functionality is used but plugin was not created. ([#653](https://github.com/mapbox/mapbox-maps-android/pull/653))
* Throw exception when camera plugin functionality is used but plugin was not created. ([#668](https://github.com/mapbox/mapbox-maps-android/pull/668))
* Fix black screen when resuming activity with `MapView` on x86 emulator, Android API <= 23. ([#671](https://github.com/mapbox/mapbox-maps-android/pull/671))
* Fix map render deadlock on Android 8 on power on button. ([#688](https://github.com/mapbox/mapbox-maps-android/pull/688))
* Fix context leak in `LocationProviderImpl`. ([#690](https://github.com/mapbox/mapbox-maps-android/pull/690))
* Fix native memory leak by explicitly nulling map reference from renderer. ([#687](https://github.com/mapbox/mapbox-maps-android/pull/687))
* Fix wrong attribute reference in runtime exception text when token is missing. ([#708](https://github.com/mapbox/mapbox-maps-android/pull/708))
* Fix applying position property to scale bar plugin. ([#677](https://github.com/mapbox/mapbox-maps-android/pull/677))
* Fix initialisation location puck when no style loaded from code by changing `Plugin#onStart()` call after style loaded started. ([#680](https://github.com/mapbox/mapbox-maps-android/pull/680))
* Fix attribution/logo jumble when RTL layout is configured. ([#674](https://github.com/mapbox/mapbox-maps-android/pull/674))
* Fix rendering artifacts for a model layer when `model-opacity` property is used. ([#697](https://github.com/mapbox/mapbox-maps-android/pull/697))
* Improve rendering performance by avoiding unnecessary re-layout for cached tiles. ([#697](https://github.com/mapbox/mapbox-maps-android/pull/697))
* Fix `onResponse` callback for `HttpInterceptor` never being called. ([#697](https://github.com/mapbox/mapbox-maps-android/pull/697))

## Dependencies
* Bump gl-native to v10.0.0, common to v20.0.0. ([#697](https://github.com/mapbox/mapbox-maps-android/pull/697))

# 10.0.0-rc.9 September 22, 2021

## Features ✨ and improvements 🏁
* Fix documentation for `OnMapIdleListener` and `CameraChangeListeners`. ([#645](https://github.com/mapbox/mapbox-maps-android/pull/645))
* Add support for `SymbolZOrder` property in PointAnnotationManager. ([#638](https://github.com/mapbox/mapbox-maps-android/pull/638))
* Add support for `PromoteId` to be used with Feature State API. ([#636](https://github.com/mapbox/mapbox-maps-android/pull/636))
* Expose `optimizeForTerrain` flag (default to true) that could be applied to the `MapView` in xml. When optimizeForTerrain is enabled, layers could get reordered to achieve the best performance. ([#654](https://github.com/mapbox/mapbox-maps-android/pull/654))
* Enable instant transitions for data driven symbol layer properties. ([#646](https://github.com/mapbox/mapbox-maps-android/pull/646))

## Bug fixes 🐞
* `OnStyleLoaded` / `OnMapLoaded` callbacks are invoked even if hosting fragment/activity is in stopped state. ([#629](https://github.com/mapbox/mapbox-maps-android/pull/629))
* Fix drag annotation blink when drag ends. ([#639](https://github.com/mapbox/mapbox-maps-android/pull/639))
* Apply annotation manager properties to the drag layer to keep annotations the same while dragging. ([#640](https://github.com/mapbox/mapbox-maps-android/pull/640))
* Fix point annotation updating all same content bitmaps instead of one particular. ([#633](https://github.com/mapbox/mapbox-maps-android/pull/633))
* Fix `MapboxMap#getStyle` returning null after adding a new source when style was loaded before. ([#643](https://github.com/mapbox/mapbox-maps-android/pull/643))
* Allow setting null explicitly to annotation nullable properties. ([#650](https://github.com/mapbox/mapbox-maps-android/pull/650))
* Fix `std::exception` happing rarely when `MapboxMap#setCamera()` is called inside animation plugin. ([#652](https://github.com/mapbox/mapbox-maps-android/pull/652))
* Fix memory leak in renderer destroy. ([#657](https://github.com/mapbox/mapbox-maps-android/pull/657))
* Fix transition between layers with all constant properties. ([#646](https://github.com/mapbox/mapbox-maps-android/pull/646))
* Fix rendering artifact for a line layer, when its `line-gradient` property is set at runtime. ([#646](https://github.com/mapbox/mapbox-maps-android/pull/646))
* Don't draw SDF images in `text-field` and issue warning for it. ([#646](https://github.com/mapbox/mapbox-maps-android/pull/646))
* Fix incorrect return from StyleManager#getStyleLayerPropertyDefaultValue for `text-field`, now the default value is set to `["format", "" , {}]`. ([#646](https://github.com/mapbox/mapbox-maps-android/pull/646))

## Dependencies
* Bump gl-native to 10.0.0-rc.9, common to 19.0.0. ([#646](https://github.com/mapbox/mapbox-maps-android/pull/646))

# 10.0.0-rc.8 September 8, 2021

## Breaking changes ⚠️
* In offline mode (set by either mapbox::common::OfflineSwitch API or on platform side), the error notifications are send if the required resources are not present locally. The volatile tiles are not considered to be required in offline.([#604](https://github.com/mapbox/mapbox-maps-android/pull/604))
* Adapt setBounds to gl-js behavior: constraining of coordinates and zoom level is now stricter to prevent out of bounds map area to be visible in the viewport.([#604](https://github.com/mapbox/mapbox-maps-android/pull/604))
* Add HTTP interceptor API - for anyone who is using HttpServiceInterface; there is a new method called setInterceptor that should be overridden([#604](https://github.com/mapbox/mapbox-maps-android/pull/604))

## Features ✨ and improvements 🏁
* Make 3D puck always over (in front of) 3D layers (buildings, landmarks, custom layer) but behind hill (terrain). ([#601](https://github.com/mapbox/mapbox-maps-android/pull/601))
* Integrate value marshalling performance improvement ([#606](https://github.com/mapbox/mapbox-maps-android/pull/606))
* Introduce drag layer/source for annotation plugin to improve drag performance. ([#582](https://github.com/mapbox/mapbox-maps-android/pull/582))
* Update prefetch zoom delta documentation to match actual behavior ([#609](https://github.com/mapbox/mapbox-maps-android/pull/609))
* Add support for the index-of and slice expressions ([#616](https://github.com/mapbox/mapbox-maps-android/pull/616))
* Improve collision detection by using runtime calculated sizes for collision boxes. Previously collision boxes' sizes are constant, they are calculated during symbol layout time by using constant zoom level([#604](https://github.com/mapbox/mapbox-maps-android/pull/604))
* Improve collision detection by using runtime calculated pixelated sizes for collision circles. Previously collision circles' sizes are constant, they are calculated during symbol layout time by using constant zoom level([#604](https://github.com/mapbox/mapbox-maps-android/pull/604))
* Implement 'promoteId' feature for geojson and vector sources. The feature allows to promote feature's property to a feature id, so that promoted id can be used with FeatureState API.([#604](https://github.com/mapbox/mapbox-maps-android/pull/604))
* Enable instant transitions for data driven paint layer properties([#604](https://github.com/mapbox/mapbox-maps-android/pull/604))

## Bug fixes 🐞
* Use touch focal point to calculate the correct scroll displacement when the map is pitched. ([#593](https://github.com/mapbox/mapbox-maps-android/pull/593))
* Use touch focal point to calculate the correct fling displacement. ([#599](https://github.com/mapbox/mapbox-maps-android/pull/599))
* Allow geojson source to initialise with empty data. ([#602](https://github.com/mapbox/mapbox-maps-android/pull/602))
* Preserve EGL setup on renderer stop. This fixes full map reloading when map is brought out from background. ([#598](https://github.com/mapbox/mapbox-maps-android/pull/598))
* Fix issue with camera animators ordering on Android 6 and lower by revisiting overall approach of applying accumulated camera changes. ([#597](https://github.com/mapbox/mapbox-maps-android/pull/597))
* Enable update bitmap for annotations  ([#615](https://github.com/mapbox/mapbox-maps-android/pull/615))
* Fix volatile tiles disappearing on "not modified" response([#604](https://github.com/mapbox/mapbox-maps-android/pull/604))
* Prioritize addition of a persistent layer whose id is used for other persistent layer positions([#604](https://github.com/mapbox/mapbox-maps-android/pull/604))
* Only do line breaking process for point placement labels. And if text-max-width is 0, still do general ideographic beaking checks for point labels.([#604](https://github.com/mapbox/mapbox-maps-android/pull/604))
* Fix collision box's 'dynamicVerticesExt' updating in placement stage([#604](https://github.com/mapbox/mapbox-maps-android/pull/604))
* Trigger map redraw when feature state changes ([#604](https://github.com/mapbox/mapbox-maps-android/pull/604))

## Dependencies
* Bump gl-native to 10.0.0-rc.8, common to 18.0.0 ([#604](https://github.com/mapbox/mapbox-maps-android/pull/604))

# 10.0.0-rc.7 August 25, 2021

## Breaking changes ⚠️
* Remove the expression getter/setters for source properties. ([#568](https://github.com/mapbox/mapbox-maps-android/pull/568))

## Features ✨ and improvements 🏁
* Add generateId property for GeoJsonSource. ([#538](https://github.com/mapbox/mapbox-maps-android/pull/538))
* Add default value to improve usability of FeatureState API. ([#588](https://github.com/mapbox/mapbox-maps-android/pull/588))
* Add Style#moveStyleLayer(layerId: String, layerPosition: LayerPosition?): Expected<String, None> API ([#563](https://github.com/mapbox/mapbox-maps-android/pull/563))
* Allow using combination of line-dasharray and line-gradient for line layer. ([#563](https://github.com/mapbox/mapbox-maps-android/pull/563))

## Bug fixes 🐞
* Remove strong ref dependency in snapshotter that was leading to a memory leak if Snapshotter#destroy was not called explicitly. ([#571](https://github.com/mapbox/mapbox-maps-android/pull/571))
* Fix get annotation enum property crash ([#579](https://github.com/mapbox/mapbox-maps-android/pull/579))
* Fix rendering issue for round line-join in line gradients ([#565](https://github.com/mapbox/mapbox-maps-android/pull/565))
* A fix of the layer paint property evaluation while transitioning from a data-driven value. It snaps immediately to the new value thus preventing of drawing stale data during the animation.([#563](https://github.com/mapbox/mapbox-maps-android/pull/563))
* Reduced memory consumption when using raster layers by deleting CPU side tile bitmap copy after uploading to GPU texture.([#563](https://github.com/mapbox/mapbox-maps-android/pull/563))
* Fix crash on Android when using tile requests delay API([#563](https://github.com/mapbox/mapbox-maps-android/pull/563))

## Dependencies
* Bump gl-native to v10.0.0-rc.7, common to v17.0.0 ([#563](https://github.com/mapbox/mapbox-maps-android/pull/563))
* Bump gl-native to v10.0.0-rc.7.1. ([#565](https://github.com/mapbox/mapbox-maps-android/pull/565))
* Bump gl-native to v10.0.0-rc.7.2, common to 17.1.0 ([#575](https://github.com/mapbox/mapbox-maps-android/pull/575))
* Bump targetSDKVersion and compileSDKVersion to 30, robolectric version to 4.6.1. ([#514](https://github.com/mapbox/mapbox-maps-android/pull/514))

# 10.0.0-rc.6 August 11, 2021

## Breaking changes ⚠️
* Update extension function signatures making them easier to use from Java. ([#539](https://github.com/mapbox/mapbox-maps-android/pull/539))
* Rename `mapView#overlay()` to `mapView#mapboxOverlay`. ([#539](https://github.com/mapbox/mapbox-maps-android/pull/539))

## Features ✨ and improvements 🏁
* Support adding 9-patch images to the style. ([#536](https://github.com/mapbox/mapbox-maps-android/pull/536))
* Outdated data for volatile sources gets hidden if cannot be updated due to no Internet connection. ([#543](https://github.com/mapbox/mapbox-maps-android/pull/543))

## Bug fixes 🐞
* Fix several memory leaks: clean up OnFpsChangeListener on render thread destroy / introduce Snapshotter#destroy method that must be called in Activity#onDestroy ([#546](https://github.com/mapbox/mapbox-maps-android/pull/546))
* Add layer and source check when creating annotations and init them if not initiated before which creates `AnnotationManager` before loading style. ([#549](https://github.com/mapbox/mapbox-maps-android/pull/549))
* Fix error messages returned by `Style#removeStyleSource` method. ([#543](https://github.com/mapbox/mapbox-maps-android/pull/543))
* Store persistent layer's LayerPosition, so that layer can be re-added to correct position if LayerPosition.above or LayerPosition.at is used. ([#543](https://github.com/mapbox/mapbox-maps-android/pull/543))

## Dependencies
* Update gl-native to v10.0.0-rc.6 and common to v16.2.0. ([#543](https://github.com/mapbox/mapbox-maps-android/pull/543))
* Remove turf dependency of location component plugin. ([#551](https://github.com/mapbox/mapbox-maps-android/pull/551))

# 10.0.0-rc.5 July 28, 2021

## Breaking changes ⚠️
* Improve camera API consumption from java programming language by adding `CameraAnimationsUtils` and `getCamera` JvmName annotations. ([#495](https://github.com/mapbox/mapbox-maps-android/pull/495))
* Rename `AttributionView#setOnClickListener` to `setViewOnClickListener` to avoid overloading the Android SDK method. Results in compilation on Android P and above. Adjust codebase to changes in enforced nullability of Android SDK code. ([#497](https://github.com/mapbox/mapbox-maps-android/pull/497))
* Get rid of using reflection when creating plugins which should decrease `MapView` startup time if plugins are enabled. ([#519](https://github.com/mapbox/mapbox-maps-android/pull/519))

## Features ✨ and improvements 🏁
* Add `showLogo` and `showAttributes` config for snapshotter which are defaulted to true. User can now hide logo and attributions in a snapshotter by changing this config ([#496](https://github.com/mapbox/mapbox-maps-android/pull/496))
* Add lifecycle plugin so there is no need to call `onStart`/`onStop`/`onDestroy`/`onLowMemory` methods explicitly, if the appcompact 1.3.0+ is used. ([#485](https://github.com/mapbox/mapbox-maps-android/pull/485))
* Add a minimum Android Auto test app and an optional Android Auto extension that provide convenient extension function to initialise the MapSurface from a Car App Session. ([#488](https://github.com/mapbox/mapbox-maps-android/pull/488))
* Add lint check for lifecycle methods ([#516](https://github.com/mapbox/mapbox-maps-android/pull/516))

## Bug fixes 🐞
* Fix issues with MapView#snapshot methods that could cause black snapshot or ANR in some cases. ([#508](https://github.com/mapbox/mapbox-maps-android/pull/508))

# 10.0.0-rc.4 July 14, 2021

**The Mapbox Maps SDK for Android has moved to release candidate status and is now ready for production use.**

## Features ✨ and improvements 🏁
* Add new param to allow users localize selected layers. ([#461](https://github.com/mapbox/mapbox-maps-android/pull/461))
* Add API to control logging for animation plugin and disable debug logs by default. ([#474](https://github.com/mapbox/mapbox-maps-android/pull/474))
* Introduce option to use continuous rendering for scale bar. Continuous render mode will fix gfxinfo profiling. ([#458](https://github.com/mapbox/mapbox-maps-android/pull/458))
* Add shortest bearing path option for animators. ([#473](https://github.com/mapbox/mapbox-maps-android/pull/473))
* Add modelTranslation support for LocationPuck3D ([#493](https://github.com/mapbox/mapbox-maps-android/pull/493))
* Add default parameters to coordinate conversion functions of MapCameraManagerDelegate#cameraForCoordinates, MapCameraManagerDelegate#cameraForCoordinateBounds and MapCameraManagerDelegate#cameraForGeometry. This overloads the functions to have a more simple API surface for developers to hook into. ([#491](https://github.com/mapbox/mapbox-maps-android/pull/491))
* Support text-writing-mode property for line symbol-placement text labels (#1766)
  Note: This change will bring following changes for CJK text block:
  - For vertical CJK text, all the characters including Latin and Numbers will be vertically placed now. Previously, Latin and Numbers are horizontally placed.
  - For horizontal CJK text, it may have a slight horizontal shift due to the anchor shift.
* Session SKU generation is now available
* Add getSKUTokenIfValid to get a SKU token for a SKU identifier if it exists and is not expired, return empty string if not.
* Allow filtering of log messages by categories.
* Expose isFiltered for checking logging category settings

## Bug fixes 🐞
* Fix flyTo crash when using single-pixel paddings. ([#478](https://github.com/mapbox/mapbox-maps-android/pull/478))
* Fixed regression in map gestures on devices with Android 6 and lower. ([#484](https://github.com/mapbox/mapbox-maps-android/pull/484))
* Fix overwriting sync geojson data with getSourceAs by async. ([#482](https://github.com/mapbox/mapbox-maps-android/pull/482))
* Clean up network listener after http file source gets out of scope
* Fix line-center anchor calculation when the anchor is very near to the line geometry point
* Fix crash when a Feature State API is used with dedicated rendering thread
* Fix threading issues in HTTP file source
* Fix volatile tilesets handling

## Dependencies
* Update gl-native to v10.0.0-rc.5 and common to v16.0.0. ([#487](https://github.com/mapbox/mapbox-maps-android/pull/487))

# 10.0.0-rc.3 June 30, 2021

**The Mapbox Maps SDK for Android has moved to release candidate status and is now ready for production use.**

## Breaking changes ⚠️
* Perform annotation click synchronously and change AnnotationManagerImpl#queryMapForFeatures function to be synchronous. ([#455](https://github.com/mapbox/mapbox-maps-android/pull/455))

## Features ✨ and improvements 🏁
* Introduce static MapboxMap.clearData(resourceOptions: ResourceOptions, callback: AsyncOperationResultCallback) API and MapboxMap#clearData(callback: AsyncOperationResultCallback), Snapshotter#clearData(callback: AsyncOperationResultCallback) APIs. ([#442](https://github.com/mapbox/mapbox-maps-android/pull/442))
* Optimise the Style#getLayer and Style#getSource APIs' performance. ([#449](https://github.com/mapbox/mapbox-maps-android/pull/449))
* MapEvents#MAP_LOADING_ERROR events now include source and tile information where appropriate. New fields would allow developers to understand what source or tile has failed to load and the reason for a failure. ([#457](https://github.com/mapbox/mapbox-maps-android/pull/457))

## Bug fixes 🐞
* Fix dropping annotation source updates if those were emitted rapidly without handler. ([#441](https://github.com/mapbox/mapbox-maps-android/pull/441))
* Fix raster/v1 terrain tiles fetch failures caused by appending pixel ratio to the URLs when tile size is equal to 512. ([#457](https://github.com/mapbox/mapbox-maps-android/pull/457))
* Fixed an issue that the LayerPosition is not persisted across the style change, when using persistent layer based annotation plugin and location component plugin. ([#457](https://github.com/mapbox/mapbox-maps-android/pull/457))
* Disable MapboxTelemetryInitProvider if the telemetry is disabled via app's manifest reducing startup time. ([#442](https://github.com/mapbox/mapbox-maps-android/pull/442))

## Dependencies
* Bump gl-native to v10.0.0-rc.3, common to v14.2.0. ([#442](https://github.com/mapbox/mapbox-maps-android/pull/442))
* Bump telemetry to 8.1.0. ([#457](https://github.com/mapbox/mapbox-maps-android/pull/457))

# 10.0.0-rc.2 June 23, 2021

## Features ✨ and improvements 🏁
* Introduce experimental `Style#addPersistentLayer`, `Layer#isPersistent`, `Style#addPersistentStyleLayer`, `Style#addPersistentStyleCustomLayer` and `Style#isStyleLayerPersistent` APIs, so that the tagged layer and its associated resources would remain when a style is reloaded. This improves performance of Annotation and Location Component Plugin during the style change. ([#368](https://github.com/mapbox/mapbox-maps-android/pull/368), ([#422](https://github.com/mapbox/mapbox-maps-android/pull/422)))
* Add Localization API to apply languages to the style by provided locale. ([#379](https://github.com/mapbox/mapbox-maps-android/pull/379))
* Reduce unnecessary render cache texture updates by introducing a small delay after zoom has changed.
* Save and read application state on a background thread, to avoid delays (~3-5ms) on the main thread.

## Bug fixes 🐞
* Introduce size check for render cache. ([#425](https://github.com/mapbox/mapbox-maps-android/pull/425))
* Fix memory leak on render destroy. ([#426](https://github.com/mapbox/mapbox-maps-android/pull/426))
* Changes the visibility of jsonObject in annotation to protected, fix ConcurrentModificationException ([#427](https://github.com/mapbox/mapbox-maps-android/pull/427))
* Fix camera deadlock use-case. ([#439](https://github.com/mapbox/mapbox-maps-android/pull/439))
* Tileset descriptor resolving fixes:
  - Operation completes even if the offline manager instance gets out of scope
  - Fixes leaking TilesetResolverObserver instance
  - Fixes possible crash on cancellation of pending style pack download operation
* Fix text rendering when both 'text-rotate' and 'text-offset' are set.
* Fix Android 12 compatibility to support [pending intents mutability](https://developer.android.com/about/versions/12/behavior-changes-12#pending-intent-mutability).

## Dependencies
* Bump gl-native to v10.0.0-rc.2 ([#422](https://github.com/mapbox/mapbox-maps-android/pull/422))
* Bump telemetry to v8.0.0, android core to v5.0.0 ([#423](https://github.com/mapbox/mapbox-maps-android/pull/423))

# 10.0.0-rc.1 June 10, 2021

## Breaking changes ⚠️
* Rename setter for `Light` object from `add` to `set`. This matches API from GL-JS and clarifies there is only 1 Light object. ([#387](https://github.com/mapbox/mapbox-maps-android/pull/387))
* Rename setter for `Terrain` object from `add` to `set`. ([#391](https://github.com/mapbox/mapbox-maps-android/pull/391))
* Remove `CacheManager`. In the following releases, an API to control temporary map data may be provided. ([#399](https://github.com/mapbox/mapbox-maps-android/pull/399))
* Remove `ResourceOptions::cacheSize` and `DefaultAmbientCacheSize` constant. ([#399](https://github.com/mapbox/mapbox-maps-android/pull/399))
* Replace `ResourceOptions::cachePath` with `ResourceOptions::dataPath` that accepts a folder in which the map stores offline style packages and temporary map data. ([#399](https://github.com/mapbox/mapbox-maps-android/pull/399))
* Rename `TileStore::getInstance()` to `TileStore::create()`. ([#399](https://github.com/mapbox/mapbox-maps-android/pull/399))
* Remove the `MapView#setRenderCache` and `MapSurface#setRenderCache` API and replaced them with experimental `MapboxMap#setRenderCacheOptions` and `MapboxMap#getRenderCacheOptions` APIs. ([#401](https://github.com/mapbox/mapbox-maps-android/pull/401))
* Change the default `ResourceOptions#dataPath` to `${context.filesDir.absolutePath}/.mapbox/map_data/` and the database name from `ambient_cache.db` to `map_data.db`. ([#403](https://github.com/mapbox/mapbox-maps-android/pull/403))

## Features ✨ and improvements 🏁
* The amount of the unique maps tile packs used in the offline regions is capped by the maximum amount equal to 750. The tile region loading is not be performed if it would cause exceeding of the tile pack limit. ([#399](https://github.com/mapbox/mapbox-maps-android/pull/399))

## Bug fixes 🐞
* Fix a typo in `MapboxMapUtils` jvm name. ([#396](https://github.com/mapbox/mapbox-maps-android/pull/396))
* Fix an issue that vertical text was not positioned correctly if the `text-offset` property was used. ([#399](https://github.com/mapbox/mapbox-maps-android/pull/399))
* Emit `MapLoadingError` when an empty token is provided for accessing Mapbox data sources. Before the fix, the application may crash if an empty token was provided and map tries to load data from Mapbox data source. ([#399](https://github.com/mapbox/mapbox-maps-android/pull/399))
* Create folder structure for provided `ResourceOptions#dataPath` when a provided folder doesn't exist. Before the fix, map expected the folder to exist, and in case it didn't, it was difficult to report an error to the application. ([#399](https://github.com/mapbox/mapbox-maps-android/pull/399))
* Do not emit `MapLoadingError` when an empty URL is set to GeoJSON source. ([#399](https://github.com/mapbox/mapbox-maps-android/pull/399))
* Avoid packaging `gms-play-services-location` by default as part of the Android SDK. ([#399](https://github.com/mapbox/mapbox-maps-android/pull/399))
* Fix an issue that causes public resource definitions not generated in public.txt file. ([#404](https://github.com/mapbox/mapbox-maps-android/pull/404))

## Dependencies
* Bump gl-native to v10.0.0-rc.1, common to v14.0.1 ([#399](https://github.com/mapbox/mapbox-maps-android/pull/399))

# 10.0.0-beta.21- June 3, 2021
## Breaking changes ⚠️
* Align load style functions for MapboxMap and Snapshotter. ([#371](https://github.com/mapbox/mapbox-maps-android/pull/371))
* Change the default ambient cache path to `.mapbox/maps/ambient_cache.db` ([#373](https://github.com/mapbox/mapbox-maps-android/pull/373))
* Move text-font property from PointAnnotation to PointAnnotationManager ([#375](https://github.com/mapbox/mapbox-maps-android/pull/375))
* Remove CredentialsManager in favour of ResourceOptionsManager ([#365](https://github.com/mapbox/mapbox-maps-android/pull/365))
* Introduce separate minZoom/maxZoom fields into CustomGeometrySourceOptions API instead of the formerly used "zoomRange"

## Features ✨ and improvements 🏁
* Rework setPrefetchZoomDelta to reduce loading of expensive tiles and optimize zoom use-case (#1850)
* Send billing event when Map is loaded

## Bug fixes 🐞
* Fixed an issue that causes OnStyleLoaded callback not fired when there's a sprite loading error. ([#358](https://github.com/mapbox/mapbox-maps-android/pull/358))
* Update map camera on first animator update. ([#352](https://github.com/mapbox/mapbox-maps-android/pull/352))
* Fix crash due to missing access token ([#365](https://github.com/mapbox/mapbox-maps-android/pull/365))
* Call style loaded callback if data set directly to geojson. ([#377](https://github.com/mapbox/mapbox-maps-android/pull/377))
* Geojson async data parsing: fixes and improvements. ([#380](https://github.com/mapbox/mapbox-maps-android/pull/380))
* Fix terrain transparency issue when a sky layer is not used
* Make style pack resources immutable protecting the style pack from getting out of sync in case the style is updated remotely

## Dependencies
* Bump glNative to 10.0.0-beta.23, common to 13.0.0 ([#362](https://github.com/mapbox/mapbox-maps-android/pull/362))
* Bump mapbox-events-android to latest releases telem-7.0.3 and core-4.0.2 ([#370](https://github.com/mapbox/mapbox-maps-android/pull/370))

# 10.0.0-beta.20 - May 20, 2021
## Breaking changes ⚠️
* Introduce ResourceOptionsManager to configure the default resource options, and removed the xml configuration options for cache path and tile store path. ([#339](https://github.com/mapbox/mapbox-maps-android/pull/339))
* Rename default ambient cache database to mapbox/maps/ambient_cache.db  ([#314](https://github.com/mapbox/mapbox-maps-android/pull/314))
* Remove the usage of asset path from the codebase, as it is not useful in Android Maps SDK. ([#334](https://github.com/mapbox/mapbox-maps-android/pull/334))
* Rename `NetworkConnectivity` to `OfflineSwitch`.
* Remove `TileLoadOptions` from `TileRegionLoadOptions`. `networkRestriction` and `acceptExpired` can now be specified directly in `TileRegionLoadOptions`.
* Add `totalBytes` and `transferredBytes` to TileStoreLoadResult.
* `MapboxMap.setBounds` return type changed from Void to Expected.
* Expose tileset version for sources that use TileJSON metadata.
* ResourceRequest `offline-data` boolean field is replaced with the `source` string field, which whether the response came from network, cache or tile store.
* Remove `Style.getStyleGeoJSONSourceClusterLeaves`, `Style.getStyleGeoJSONSourceClusterExpansionZoom`, `Style.getStyleGeoJSONSourceClusterChildren`. All those can be fully replaced by `MapboxMap.queryFeatureExtensions`.
* Parsing geojson on a worker thread. Using DSL GeoJsonSource builders with the following functions `GeoJsonSource.Builder#feature`, `GeoJsonSource.Builder#featureCollection`, `GeoJsonSource.Builder#geometry` will immediately returns GeoJsonSource with no data set and starts preparing actual data using a worker thread. The data will be set to the GeoJsonSource once parsed. ([#327](https://github.com/mapbox/mapbox-maps-android/pull/327))

## Features ✨ and improvements 🏁
* Add a `cameraOptions(cameraState, builderBlock)` inline method that helps mutate an existing `CameraState` object. ([#317](https://github.com/mapbox/mapbox-maps-android/pull/317))
* Add selected state handling to annotation plugin ([#316](https://github.com/mapbox/mapbox-maps-android/pull/316))
* Add API for disabling vertical/horizontal scroll gestures ([#319](https://github.com/mapbox/mapbox-maps-android/pull/319))
* Introduce API to enable render cache feature that could bring up rendering performance improvement. ([#326](https://github.com/mapbox/mapbox-maps-android/pull/326))
* Add `removeAnnotationManager` API. ([#330](https://github.com/mapbox/mapbox-maps-android/pull/330))
* Improve terrain's rendering performance
* Set `begin` and `end` timestamps for StyleLoaded and MapLoaded events, so that developers could check how much time it takes to load style and map, respectively
* Added `tile-requests-delay` and `tile-network-requests-delay` runtime source properties - an API for tile requests delay
* Introduce MapOptions.optimizeForTerrain option that allow style rendering optimizations for terrain rendering
* The `text-line-height` is now data-driven property
* MapLoaded, StyleLoaded and StyleDataLoaded events now contain begin and end timestamps reflecting the effective duration timespan
* When line lablels are inside the flip state retaining range (+/- 5 degrees around the vertical direction), the lables' flip state will be kept the same
* Improve rendering quality of fill outlines when using render cache

## Bug fixes 🐞
* Fix scalebar doesn't refresh issue. ([#331](https://github.com/mapbox/mapbox-maps-android/pull/331))
* Trigger nested high-level animator listener correctly. ([#335](https://github.com/mapbox/mapbox-maps-android/pull/335))
* Make compass visible when camera was mutated while compass was disabled. ([#322](https://github.com/mapbox/mapbox-maps-android/pull/322))
* Enable LocationComponent automatically when style loaded; fix null island location puck ([#333](https://github.com/mapbox/mapbox-maps-android/pull/333))
* Fix crash if the belowLayerId doesn't exist on the current style ([#330](https://github.com/mapbox/mapbox-maps-android/pull/330))
* Fixed an issue that style pack download cancels pending tileset descriptor resolving, now tile region loading and style pack loading can work in parallel.
* Fixed the excessive network usage during map browsing caused by losing of the expiration date and the etag for the cached files
* Fix excessive network usage for delayed tile requests
* On style pack update we reset only glyphs and only when the updated options require less glyphs than currently available and we make sure ambient cache size limit is never exceeded
* Emit `StyleDataLoaded` and `SourceDataLoaded` synchronously if possible, so that developers could modify style and sources before map starts rendering style
* Fix occasional Adreno 640 and 620 driver warnings and deadlock when terrain is used
* Fix rendering order of transparent terrain proxy tiles

## Dependencies
* Update telemetry (v7.0.1) and core (v4.0.1) dependencies to latest major version releases ([#337](https://github.com/mapbox/mapbox-maps-android/pull/337))
* Bump gl-native to v10.0.0-beta.22 and common to v12.0.0. ([#338](https://github.com/mapbox/mapbox-maps-android/pull/338))

# 10.0.0-beta.19 - May 5, 2021
## Breaking changes ⚠️
* Remove temporary CustomMapInterface used for testing, obsolete with having interface inheritance from upstream. ([#296](https://github.com/mapbox/mapbox-maps-android/pull/296))
* Align MapCameraManagerDelegate with MapCameraManagerInterface ([#293](https://github.com/mapbox/mapbox-maps-android/pull/293))
* Refactor CameraOptions and change `MapboxMap.getCameraState` method to return non-nullable CameraState record
* Remove `MapboxMap.getMinZoom`, `MapboxMap.getMaxZoom` and `MapboxMap.getScale` methods that are duplicate of functionality provided by `MapboxMap.getBounds`. `MapboxMap.getBounds` returns new CameraBounds type with non-nullable fields.
* Remove `MapboxMap.setDefaultFramebufferObject`.
* Remove `MapboxMap.dumpDebugLog`.
* Remove `isPanning`, `isRotating`, `isScaling` and `cancelTransitions` methods from MapboxMap. Controlling map animations should be done with camera animation plugin.
* Remove following methods from MapCameraManagerDelegate (formerly MapCameraDelegate): getLan(), getLon(), getPitch(), getBearing(), getPadding(), setBearing(double). Those properties could be accessed now from MapCameraManagerDelegate.cameraState directly.

### OfflineManager and CacheManager
* Introduce TileStoreUsageMode enum and use it in resource options. New enum allows to set tile store usage mode in an non ambiguous way.
* Cache manager asynchronous  calls complete even after the cache manager instance gets out of scope on the client side. Fix possible crash on setDatabasePath() call
* CacheManager::prefetchAmbientCache() semantics is updated


## Features ✨ and improvements 🏁
* Add styleUri property in MapInitOptions ([#287](https://github.com/mapbox/mapbox-maps-android/pull/287))
* Refactored plugin system to have more granular control over which plugins are loaded when creating a MapView programmatically. ([#231](https://github.com/mapbox/mapbox-maps-android/pull/231))
* Instrument tests for offline ([#290](https://github.com/mapbox/mapbox-maps-android/pull/290))
* Cleanup kdoc documentation, remove html tags ([#305](https://github.com/mapbox/mapbox-maps-android/pull/305))
* Reduce GPU memory usage by reusing depth stencil buffer for terrain rendering


## Bug fixes 🐞
* Request layout when updating ornaments margins, making updates immediate ([#292](https://github.com/mapbox/mapbox-maps-android/pull/292))
* Remove runtime plugin dependency for legacy location plugin. ([#295](https://github.com/mapbox/mapbox-maps-android/pull/295))
* Fix an issue that causes the extension functions not discoverable from downstream projects. ([#299](https://github.com/mapbox/mapbox-maps-android/pull/299))
* Style and map error loading listeners are only called for the style that was associated to the listeners when style loading started. This avoid calling the wrong listeners with multiple style loads. Renamed Style#isStyleLoadInited to Style#isStyleLoadInitiated. ([#300](https://github.com/mapbox/mapbox-maps-android/pull/300))
* Fix crash if doing setCamera during map loading ([#310](https://github.com/mapbox/mapbox-maps-android/pull/310))
* Fix map rendering issue when `text-field`'s inline images used with complex case expressions
* Fix erroneous font eviction when `text-field`'s formatted sections have `text-font` overrides
* Fix Adreno specific crash that happens when terrain is enabled
* Fix OfflineManager network errors handling
* Fix map rendering issue when feature-state and terrain features are enabled
* The ResourceRequest event response.offline-data field now indicates whether or not the response came from tile store


## Dependencies
* Bump to gl-native v10.0.0-beta.21, update common v11.0.2. ([#304](https://github.com/mapbox/mapbox-maps-android/pull/304))

# 10.0.0-beta.18 - April 22, 2021
## Breaking changes ⚠️
* Rename MapView plugin extension functions. ([#272](https://github.com/mapbox/mapbox-maps-android/pull/272))
  - mapView.getAnnotationPlugin() -> mapView.annotations
  - mapView.getGesturesPlugin() -> mapView.gestures
  - mapView.getOverlayPlugin() -> mapView.overlay() // using function here because of experimental annotation
  - mapView.getLocationComponentPlugin() -> mapView.location
  - mapView.getCameraAnimationsPlugin() -> mapView.camera
  - mapView.getAttributionPlugin() -> mapView.attribution
  - mapView.getCompassPlugin() -> mapView.compass
  - mapView.getLogoPlugin() -> mapView.logo
  - mapView.getScaleBarPlugin() -> mapView.scalebar
* Remove deprecated location plugin ([#276](https://github.com/mapbox/mapbox-maps-android/pull/276))
* Add feature sdk initialisation ([#269](https://github.com/mapbox/mapbox-maps-android/pull/269))
  - Load the Mapbox Street style by default if user doesn't load any style before the onStart lifecycle event.
  - Introduce `CredentialsManager` to manage mapbox access token, when all `MapView`s should use same token could be handled by using `CredentialsManager.shared` static object.
  - Introduce `MapInitOptions` to replace MapboxMapOptions.
## Features ✨ and improvements 🏁
* High-level animations return cancelable interface ([#262](https://github.com/mapbox/mapbox-maps-android/pull/262))
* Introduce OfflineManager API that manages style packs and produces tileset descriptors for the tile store.
  - By default, users may download up to 250MB of data for offline use without incurring additional charges. This limit is subject to change during the beta.
  - The new API replaces the deprecated OfflineRegionManager API. The OfflineManager API can be used to create offline style packs that contain style data, such as: style definition, sprites, fonts and other resources. Tileset descriptors created by the OfflineManager API are used to create tile packs via TileStore API. Mobile maps SDKs use tile packs for rendering map content.
* Add offline activity example. ([#259](https://github.com/mapbox/mapbox-maps-android/pull/259))
* Load the Mapbox Street style by default if user doesn't load any style before the onStart lifecycle event([#248](https://github.com/mapbox/mapbox-maps-android/pull/248))

## Bug fixes 🐞
* Keep CompassPlugin enabled/disabled state after other properties update ([#252](https://github.com/mapbox/mapbox-maps-android/pull/252))
* Fix disabling logo in xml. ([#273](https://github.com/mapbox/mapbox-maps-android/pull/273))
* Introduce StyleInterface that include the current display's pixel ratio, and fix Style#addImage to take the correct pixel ratio from display.  ([#228](https://github.com/mapbox/mapbox-maps-android/pull/228))
* Properly reset anchor after some gestures。 ([#279](https://github.com/mapbox/mapbox-maps-android/pull/279))
* Remove animator cancel listeners logic duplicating end listeners logic. ([#280](https://github.com/mapbox/mapbox-maps-android/pull/280))

## Dependencies
* Bump gl-native to v10.0.0-beta.20, common to v11.0.1 ([#261](https://github.com/mapbox/mapbox-maps-android/pull/261))

# 10.0.0-beta.17 - April 14, 2021
## Breaking changes ⚠️
* [Annotation plugin] Rename annotation classes, the rules are as follows and applied for Annotations/Options/Managers ([#227](https://github.com/mapbox/mapbox-maps-android/pull/227))
    - Symbol -> PointAnnotation
    - Circle -> CircleAnnotation
    - Line -> PolylineAnnotation
    - Fill -> PolygonAnnotation
* mapboxMap.queryRenderedFeatures will return a new data class QueriedFeature which will contain additional properties ([#247](https://github.com/mapbox/mapbox-maps-android/pull/247)):
    - source (id of the source)
    - sourceLayer (id of the source's layer)
    - state (feature's state)
* Rename Style#isStyleFullyLoaded to Style#isStyleLoaded
* Remove old map#drag API and the AnimationOptions API
* Don't emit MapIdle event when there is gesture and / or user animation in progress
* Make overlay plugin experimental ([#233](https://github.com/mapbox/mapbox-maps-android/pull/233))

## Features ✨ and improvements 🏁
* Introducing NetworkConnectivity API (offline switch). If setting setMapboxStackConnected(false), the Reachability API will report NotReachable, http requests are being blocked and if running, cancelled.
* Added new CameraManager.cameraForCoordinates overload
* Added support for query rendered features for Circle Layer on Terrain
* Enable identical code folding and -lto-O3 optimizations to reduce binary size of native map shared library

## Bug fixes 🐞
* Fix runtime crash if logo / attribution not enabled ([#240](https://github.com/mapbox/mapbox-maps-android/pull/240))
* Fixed a bug that causes map not loading when connected through ethernet.
* Fix distance expression parsing for geometries containing over 20k points
* Fixed holes in the ground for terrain with negative elevation
* Make StyleImageMissing callback a no-op after ImageManager destruction
* Reset unprocessed event queue for destructed renderer
* Fix clipping of fill-extrusions on near plane
* Set 'clusterMaxZoom' to be 'maxZoom-1' when it is not provided
* Fix crash for the case when MapSnapshotter object is destructed from within user provided callback
* Terrain render cache now disabled during property transitions
* Fix missing terrain tiles when camera is on mountain peak
* Black screen not used during loading anymore, prefering platform background
* Emit CameraChanged, SourceAdded(Removed) and StyleImageMissing events synchronously

## Dependencies
* [deps] Bump gl-native to v10.0.0-beta.19, common to v11.0.0 ([#247](https://github.com/mapbox/mapbox-maps-android/pull/247))

# 10.0.0-beta.16 - March 25, 2021

## Breaking changes ⚠️
* Remove ModelLayer and ModelSource API ([#128](https://github.com/mapbox/mapbox-maps-android/pull/128))
* Refactor Event API into new Observers. ([#166](https://github.com/mapbox/mapbox-maps-android/pull/166))
* Bump minSdkVersion of the SDK to 21, and bumped okhttp dependency to v4.9.0. ([#176](https://github.com/mapbox/mapbox-maps-android/pull/176))
* Rename jumpTo(options: CameraOptions) to setCamera(options: CameraOptions), rename setFreeCameraOptions (options: FreeCameraOptions) to setCamera(options: FreeCameraOptions). ([#176](https://github.com/mapbox/mapbox-maps-android/pull/176))
* Rename OnMapLoadingFinishedListener to OnMapLoadedListener. ([#176](https://github.com/mapbox/mapbox-maps-android/pull/176))
* Introduce OnStyleDataLoadedListener to replace OnStyleLoadingFinishedListener, and introduce OnSourceDataLoadedListener to replace OnSourceChangedListener. So that developers have granular control of style/source loading status. ([#176](https://github.com/mapbox/mapbox-maps-android/pull/176))
* Introduce coordinateBoundsForCamera() API to replace the getRegion() API. ([#176](https://github.com/mapbox/mapbox-maps-android/pull/176))
* Remove MapObserver from MapSurface's constructor. ([#200](https://github.com/mapbox/mapbox-maps-android/pull/200))

## Features ✨ and improvements 🏁
* [Annotation plugin] Add symbol cluster support ([#122](https://github.com/mapbox/mapbox-maps-android/pull/122))
* [map] Make public API entry points as MapView and Snapshotter ([#149](https://github.com/mapbox/mapbox-maps-android/pull/149))
* [plugins] Remove PluginRequirementException ([#158](https://github.com/mapbox/mapbox-maps-android/pull/158))
* Use String protocol for passing GeoJSON data  ([#162](https://github.com/mapbox/mapbox-maps-android/pull/162))
* [Annotation plugin] Set default values for annotation option properties to null. ([#173](https://github.com/mapbox/mapbox-maps-android/pull/173))
* [rendering] Schedule non-rendering tasks on Android's scheduler to improve render performance. ([#176](https://github.com/mapbox/mapbox-maps-android/pull/176))
* [rendering] Query rendered features now work for fill-extrusions when terrain is enabled. ([#176](https://github.com/mapbox/mapbox-maps-android/pull/176))
* [rendering] Improved terrain rendering performance due to reduction of loaded tiles. ([#176](https://github.com/mapbox/mapbox-maps-android/pull/176))
* [doc] Change http link to markdown style in doc  ([#187](https://github.com/mapbox/mapbox-maps-android/pull/187))
* [rendering] Differentiate render tasks and non-render tasks ([#192](https://github.com/mapbox/mapbox-maps-android/pull/192))
* [gestures] Introduce platform-driven drag API to move a map ([#201](https://github.com/mapbox/mapbox-maps-android/pull/201))

## Bug fixes 🐞
* [Annotation plugin] Implement MapStyleObserverPlugin to listen style load event to reload layer and source ([#161](https://github.com/mapbox/mapbox-maps-android/pull/161))
* [gestures] Fix crash if zooming for SDK less than 23 ([#171](https://github.com/mapbox/mapbox-maps-android/pull/171))
* Fix an issue that will result in map not rendering on a device with Ethernet connection. ([#176](https://github.com/mapbox/mapbox-maps-android/pull/176))
* Fix the crash when running maps on the emulator. ([#176](https://github.com/mapbox/mapbox-maps-android/pull/176))
* Patch scroll gesture with a pitched camera ([#184](https://github.com/mapbox/mapbox-maps-android/pull/184))
* [locationcomponent] Fix jitter animations if interrupting animations ([#185](https://github.com/mapbox/mapbox-maps-android/pull/185))
* [animation] Fix zero duration animators, fix medium-level animators to use only CameraAnimators ([#198](https://github.com/mapbox/mapbox-maps-android/pull/198))
* [animations] Fix interpolation for flyTo ([#202](https://github.com/mapbox/mapbox-maps-android/pull/202))

## Dependencies
* Update minSdkVersion of the SDK to 21, and bumped okhttp dependency to v4.9.0. ([#176](https://github.com/mapbox/mapbox-maps-android/pull/176))
* Update gl-native to v10.0.0-beta.17, common to v10.0.2 ([#176](https://github.com/mapbox/mapbox-maps-android/pull/176))

# 10.0.0-beta.15 - March 5, 2021

## Bugs
* [annotation] Fix text-font issue in annotation plugin. ([#144](https://github.com/mapbox/mapbox-maps-android/pull/144))

## Dependencies
* [gl-native] Update to v10.0.0-beta.16, common to beta.12 ([#137](https://github.com/mapbox/mapbox-maps-android/pull/137))

# 10.0.0-beta.14 - February 24, 2021

## Breaking changes
* [map] Change signature of Map#getElevation from Float to Double [#120](https://github.com/mapbox/mapbox-maps-android/pull/120)
* [map] Fixed text-field strings are now returned as formatted expressions [#120](https://github.com/mapbox/mapbox-maps-android/pull/120)
* [annotation] Rename getAnnotationManger to createAnnotationManager [#105](https://github.com/mapbox/mapbox-maps-android/pull/105)
* [style] GeoJsonSource data property can't be empty [#120](https://github.com/mapbox/mapbox-maps-android/pull/120)

## Features
* [location-component] Add isLocatedAt API to location component plugin [#99](https://github.com/mapbox/mapbox-maps-android/pull/99)
* [snapshot] Introduce interfaces for style events and snapshot result [#124](https://github.com/mapbox/mapbox-maps-android/pull/124)
* [annotation] Process anchor animators correctly [#109](https://github.com/mapbox/mapbox-maps-android/pull/109)
* [annotation] Limit adding style images multiple times for annotations [#118](https://github.com/mapbox/mapbox-maps-android/pull/118)
* [annotation] Add GeoJSONOptions configuration [#79](https://github.com/mapbox/mapbox-maps-android/pull/79)
* [annotation] Show all icons and text from annotation manager by default [#115](https://github.com/mapbox/mapbox-maps-android/pull/115)
* [animation] Add kotlin dsl builder for CameraOptions and java builders for CameraAnimatorOptions and MapAnimationOptions [#90](https://github.com/mapbox/mapbox-maps-android/pull/90)
* [map] Better use of Choreographer inside renderer resulting to smoother map animations [#107](https://github.com/mapbox/mapbox-maps-android/pull/107)
* [gestures] change default interpolator from Decelerate to LinearOutSlowIn [#103](https://github.com/mapbox/mapbox-maps-android/pull/103)

## Bugs
* [compass] Hide the compass on startup when facing north [#116](https://github.com/mapbox/mapbox-maps-android/pull/116)
* [annotation] Change default value of text font for symbols to null [#111](https://github.com/mapbox/mapbox-maps-android/pull/111)
* [map] Remove renderStill from public API [#104](https://github.com/mapbox/mapbox-maps-android/pull/104)
* [style]  Rename reference to style plugin and converting them to style extension [#123](https://github.com/mapbox/mapbox-maps-android/pull/123)
* [annotation] Expose collection of annotations as a List instead of Map [#121](https://github.com/mapbox/mapbox-maps-android/pull/121)
* [camera] Trigger map camera change updates immediately, Fix order of animation callbacks in camera animation plugin [#125](https://github.com/mapbox/mapbox-maps-android/pull/125)

## Dependencies
* [gl-native] update to v10.0.0-beta.15 [#120](https://github.com/mapbox/mapbox-maps-android/pull/120)
* [common] update to v10.0.0-beta.11 [#120](https://github.com/mapbox/mapbox-maps-android/pull/120)

# 10.0.0-beta.13 - February 10, 2021

## Features
* [map] Expose FPS listener [#80](https://github.com/mapbox/mapbox-maps-android/pull/80)
* [annotation] Add convenience color int API [#76](https://github.com/mapbox/mapbox-maps-android/pull/76)
* [annotation] Add convenience bitmap API for symbols [#67](https://github.com/mapbox/mapbox-maps-android/pull/67)
* [annotation] Make getting annotation manager configurable [#47](https://github.com/mapbox/mapbox-maps-android/pull/47)
* [location] Improve the default location provider and improve handling of location updates [#58](https://github.com/mapbox/mapbox-maps-android/pull/58)
* [location] Add OnIndicatorPositionChangedListener and OnIndicatorBearingChangedListener [#56](https://github.com/mapbox/mapbox-maps-android/pull/56)

## Bugs
* [map] allow getSourceAs returning null values, handle cast gracefully [#88](https://github.com/mapbox/mapbox-maps-android/pull/88)
* [animation] remove internal plugin singleton, support multi display maps [#70](https://github.com/mapbox/mapbox-maps-android/pull/70)
* [telemetry] correct versioning of BuildConfig [#65](https://github.com/mapbox/mapbox-maps-android/pull/65)
* [annotation] Fix offset array not working issue [#60](https://github.com/mapbox/mapbox-maps-android/pull/60)
* [plugin] make xml attribute parsers internal [#81](https://github.com/mapbox/mapbox-maps-android/pull/81)

## Dependencies
* [gl-native] update to v10.0.0-beta.14 [#87](https://github.com/mapbox/mapbox-maps-android/pull/87)
* [common] update to v10.0.0-beta.9.1 [#87](https://github.com/mapbox/mapbox-maps-android/pull/87)

# 10.0.0-beta.12 - January 27, 2021

## Announcement

V10 is the latest version of the Mapbox Maps SDK for Android. v10 brings substantial performance improvements, new features like 3D terrain and a more powerful camera, modern technical foundations, and a better developer experience.

To get started with v10, please refer to our [migration guide](https://docs.mapbox.com/android/beta/maps/guides/migrate-to-v10/).

## Known Issues

### Style

* Currently there is no compile-time validation of the Style DSL, exceptions will be thrown in runtime.

### Location

* Location component plugin is still under active development and the interfaces are subject to change.

### 3D Terrain

* 3D Terrain is in an experimental state
* 3D Terrain crashes on specific GPU hardware:
    * Qualcomm Adreno 640

### Other
* Annotation plugin is not feature complete with the old implementation
* Restricting the map to a bounds that includes the antemeridian will result in an invalid jump to the left side of the bounds.
* Known deficiencies with max and min zoom map properties
* An invalid LatLng conversion can occur and produce a native crash
* Native crash when resuming the map in specific situations
* Native crash when performing a camera transition using Map#jumpTo<|MERGE_RESOLUTION|>--- conflicted
+++ resolved
@@ -8,11 +8,8 @@
 ## Bug fixes 🐞
 * Trigger repaint after `BitmapWidget` is updated. ([1797](https://github.com/mapbox/mapbox-maps-android/pull/1797))
 * Fix a crash after removing the view annotation if view has an attached animation or transition. ([1831](https://github.com/mapbox/mapbox-maps-android/pull/1831))
-<<<<<<< HEAD
+* Emit the last indicator state when new listeners are added to the location component. ([1827](https://github.com/mapbox/mapbox-maps-android/pull/1827))
 * Fix a regression from v10.10.0-beta.1 release, the BitmapWidget.setTranslation API should offset relative to its original position. ([1833](https://github.com/mapbox/mapbox-maps-android/pull/1833))
-=======
-* Emit the last indicator state when new listeners are added to the location component. ([1827](https://github.com/mapbox/mapbox-maps-android/pull/1827))
->>>>>>> 0a2438b6
 
 # 10.9.1 November 7, 2022
 
