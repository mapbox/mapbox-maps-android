# Changelog for Mapbox Maps SDK v10 for Android

Mapbox welcomes participation and contributions from everyone.
# main

# 10.9.0-beta.2
<<<<<<< HEAD
## Bug fixes 🐞
* Make telemetry a single instance. Avoids module recreation when coming from background. ([#1695](https://github.com/mapbox/mapbox-maps-android/pull/1695))
=======

## Bug fixes 🐞
* Fix an issue where location engine doesn't produce bearing/accuracy/speed information with the location updates. ([1696](https://github.com/mapbox/mapbox-maps-android/pull/1696)) 

## Dependencies
* Bump common sdk to v23.1.0-beta.2. ([1696](https://github.com/mapbox/mapbox-maps-android/pull/1696))
>>>>>>> 7d33ab3b

# 10.9.0-beta.1 September 22, 2022

## Features ✨ and improvements 🏁
* Deprecated gesture settings `increaseRotateThresholdWhenPinchingToZoom` property. ([1632](https://github.com/mapbox/mapbox-maps-android/pull/1632))
* Enable asynchronous tile uploader by default to improve animation performance. ([1679](https://github.com/mapbox/mapbox-maps-android/pull/1679))
* Vector tiles without symbols are not hold for fade-out animation so that less amount of vector tiles are managed at a time. ([1679](https://github.com/mapbox/mapbox-maps-android/pull/1679))
* Add support to set location puck opacity. ([1659](https://github.com/mapbox/mapbox-maps-android/pull/1659))
* Support `pitch` and `distanceFromCenter` filters in symbol layers. ([1662](https://github.com/mapbox/mapbox-maps-android/pull/1662))
* Migrated telemetry APIs from [mobile-events-android](https://github.com/mapbox/mapbox-events-android) to common SDK implementation. ([1672](https://github.com/mapbox/mapbox-maps-android/pull/1672))

## Bug fixes 🐞
* Fix scale bar truncated at high zoom levels near the poles. ([1620](https://github.com/mapbox/mapbox-maps-android/pull/1620))
* Fix broken view annotation positioning when marking them `View.INVISIBLE` and then making `View.VISIBLE`. ([1616](https://github.com/mapbox/mapbox-maps-android/pull/1616))
* Snap puck to north if `puckBearingEnabled` is set to false. ([1635](https://github.com/mapbox/mapbox-maps-android/pull/1635))
* Preserve cached properties if applied to the layer before during the `Style#getLayer` call. ([1622](https://github.com/mapbox/mapbox-maps-android/pull/1622))
* Fix a `NullPointerException` in `StandardGestureListener`, where `MotionEvent` should be nullable. ([1645](https://github.com/mapbox/mapbox-maps-android/pull/1645)), ([1677](https://github.com/mapbox/mapbox-maps-android/pull/1677))
* Fix incorrect `MapView` dimensions after background orientation change. ([1658](https://github.com/mapbox/mapbox-maps-android/pull/1658))
* Fix wrong `BitmapWidget` position when using `WidgetPosition.Horizontal.CENTER` or `WidgetPosition.Vertical.CENTER` property. ([1651](https://github.com/mapbox/mapbox-maps-android/pull/1651))
* Fix pixel flickering between tiles on darker styles in globe view. ([1679](https://github.com/mapbox/mapbox-maps-android/pull/1679))
* Fix incorrect shading of rounded corners in fill extrusions when ambient occlusion and/or shadow is enabled. ([1679](https://github.com/mapbox/mapbox-maps-android/pull/1679))
* Fix shadows when the light radial coordinate is zero. ([1679](https://github.com/mapbox/mapbox-maps-android/pull/1679))
* Location indicator layer is occluded by terrain to align rendering behavior with other location indicator rendering types. ([1679](https://github.com/mapbox/mapbox-maps-android/pull/1679))
* Symbol flickering after runtime styling caused by using outdated symbol placement on updated symbol buckets. ([1679](https://github.com/mapbox/mapbox-maps-android/pull/1679))
* Allow Light intensity and Light shadow intensity to accept expressions when using setStyleLight API call. ([1679](https://github.com/mapbox/mapbox-maps-android/pull/1679))
* Fix a bug in `cameraForGeometry` when called on a map with padding set. ([1679](https://github.com/mapbox/mapbox-maps-android/pull/1679))
* Throw an exception with the meaningful stack trace when constructing `Value` from an infinite or NaN number. ([1681](https://github.com/mapbox/mapbox-maps-android/pull/1681))

## Dependencies
* Update mapbox-gestures-android dependency to [v0.8.0](https://github.com/mapbox/mapbox-gestures-android/releases/tag/v0.8.0). ([1645](https://github.com/mapbox/mapbox-maps-android/pull/1645))
* Update gl-native to v10.9.0-beta.1 and common to v23.1.0-beta.1. ([1679](https://github.com/mapbox/mapbox-maps-android/pull/1679))



# 10.8.0 September 7, 2022
## Features ✨ and improvements 🏁
* Introduce a callback to be invoked when the device compass sensors need to be re-calibrated. ([1513](https://github.com/mapbox/mapbox-maps-android/pull/1513))
* Add support for `LocationComponentSettingsInterface.pulsingMaxRadius` to follow location's accuracy radius. ([1561](https://github.com/mapbox/mapbox-maps-android/pull/1561))
* Avoid map content disappearing on the sides of the screen when LOD is enabled. ([1650](https://github.com/mapbox/mapbox-maps-android/pull/1650))

## Bug fixes 🐞
* Support altitude interpolation in location component, and pass through GPS altitude information from the DefaultLocationProvider. ([1478](https://github.com/mapbox/mapbox-maps-android/pull/1478))
* Fix edge cases for renderer that could result in map not rendered. ([1538](https://github.com/mapbox/mapbox-maps-android/pull/1538))
* Fix onAnnotationDragStarted event is still fired when annotation is not draggable. ([1552](https://github.com/mapbox/mapbox-maps-android/pull/1552))
* Fix camera flying away when pitching. ([1560](https://github.com/mapbox/mapbox-maps-android/pull/1560))
* Deliver style to the plugin registry on map start if a new one was loaded after map stop. ([1558](https://github.com/mapbox/mapbox-maps-android/pull/1558))
* Fix default viewport bearing transition doesn't follow shortest path. ([1541](https://github.com/mapbox/mapbox-maps-android/pull/1541))
* Fix `OnFpsChangedListener` listener to count number of frames rendered over the last second instead of immediate time for render call. ([1477](https://github.com/mapbox/mapbox-maps-android/pull/1477))
* Fix `MapView.setMaximumFps` method to apply exact FPS value for rendering the map. ([1477](https://github.com/mapbox/mapbox-maps-android/pull/1477))
* Fix Android memory leak when destroying platform view annotation manager. ([1568](https://github.com/mapbox/mapbox-maps-android/pull/1568))
* Fix style getters for terrain, light and atmosphere resetting properties. ([1573](https://github.com/mapbox/mapbox-maps-android/pull/1573))
* Fix possible ANR when destroying renderer. ([1567](https://github.com/mapbox/mapbox-maps-android/pull/1567))
* Fix `MapSurface#surfaceChanged` to update dimensions for plugins. ([1575](https://github.com/mapbox/mapbox-maps-android/pull/1575))
* Try recreate EGL surface when it throws exception. ([1589](https://github.com/mapbox/mapbox-maps-android/pull/1589))
* Fix `MapboxMap` extension plugin functions throwing exceptions. ([1591](https://github.com/mapbox/mapbox-maps-android/pull/1591))
* Fix concurrent modification exception when using widgets. ([1597](https://github.com/mapbox/mapbox-maps-android/pull/1597))
* User-specified minimum and maximum zoom now correctly adjusted for map size. ([1650](https://github.com/mapbox/mapbox-maps-android/pull/1650))
* Avoid placement of line labels with overlapping glyphs. Fix collision algorithm for the line labels with vertical shift. ([1650](https://github.com/mapbox/mapbox-maps-android/pull/1650))
* Fix flickering when a vector layer is added on top of a raster layer. ([1650](https://github.com/mapbox/mapbox-maps-android/pull/1650))
* Fix a rare case when black rectangles appear instead of the images of symbol layers. ([1650](https://github.com/mapbox/mapbox-maps-android/pull/1650))
* Fix tiles disappearing when high pitch is used and atmosphere is turned on and off. ([1650](https://github.com/mapbox/mapbox-maps-android/pull/1650))
* Fixes an issue which prevents the usage of tile cache when changing zoom levels. ([1650](https://github.com/mapbox/mapbox-maps-android/pull/1650))
* Relax LOD requirements for maps with insets and zero terrain exaggeration. ([1650](https://github.com/mapbox/mapbox-maps-android/pull/1650))
* Make CameraManager.setCamera method exception free. ([1650](https://github.com/mapbox/mapbox-maps-android/pull/1650))
* Fix black holes in the globe view when edge insets are used. ([1650](https://github.com/mapbox/mapbox-maps-android/pull/1650))
* Fix elevation of pole geometry when exaggerated terrain is used. ([1650](https://github.com/mapbox/mapbox-maps-android/pull/1650))
* Fix a bug in cameraForGeometry returning incorrect camera options when pitch  > 0. ([1650](https://github.com/mapbox/mapbox-maps-android/pull/1650))

## Dependencies

* Bump gl-native to v10.8.0, common to v23.0.0. ([1650](https://github.com/mapbox/mapbox-maps-android/pull/1650))


# 10.8.0-rc.1 August 24, 2022
## Bug fixes 🐞
* Try recreate EGL surface when it throws exception. ([1589](https://github.com/mapbox/mapbox-maps-android/pull/1589))
* Fix `MapboxMap` extension plugin functions throwing exceptions. ([1591](https://github.com/mapbox/mapbox-maps-android/pull/1591))
* Fix concurrent modification exception when using widgets. ([1597](https://github.com/mapbox/mapbox-maps-android/pull/1597))
* Relax LOD requirements for maps with insets and zero terrain exaggeration, leading to more content shown in easily readable map areas. ([1623](https://github.com/mapbox/mapbox-maps-android/pull/1623))
* Make CameraManager.setCamera method exception free. In cases when incorrect CameraOptions are provided, error would be logged. ([1623](https://github.com/mapbox/mapbox-maps-android/pull/1623))
* Fix black holes in the globe view when edge insets are used. ([1623](https://github.com/mapbox/mapbox-maps-android/pull/1623))

## Dependencies
Bump gl-native to v10.8.0-rc.1 and common to v23.0.0-rc.2. ([1623](https://github.com/mapbox/mapbox-maps-android/pull/1623))

# 10.8.0-beta.1 August 11, 2022
## Features ✨ and improvements 🏁
* Introduce a callback to be invoked when the device compass sensors need to be re-calibrated. ([1513](https://github.com/mapbox/mapbox-maps-android/pull/1513))
* Add support for `LocationComponentSettingsInterface.pulsingMaxRadius` to follow location's accuracy radius. ([1561](https://github.com/mapbox/mapbox-maps-android/pull/1561))
 
## Bug fixes 🐞
* Support altitude interpolation in location component, and pass through GPS altitude information from the DefaultLocationProvider. ([1478](https://github.com/mapbox/mapbox-maps-android/pull/1478))
* Fix edge cases for renderer that could result in map not rendered. ([1538](https://github.com/mapbox/mapbox-maps-android/pull/1538))
* Fix onAnnotationDragStarted event is still fired when annotation is not draggable. ([1552](https://github.com/mapbox/mapbox-maps-android/pull/1552))
* Fix camera flying away when pitching. ([1560](https://github.com/mapbox/mapbox-maps-android/pull/1560))
* Deliver style to the plugin registry on map start if a new one was loaded after map stop. ([1558](https://github.com/mapbox/mapbox-maps-android/pull/1558))
* Fix default viewport bearing transition doesn't follow shortest path. ([1541](https://github.com/mapbox/mapbox-maps-android/pull/1541))
* Fix `OnFpsChangedListener` listener to count number of frames rendered over the last second instead of immediate time for render call. ([1477](https://github.com/mapbox/mapbox-maps-android/pull/1477))
* Fix `MapView.setMaximumFps` method to apply exact FPS value for rendering the map. ([1477](https://github.com/mapbox/mapbox-maps-android/pull/1477))
* Fix a bug in cameraForGeometry returning incorrect camera options when pitch > 0. ([1568](https://github.com/mapbox/mapbox-maps-android/pull/1568))
* Fix Android memory leak when destroying platform view annotation manager. ([1568](https://github.com/mapbox/mapbox-maps-android/pull/1568))
* Fix style getters for terrain, light and atmosphere resetting properties. ([1573](https://github.com/mapbox/mapbox-maps-android/pull/1573))
* Fix possible ANR when destroying renderer. ([1567](https://github.com/mapbox/mapbox-maps-android/pull/1567))
* Fix elevation of pole geometry when exaggerated terrain is used. ([1574](https://github.com/mapbox/mapbox-maps-android/pull/1574))
* Fix `MapSurface#surfaceChanged` to update dimensions for plugins. ([1575](https://github.com/mapbox/mapbox-maps-android/pull/1575))

## Dependencies
Bump gl-native to v10.8.0-beta.2 and common to v23.0.0-beta.1. ([1574](https://github.com/mapbox/mapbox-maps-android/pull/1574), [1568](https://github.com/mapbox/mapbox-maps-android/pull/1568))

# 10.7.0 July 29, 2022
[Changes](https://github.com/mapbox/mapbox-maps-android/compare/android-v10.6.0...android-v10.7.0) since [Mapbox Maps SDK for Android 10.6.0](https://github.com/mapbox/mapbox-maps-android/releases/tag/android-v10.6.0)
## Breaking changes ⚠️
* Remove deprecated `FollowPuckViewportStateOptions.animationDurationMs` from experimental viewport plugin. ([1421](https://github.com/mapbox/mapbox-maps-android/pull/1421))
* Remove experimental ModelLayer APIs. ([1545](https://github.com/mapbox/mapbox-maps-android/pull/1545))

# Features ✨ and improvements 🏁
* Optimise the bearing update frequency for the location puck animator. ([1398](https://github.com/mapbox/mapbox-maps-android/pull/1398))
* Use `orientation` model source property to update the 3D puck's bearing, as it is more efficient than updating the `model-rotation` layer property. ([1407](https://github.com/mapbox/mapbox-maps-android/pull/1407))
* Optimize `MapboxMap.loadStyle()` to apply images and models earlier. [1378](https://github.com/mapbox/mapbox-maps-android/pull/1378)
* Remove `MapboxExperimental` annotation from viewport plugin and promote viewport plugin as stable API. ([1425](https://github.com/mapbox/mapbox-maps-android/pull/1425))
* Introduce `addRendererSetupErrorListener`/`removeRendererSetupErrorListener` methods for `MapView` and `MapSurface` to listen to renderer setup errors and give opportunity to control some edge cases. ([1427](https://github.com/mapbox/mapbox-maps-android/pull/1427))
* Introduce transition properties for atmosphere and terrain. ([1451](https://github.com/mapbox/mapbox-maps-android/pull/1451))
* Enable main thread checking on the map/style object when running applications in debug build. This utility class will crash the application if these objects are accessed from a worked thread. It's required to call these object functions on the main thread, otherwise you can hit edge case crashes. This configurations is advised but can be opted out with a Manifest metadata entry of `com.mapbox.maps.ThreadChecker` and corresponding false value. ([1316](https://github.com/mapbox/mapbox-maps-android/pull/1316)).
* Introduce view annotation `ViewAnnotationManager.setViewAnnotationUpdateMode` / `ViewAnnotationManager.getViewAnnotationUpdateMode` API with following synchronization modes: MAP_SYNCHRONIZED (used by default) and MAP_FIXED_DELAY. ([1415](https://github.com/mapbox/mapbox-maps-android/pull/1415))
* Introduce `FillExtrusionLayer.fillExtrusionAmbientOcclusionIntensity` and `FillExtrusionLayer.fillExtrusionAmbientOcclusionRadius` properties for FillExtrusionLayer. ([1458](https://github.com/mapbox/mapbox-maps-android/pull/1458))
* Introduce `PointAnnotation.textLineHeight` and deprecated `PointAnnotationManager.textLineHeight`, as `text-line-height` is data-driven property now. ([1458](https://github.com/mapbox/mapbox-maps-android/pull/1458))
* Method `MapboxMap.cameraForCoordinates` now allows to ignore edges of framing box dynamically depending on the position of the principal point of the camera. ([1543](https://github.com/mapbox/mapbox-maps-android/pull/1543))
* Synchronize volatile data (like traffic tiles) in multi-map environment. Decrease network traffic. ([1543](https://github.com/mapbox/mapbox-maps-android/pull/1543))
* Make uploading of large graphics data asynchronous to improve rendering speed in particular on zooming in/out. ([1543](https://github.com/mapbox/mapbox-maps-android/pull/1543))
* Reuse single index buffer in symbol layer rendering. ([1543](https://github.com/mapbox/mapbox-maps-android/pull/1543))
* Use shared index buffers per tile to reduce the time spent in the upload pass. ([1543](https://github.com/mapbox/mapbox-maps-android/pull/1543))
* Reduce geometry on globe tile to increase rendering performance. ([1543](https://github.com/mapbox/mapbox-maps-android/pull/1543))
* Improve rendering performance with deleting layer render data on a worker thread. ([1543](https://github.com/mapbox/mapbox-maps-android/pull/1543))
* The deprecated Settings API is using the same non-persistent storage as the SettingsService API from Common SDK so that all settings consolidated in a single place. ([1543](https://github.com/mapbox/mapbox-maps-android/pull/1543))
* Support using `line-trim-offset` property with pure line color. ([1543](https://github.com/mapbox/mapbox-maps-android/pull/1543))
* Render cache and terrain can now have mipmapping enabled to reduce aliasing. ([1543](https://github.com/mapbox/mapbox-maps-android/pull/1543))
* Fast ambient occlusion support for fill extrusion layer. ([1543](https://github.com/mapbox/mapbox-maps-android/pull/1543))
* Add API to create tileset descriptor from a tilesets list. ([1543](https://github.com/mapbox/mapbox-maps-android/pull/1543))
* Add API `OfflineManager::createTilesetDescriptor(TileDescriptorOptionsForTilesets)` to create tileset descriptor from a tilesets list. ([1543](https://github.com/mapbox/mapbox-maps-android/pull/1543))

## Bug fixes 🐞
* Fix lifecycle edge cases not being handled properly by introducing internal `ViewLifecycleOwner` to have granular control over MapView's lifecycle. ([1330](https://github.com/mapbox/mapbox-maps-android/pull/1330))
* Fix an issue when `literal` array expression is used as output inside the `match` expression. ([1444](https://github.com/mapbox/mapbox-maps-android/pull/1444))
* Fix skipping gesture updates resulting in slower gestures on low-end devices. ([#1440](https://github.com/mapbox/mapbox-maps-android/pull/1440))
* Fix excessive logs appearing sometimes after `onStop` lifecycle event. ([1527](https://github.com/mapbox/mapbox-maps-android/pull/1527))
* Fix `com.mapbox.maps.MapboxMapException` crash on style load. ([1532](https://github.com/mapbox/mapbox-maps-android/pull/1532))
* Avoid NaN when converting screen coordinates to geographical coordinates executed as part of gesture. [1491](https://github.com/mapbox/mapbox-maps-android/pull/1491)
* Remove android.permission.WAKE_LOCK permission from the SDK. ([1494](https://github.com/mapbox/mapbox-maps-android/pull/1494))
* Fixes a bug when map aligned symbol layers are placed on top of other layers if draping is active. ([1543](https://github.com/mapbox/mapbox-maps-android/pull/1543))
* Fix tile flickering with globe on rapid zooming in/out. ([1543](https://github.com/mapbox/mapbox-maps-android/pull/1543))
* Fixed `cameraForCoordinateBounds` method returning different values for the same input. ([1543](https://github.com/mapbox/mapbox-maps-android/pull/1543))
* Fix setting `exaggeration-transition` property via `setStyleTerrain` API. ([1543](https://github.com/mapbox/mapbox-maps-android/pull/1543))
* Fix SDK fragment format in turnstile user agent. ([1543](https://github.com/mapbox/mapbox-maps-android/pull/1543))
* Fix view annotation occlusion issue when terrain enabled. ([1543](https://github.com/mapbox/mapbox-maps-android/pull/1543))
* Fix symbol flickering issue when  `textAllowOverlap` or `iconAllowOverlap` is true. ([1543](https://github.com/mapbox/mapbox-maps-android/pull/1543))
* Fixes rendering issues with the globe on unsupported hardware by falling back to mercator projection. ([1543](https://github.com/mapbox/mapbox-maps-android/pull/1543))
* Fixed feature states not being applied on new tiles when zoom doesn't change. ([1543](https://github.com/mapbox/mapbox-maps-android/pull/1543))
* Disable MapBuffer OpenGL extension on PowerVR SGX 544MP GPUs to fix incorrect usage of unimplemented methods. ([1543](https://github.com/mapbox/mapbox-maps-android/pull/1543))
* Fix incorrect image source rendering with terrain enabled. ([1543](https://github.com/mapbox/mapbox-maps-android/pull/1543))
* Fix possible crash bug in image processing. ([1543](https://github.com/mapbox/mapbox-maps-android/pull/1543))
* Fix some cpu-updated symbols being invisible in globe view. ([1543](https://github.com/mapbox/mapbox-maps-android/pull/1543))
* Fix zoom constraining issue when the input `maxZoom` is smaller than the current `minZoom` value. ([1543](https://github.com/mapbox/mapbox-maps-android/pull/1543))
* Fix crash on calling Query Rendered Features API from renderer thread before initialising the renderer. ([1543](https://github.com/mapbox/mapbox-maps-android/pull/1543))
* Fix tile pre-fetching for the globe map projection. ([1543](https://github.com/mapbox/mapbox-maps-android/pull/1543))
* Relayout tiles after recovering from Metal rendering errors. ([1543](https://github.com/mapbox/mapbox-maps-android/pull/1543))
* Fix a bug where changing size of the map would lead map center getting changed as well. ([1543](https://github.com/mapbox/mapbox-maps-android/pull/1543))

## Dependencies
* Bump telemetry to [v8.1.5](https://github.com/mapbox/mapbox-events-android/releases/tag/telem-8.1.5-core-5.0.2). ([1494](https://github.com/mapbox/mapbox-maps-android/pull/1494))
  Also bumps [WorkManager 2.7.1](https://developer.android.com/jetpack/androidx/releases/work#2.7.1) that enforces compileSdk 31 or newer.
* Bump gl-native to v10.7.0, common to 22.1.0. ([1543](https://github.com/mapbox/mapbox-maps-android/pull/1543))

# 10.7.0-rc.1 July 14, 2022
## Features ✨ and improvements 🏁
* Reuse single index buffer in symbol layer rendering. ([1497](https://github.com/mapbox/mapbox-maps-android/pull/1497))
* Use shared index buffers per tile to reduce the time spent in the upload pass. ([1497](https://github.com/mapbox/mapbox-maps-android/pull/1497))

## Bug fixes 🐞
* Remove android.permission.WAKE_LOCK permission from the SDK. ([1494](https://github.com/mapbox/mapbox-maps-android/pull/1494))
* Fix setting 'exaggeration-transition' property via 'setStyleTerrain' API. ([1497](https://github.com/mapbox/mapbox-maps-android/pull/1497))
* Fix SDK fragment format in turnstile useragent. ([1497](https://github.com/mapbox/mapbox-maps-android/pull/1497))
* Fix view annotation occlusion issue when Terrain enabled. ([1497](https://github.com/mapbox/mapbox-maps-android/pull/1497))
* Fix symbol flickering issue when 'textAllowOverlap' or 'iconAllowOverlap' is true. ([1497](https://github.com/mapbox/mapbox-maps-android/pull/1497))
* Fixes rendering issues with the globe on unsupported hardware by falling back to mercator projection. ([1497](https://github.com/mapbox/mapbox-maps-android/pull/1497))
* Fixed feature states not being applied on new tiles when zoom doesn't change. ([1497](https://github.com/mapbox/mapbox-maps-android/pull/1497))
* Disable MapBuffer OpenGL extension on PowerVR SGX 544MP GPUs to fix incorrect usage of unimplemented methods. ([1497](https://github.com/mapbox/mapbox-maps-android/pull/1497))
* Avoid NaN when converting screen coordinates to geographical coordinates executed as part of gesture. [#1491](https://github.com/mapbox/mapbox-maps-android/pull/1491)

## Dependencies
* Bump telemetry to [v8.1.5](https://github.com/mapbox/mapbox-events-android/releases/tag/telem-8.1.5-core-5.0.2). ([#1494](https://github.com/mapbox/mapbox-maps-android/pull/1494))
  Also bumps [WorkManager 2.7.1](https://developer.android.com/jetpack/androidx/releases/work#2.7.1) that enforces compileSdk 31 or newer.
* Bump gl-native to v10.7.0-rc.1, common to 22.1.0-rc.1. ([#1497](https://github.com/mapbox/mapbox-maps-android/pull/1497))

# 10.7.0-beta.1 June 29, 2022
## Breaking changes ⚠️
* Remove deprecated `FollowPuckViewportStateOptions.animationDurationMs` from experimental viewport plugin. ([1421](https://github.com/mapbox/mapbox-maps-android/pull/1421))

## Features ✨ and improvements 🏁
* Optimise the bearing update frequency for the location puck animator. ([1398](https://github.com/mapbox/mapbox-maps-android/pull/1398))
* Use `orientation` model source property to update the 3D puck's bearing, as it is more efficient than updating the `model-rotation` layer property. ([1407](https://github.com/mapbox/mapbox-maps-android/pull/1407))
* Optimize `MapboxMap.loadStyle()` to apply images and models earlier. [#1378](https://github.com/mapbox/mapbox-maps-android/pull/1378)
* Remove `MapboxExperimental` annotation from viewport plugin and promote viewport plugin as stable API. ([1425](https://github.com/mapbox/mapbox-maps-android/pull/1425))
* Introduce `addRendererSetupErrorListener`/`removeRendererSetupErrorListener` methods for `MapView` and `MapSurface` to listen to renderer setup errors and give opportunity to control some edge cases. ([1427](https://github.com/mapbox/mapbox-maps-android/pull/1427))
* Introduce transition properties for atmosphere and terrain. ([1451](https://github.com/mapbox/mapbox-maps-android/pull/1451))
* Enable main thread checking on the map/style object when running applications in debug build. This utility class will crash the application if these objects are accessed from a worked thread. It's required to call these object functions on the main thread, otherwise you can hit edge case crashes. This configurations is advised but can be opted out with a Manifest metadata entry of `com.mapbox.maps.ThreadChecker` and corresponding false value. ([#1316](https://github.com/mapbox/mapbox-maps-android/pull/1316)).
* Introduce view annotation `ViewAnnotationManager.setViewAnnotationUpdateMode` / `ViewAnnotationManager.getViewAnnotationUpdateMode` API with following synchronization modes: MAP_SYNCHRONIZED (used by default) and MAP_FIXED_DELAY. ([1415](https://github.com/mapbox/mapbox-maps-android/pull/1415))
* Reduce geometry on globe tile to increase rendering performance. ([#1462](https://github.com/mapbox/mapbox-maps-android/pull/1462))
* Improve rendering performance with deleting layer render data on a worker thread. ([#1462](https://github.com/mapbox/mapbox-maps-android/pull/1462))
* Support using `line-trim-offset` property with pure line color. ([#1462](https://github.com/mapbox/mapbox-maps-android/pull/1462))
* Render cache and Terrain can now have mipmapping enabled to reduce aliasing. ([#1462](https://github.com/mapbox/mapbox-maps-android/pull/1462))
* Fast ambient occlusion support for fill extrusion layer. ([#1462](https://github.com/mapbox/mapbox-maps-android/pull/1462))
* Refactor view annotation implementation to align map and annotation movement better when camera changes. ([#1462](https://github.com/mapbox/mapbox-maps-android/pull/1462))
* Add API `OfflineManager::createTilesetDescriptor(TileDescriptorOptionsForTilesets)` to create tileset descriptor from a tilesets list. ([#1462](https://github.com/mapbox/mapbox-maps-android/pull/1462))
* Introduce `FillExtrusionLayer.fillExtrusionAmbientOcclusionIntensity` and `FillExtrusionLayer.fillExtrusionAmbientOcclusionRadius` properties for FillExtrusionLayer. ([1458](https://github.com/mapbox/mapbox-maps-android/pull/1458))
* Introduce `PointAnnotation.textLineHeight` and deprecated `PointAnnotationManager.textLineHeight`, as `text-line-height` is data-driven property now. ([1458](https://github.com/mapbox/mapbox-maps-android/pull/1458))

## Bug fixes 🐞
* Fix lifecycle edge cases not being handled properly by introducing internal `ViewLifecycleOwner` to have granular control over MapView's lifecycle. ([1330](https://github.com/mapbox/mapbox-maps-android/pull/1330))
* Fix an issue when `literal` array expression is used as output inside the `match` expression. ([1444](https://github.com/mapbox/mapbox-maps-android/pull/1444))
* Fix skipping gesture updates resulting in slower gestures on low-end devices. ([#1440](https://github.com/mapbox/mapbox-maps-android/pull/1440))
* Fix incorrect image source rendering with terrain enabled. ([#1462](https://github.com/mapbox/mapbox-maps-android/pull/1462))
* Fix possible crash bug in image processing. ([#1462](https://github.com/mapbox/mapbox-maps-android/pull/1462))
* Fix some cpu-updated symbols being invisible in globe view. ([#1462](https://github.com/mapbox/mapbox-maps-android/pull/1462))
* Add support for terrain transition properties. ([#1462](https://github.com/mapbox/mapbox-maps-android/pull/1462))
* Fix zoom constraining issue when the input 'maxZoom' is smaller than the current 'minZoom' value. ([#1462](https://github.com/mapbox/mapbox-maps-android/pull/1462))
* Fix crash on calling Query Rendered Features API from renderer thread before initialising the renderer. ([#1462](https://github.com/mapbox/mapbox-maps-android/pull/1462))
* Fix tile pre-fetching for the globe map projection. ([#1462](https://github.com/mapbox/mapbox-maps-android/pull/1462))
* Fix a bug where changing size of the map would lead map center getting changed as well. ([#1462](https://github.com/mapbox/mapbox-maps-android/pull/1462))

## Dependencies
* Bump gl-native to v10.7.0-beta.1, common to 22.1.0-beta.1. ([#1462](https://github.com/mapbox/mapbox-maps-android/pull/1462))

# 10.6.0 - June 16, 2022
[Changes](https://github.com/mapbox/mapbox-maps-android/compare/android-v10.5.0...android-v10.6.0) since [Mapbox Maps SDK for Android 10.5.0](https://github.com/mapbox/mapbox-maps-android/releases/tag/android-v10.5.0)
## Breaking changes ⚠️
* Remove deprecated (since `v10.5.0`) experimental methods `MapboxMap.setMapProjection`/`MapboxMap.getMapProjection`. Those methods should be replaced with setting projection as part of Style DSL to achieve the same behavior. ([1420](https://github.com/mapbox/mapbox-maps-android/pull/1420))

## Features ✨ and improvements 🏁
* Enable support for incremental annotation processing. ([#1323](https://github.com/mapbox/mapbox-maps-android/pull/1323))
* Make use of non-deprecated common Mapbox logger. ([#1327](https://github.com/mapbox/mapbox-maps-android/pull/1327))
* Expose factory methods for high-level camera animators. ([#1338](https://github.com/mapbox/mapbox-maps-android/pull/1338))
* Introduce map atmosphere and fog. Setting atmosphere and fog supports Style DSL as well. ([#1344](https://github.com/mapbox/mapbox-maps-android/pull/1344))
* Introduce experimental 3D model support. ([#1351](https://github.com/mapbox/mapbox-maps-android/pull/1351))
* Use a single shared buffer across all globe tiles to increase globe rendering performance. ([#1351](https://github.com/mapbox/mapbox-maps-android/pull/1351))
* Re-introduce partial tile loading feature that decreases map load times. ([#1351](https://github.com/mapbox/mapbox-maps-android/pull/1351))
* The `TilesetDescriptorOptions.pixelRatio` parameter is now passed to the TileStore and considered for the raster tile pack loading. This enables loading of a raster tilepacks for retina displays. ([#1351](https://github.com/mapbox/mapbox-maps-android/pull/1351))
* Introduce pinchScrollEnabled configuration to enable/disable 2-finger map panning, default to true. ([#1343](https://github.com/mapbox/mapbox-maps-android/pull/1343))
* Re-throw native exceptions `jni::PendingJavaException` as readable Java exceptions with detailed exception text. ([#1363](https://github.com/mapbox/mapbox-maps-android/pull/1363))
* Add static `MapView.isTerrainRenderingSupported()` method to validate if 3D terrain rendering is supported on given device. ([1368](https://github.com/mapbox/mapbox-maps-android/pull/1368))
* Optimize `MapboxMap.loadStyle()` to apply styling properties earlier. [#1362](https://github.com/mapbox/mapbox-maps-android/pull/1362)
* Update SDK name in attribution action sheet. ([1375](https://github.com/mapbox/mapbox-maps-android/pull/1375))
* Introduce experimental ModelLayer API to render 3D models on the map. ([#1369](https://github.com/mapbox/mapbox-maps-android/pull/1369))
* Minimise tiles relayout on camera zooming with globe view. Improve the overall performance and reduce latency of the cached tiles appearance. ([#1396](https://github.com/mapbox/mapbox-maps-android/pull/1396))
* Add minimum and maximum range check for sky layer property `sky-atmosphere-sun` and `sky-gradient-center`. If the input is invalid, the default property value will be used. ([#1396](https://github.com/mapbox/mapbox-maps-android/pull/1396))
* Share render data between vector render tiles referring to the same logical tile. ([#1396](https://github.com/mapbox/mapbox-maps-android/pull/1396))
* Reduce geometry on globe tile to increase rendering performance. ([#1432](https://github.com/mapbox/mapbox-maps-android/pull/1432))

## Bug fixes 🐞
* Enable two finger pan gesture. ([#1280](https://github.com/mapbox/mapbox-maps-android/pull/1280))
* Fix a bug that scale bar is shorter than it should be; trigger `invalidateScaleBar` while updating settings to make scale keep the latest status. ([#1336](https://github.com/mapbox/mapbox-maps-android/pull/1336))
* Keep the original animator owner for `CameraAnimationsPlugin.playAnimatorsTogether` and `CameraAnimationsPlugin.playAnimatorsSequentially`. ([#1345](https://github.com/mapbox/mapbox-maps-android/pull/1345))
* Fix for momentary appearing of a lower zoom level tile labels during camera movement.  ([#1351](https://github.com/mapbox/mapbox-maps-android/pull/1351))
* Fix for location indicator not being rendered at the horizon when terrain is enabled. ([#1351](https://github.com/mapbox/mapbox-maps-android/pull/1351))
* Fix for loading gltf models with interleaved buffers. ([#1351](https://github.com/mapbox/mapbox-maps-android/pull/1351))
* Fix a bug that `line-trim-offset` input may lose precision via shader calculation. ([#1359](https://github.com/mapbox/mapbox-maps-android/pull/1359))
* Add mercator scale factor to 3D location puck, so that the 3D puck size won't increase as latitude increases. ([#1350](https://github.com/mapbox/mapbox-maps-android/pull/1350)
* Fix a crash due to invalid focal point when panning the map. ([#1364](https://github.com/mapbox/mapbox-maps-android/pull/1364))
* Fix compass is not showing in "edge-to-edge" mode. ([1391](https://github.com/mapbox/mapbox-maps-android/pull/1391))
* Fix an unexpected request update delay for tiles taken from in-memory cache when minimumTileUpdateInterval is set. ([#1396](https://github.com/mapbox/mapbox-maps-android/pull/1396))
* Fix a rare bug where some tiles would not show up correctly on globe. ([#1396](https://github.com/mapbox/mapbox-maps-android/pull/1396))
* Fix a bug where features could be queried without cursor intersecting the globe. ([#1396](https://github.com/mapbox/mapbox-maps-android/pull/1396))
* Fix view annotations disappearing on the globe. ([#1396](https://github.com/mapbox/mapbox-maps-android/pull/1396))
* Fix symbols ignoring both collision and placement on the globe. ([#1396](https://github.com/mapbox/mapbox-maps-android/pull/1396))
* Add anti-aliasing on the globe on low zoom levels. ([#1396](https://github.com/mapbox/mapbox-maps-android/pull/1396))
* Fix globe controls when map orientation is something else than "north". ([#1396](https://github.com/mapbox/mapbox-maps-android/pull/1396))
* Fix circle and heatmap layers not being aligned with globe's surface. ([#1396](https://github.com/mapbox/mapbox-maps-android/pull/1396))
* Optimise the frequency to update location layer's visibility. ([1399](https://github.com/mapbox/mapbox-maps-android/pull/1399))
* Fix the delay in the first appearance of the location puck. ([1403](https://github.com/mapbox/mapbox-maps-android/pull/1403))
* Remove `android.permission.GET_TASKS` permission from the SDK. ([1430](https://github.com/mapbox/mapbox-maps-android/pull/1430))
* Fix lag during night/day style switching when globe is enabled. ([#1432](https://github.com/mapbox/mapbox-maps-android/pull/1432))
* Fix crash on globe symbol placement that happens during style change. ([#1432](https://github.com/mapbox/mapbox-maps-android/pull/1432))
* Fix incorrect image source rendering with terrain enabled. ([#1432](https://github.com/mapbox/mapbox-maps-android/pull/1432))
* Fix in-memory tile cache for non-geometry tiles when the map projection changes. Before, the tiles cached while the previous projection was active could not be used with the new projection active. ([#1432](https://github.com/mapbox/mapbox-maps-android/pull/1432))

## Dependencies
* Bump Mapbox Android base library to v0.8.0. ([#1323](https://github.com/mapbox/mapbox-maps-android/pull/1323))
* Bump gl-native to v10.6.0, common to 22.0.0. ([#1432](https://github.com/mapbox/mapbox-maps-android/pull/1432))
* Bump telemetry to [v8.1.3](https://github.com/mapbox/mapbox-events-android/releases/tag/telem-8.1.3-core-5.0.2), android core to [5.0.2](https://github.com/mapbox/mapbox-events-android/releases/tag/core-5.0.2). ([1430](https://github.com/mapbox/mapbox-maps-android/pull/1430))

# 10.6.0-rc.1 June 2, 2022

## Features ✨ and improvements 🏁
* Minimise tiles relayout on camera zooming with globe view. Improve the overall performance and reduce latency of the cached tiles appearance. ([#1396](https://github.com/mapbox/mapbox-maps-android/pull/1396))
* Add minimum and maximum range check for sky layer property `sky-atmosphere-sun` and `sky-gradient-center`. If the input is invalid, the default property value will be used. ([#1396](https://github.com/mapbox/mapbox-maps-android/pull/1396))
* Share render data between vector render tiles referring to the same logical tile. ([#1396](https://github.com/mapbox/mapbox-maps-android/pull/1396))

## Bug fixes 🐞
* Fix compass is not showing in "edge-to-edge" mode. ([1391](https://github.com/mapbox/mapbox-maps-android/pull/1391))
* Fix an unexpected request update delay for tiles taken from in-memory cache when minimumTileUpdateInterval is set. ([#1396](https://github.com/mapbox/mapbox-maps-android/pull/1396))
* Fix a rare bug where some tiles would not show up correctly on globe. ([#1396](https://github.com/mapbox/mapbox-maps-android/pull/1396))
* Fix a bug where features could be queried without cursor intersecting the globe. ([#1396](https://github.com/mapbox/mapbox-maps-android/pull/1396))
* Fix view annotations disappearing on the globe. ([#1396](https://github.com/mapbox/mapbox-maps-android/pull/1396))
* Fix symbols ignoring both collision and placement on the globe. ([#1396](https://github.com/mapbox/mapbox-maps-android/pull/1396))
* Add anti-aliasing on the globe on low zoom levels. ([#1396](https://github.com/mapbox/mapbox-maps-android/pull/1396))
* Fix globe controls when map orientation is something else than "north". ([#1396](https://github.com/mapbox/mapbox-maps-android/pull/1396))
* Fix circle and heatmap layers not being aligned with globe's surface. ([#1396](https://github.com/mapbox/mapbox-maps-android/pull/1396))

## Dependencies
* Bump gl-native to v10.6.0-rc.1, common to 22.0.0-rc.2. ([#1396](https://github.com/mapbox/mapbox-maps-android/pull/1396))

# 10.6.0-beta.2 May 25, 2022

## Features ✨ and improvements 🏁
* Update SDK name in attribution action sheet. ([1375](https://github.com/mapbox/mapbox-maps-android/pull/1375))
* Introduce experimental ModelLayer API to render 3D models on the map. ([#1369](https://github.com/mapbox/mapbox-maps-android/pull/1369))

# 10.6.0-beta.1 May 19, 2022

## Features ✨ and improvements 🏁
* Enable support for incremental annotation processing. ([#1323](https://github.com/mapbox/mapbox-maps-android/pull/1323))
* Make use of non-deprecated common Mapbox logger. ([#1327](https://github.com/mapbox/mapbox-maps-android/pull/1327))
* Expose factory methods for high-level camera animators. ([#1338](https://github.com/mapbox/mapbox-maps-android/pull/1338))
* Introduce map atmosphere and fog. Setting atmosphere and fog supports Style DSL as well. ([#1344](https://github.com/mapbox/mapbox-maps-android/pull/1344))
* Introduce experimental 3D model support. ([#1351](https://github.com/mapbox/mapbox-maps-android/pull/1351))
* Use a single shared buffer across all globe tiles to increase globe rendering performance. ([#1351](https://github.com/mapbox/mapbox-maps-android/pull/1351))
* Re-introduce partial tile loading feature that decreases map load times. ([#1351](https://github.com/mapbox/mapbox-maps-android/pull/1351))
* The `TilesetDescriptorOptions.pixelRatio` parameter is now passed to the TileStore and considered for the raster tile pack loading. This enables loading of a raster tilepacks for retina displays. ([#1351](https://github.com/mapbox/mapbox-maps-android/pull/1351))
* Introduce pinchScrollEnabled configuration to enable/disable 2-finger map panning, default to true. ([#1343](https://github.com/mapbox/mapbox-maps-android/pull/1343))
* Re-throw native exceptions `jni::PendingJavaException` as readable Java exceptions with detailed exception text. ([#1363](https://github.com/mapbox/mapbox-maps-android/pull/1363))
* Add static `MapView.isTerrainRenderingSupported()` method to validate if 3D terrain rendering is supported on given device. ([1368](https://github.com/mapbox/mapbox-maps-android/pull/1368))
* Optimize `MapboxMap.loadStyle()` to apply styling properties earlier. [#1362](https://github.com/mapbox/mapbox-maps-android/pull/1362)

## Bug fixes 🐞
* Enable two finger pan gesture. ([#1280](https://github.com/mapbox/mapbox-maps-android/pull/1280))
* Fix a bug that scale bar is shorter than it should be; trigger `invalidateScaleBar` while updating settings to make scale keep the latest status. ([#1336](https://github.com/mapbox/mapbox-maps-android/pull/1336))
* Keep the original animator owner for `CameraAnimationsPlugin.playAnimatorsTogether` and `CameraAnimationsPlugin.playAnimatorsSequentially`. ([#1345](https://github.com/mapbox/mapbox-maps-android/pull/1345))
* Fix for momentary appearing of a lower zoom level tile labels during camera movement.  ([#1351](https://github.com/mapbox/mapbox-maps-android/pull/1351))
* Fix for location indicator not being rendered at the horizon when terrain is enabled. ([#1351](https://github.com/mapbox/mapbox-maps-android/pull/1351))
* Fix for loading gltf models with interleaved buffers. ([#1351](https://github.com/mapbox/mapbox-maps-android/pull/1351))
* Fix a bug that `line-trim-offset` input may lose precision via shader calculation. ([#1359](https://github.com/mapbox/mapbox-maps-android/pull/1359))
* Add mercator scale factor to 3D location puck, so that the 3D puck size won't increase as latitude increases. ([#1350](https://github.com/mapbox/mapbox-maps-android/pull/1350)
* Fix a crash due to invalid focal point when panning the map. ([#1364](https://github.com/mapbox/mapbox-maps-android/pull/1364))

## Dependencies
* Bump Mapbox Android base library to v0.8.0. ([#1323](https://github.com/mapbox/mapbox-maps-android/pull/1323))
* Bump gl-native to v10.6.0-beta.3, common to 22.0.0-beta.1. ([#1351](https://github.com/mapbox/mapbox-maps-android/pull/1351), [#1354](https://github.com/mapbox/mapbox-maps-android/pull/1354), [#1359](https://github.com/mapbox/mapbox-maps-android/pull/1359))

# 10.4.4 May 12, 2022

### Bug fixes 🐞
* Fix NaN latitude native crash rarely happening during `MapboxMap#flyTo`. ([#1271](https://github.com/mapbox/mapbox-maps-android/pull/1271))

# 10.5.0 May 4, 2022

## Features ✨ and improvements 🏁
* Make map projection part of the style-spec and introduce new methods `StyleInterface.setProjection` / `StyleInterface.getProjection`. Setting projection supports Style DSL as well. ([#1255](https://github.com/mapbox/mapbox-maps-android/pull/1255), [#1314](https://github.com/mapbox/mapbox-maps-android/pull/1314))
* Automatic transition between the globe and mercator projection updated to appear visually more subtle. ([#1315](https://github.com/mapbox/mapbox-maps-android/pull/1315))
* Avoid repeated tile loading from network (or repeated tile decompression when the tile is fetched from the cache database) and repeated vector tile data allocation and parsing when loading render tiles referring to the same logical tile. ([#1315](https://github.com/mapbox/mapbox-maps-android/pull/1315))
* Switch to use shader to calculate the 'line-trim-offset' property update. ([#1315](https://github.com/mapbox/mapbox-maps-android/pull/1315))
* Layer properties transitions performance improved if the layer is transitioning to the same constant value or if transitioning from/to data-driven property. ([#1315](https://github.com/mapbox/mapbox-maps-android/pull/1315))
* New line layer paint property introduced: '{"line-trim-offset", [trim-start, trim-end]}', to take the line trim-off percentage range based on the whole line range [0.0, 1.0]. The property will only be effective when 'line-gradient' property is set. The line part between [trim-start, trim-end] will be marked as transparent to make a line gradient a vanishing effect. If either 'trim-start' or 'trim-end' offset is out of valid range, the default range [0.0, 0.0] will be set. ([#1315](https://github.com/mapbox/mapbox-maps-android/pull/1315))
* Globe view controls revamped for more intuitive interaction with touch controls. ([#1315](https://github.com/mapbox/mapbox-maps-android/pull/1315))
* OfflineRegion::getStatus() API added to get the completion status and the local size of the existing legacy offline regions. ([#1315](https://github.com/mapbox/mapbox-maps-android/pull/1315))
* Refactor all Mapbox logs so that Logcat tag will always be 'Mapbox' allowing easier filtering. Previous log tag will become part of the log message now. ([#1276](https://github.com/mapbox/mapbox-maps-android/pull/1276))
* Optimize how plugins handle settings changes. Call `applySettings` only when settings value changes. ([#1189](https://github.com/mapbox/mapbox-maps-android/pull/1189))
* Add `MapboxMap.isValid()` and `Style.isValid()` methods. `MapboxMap` becomes invalid when `MapView.onDestroy()` is called. `Style` becomes invalid when `MapView.onDestroy()` is called or new style has been loaded. Accessing any method on invalid object will print an error log. Also unsubscribe map observers automatically when `MapboxMap.onDestroy()` is invoked. ([1193](https://github.com/mapbox/mapbox-maps-android/pull/1193)) ([1202](https://github.com/mapbox/mapbox-maps-android/pull/1202) ([1230](https://github.com/mapbox/mapbox-maps-android/pull/1230)) ([1241](https://github.com/mapbox/mapbox-maps-android/pull/1241)))
* Add `MapboxMap.coordinateBoundsForCameraUnwrapped` method for API consistency. ([1222](https://github.com/mapbox/mapbox-maps-android/pull/1222))
* Add `LocationIndicatorLayer.bearingTransition` API to control transition of bearing property. ([1207](https://github.com/mapbox/mapbox-maps-android/pull/1207))
* Add `MapboxConcurrentGeometryModificationException` with detailed information instead of `ConcurrentModificationException` that is thrown when GeoJson data is mutated. ([1248](https://github.com/mapbox/mapbox-maps-android/pull/1248))
* Introduce `line-trim-offset` property for LineLayer. ([1252](https://github.com/mapbox/mapbox-maps-android/pull/1252))
* Deprecate `FollowPuckViewportStateOptions.animationDurationMs`, the initial transition will be handled properly by the Viewport plugin internally. ([1256](https://github.com/mapbox/mapbox-maps-android/pull/1256), [1261](https://github.com/mapbox/mapbox-maps-android/pull/1261), [1262](https://github.com/mapbox/mapbox-maps-android/pull/1262))
* Mark `MapView.viewAnnotationManager` as non-experimental meaning View Annotation API will not have breaking changes in upcoming minor releases. ([1260](https://github.com/mapbox/mapbox-maps-android/pull/1260))

## Bug fixes 🐞
* Fix geojson missing updates with persistent layer after style change. ([#1324](https://github.com/mapbox/mapbox-maps-android/pull/1324))
* Fix render tasks being skipped when creating the map that could lead to missing tiles. ([#1304](https://github.com/mapbox/mapbox-maps-android/pull/1304))
* The legacy offline region observer instance is not unnecessarily retained inside the engine. [#1315](https://github.com/mapbox/mapbox-maps-android/pull/1315)
* Fix a bug of querying rendered feature for circle layer with map-pitch-alignment when the pitch is zero. [#1315](https://github.com/mapbox/mapbox-maps-android/pull/1315)
* Fix a bug where zooming was not possible with terrain enabled and exaggeration 0. [#1315](https://github.com/mapbox/mapbox-maps-android/pull/1315)
* Fix an issue where internal hsla() function was converted to an invalid rgba expression. [#1315](https://github.com/mapbox/mapbox-maps-android/pull/1315)
* Fix a bug that 'line-trim-offset' calculation did not property cover 'round' or 'square' line cap in line ends. [#1315](https://github.com/mapbox/mapbox-maps-android/pull/1315)
* Dispatched in-flight events will not be delivered if 'unsubscribe' is called before an event is delivered. [#1315](https://github.com/mapbox/mapbox-maps-android/pull/1315)
* Fix an issue where some of the visible tiles could be erroneously culled during transition between globe and mercator projection. [#1315](https://github.com/mapbox/mapbox-maps-android/pull/1315)
* Fixes issues where camera appears under terrain, or map gets bumpy repositioning after exaggeration change. [#1315](https://github.com/mapbox/mapbox-maps-android/pull/1315)
* Disable terrain rendering if GPU does not support Vertex Texture Fetch. [#1315](https://github.com/mapbox/mapbox-maps-android/pull/1315)
* Fixed a bug that occasionally prevents symbols from loading. [#1315](https://github.com/mapbox/mapbox-maps-android/pull/1315)
* Fixed a bug that causes line layers to flicker. [#1325](https://github.com/mapbox/mapbox-maps-android/pull/1325)
* Fix NaN latitude native crash rarely happening during `MapboxMap.flyTo`. ([#1271](https://github.com/mapbox/mapbox-maps-android/pull/1271))
* Limit `MapboxMap.pixelForCoordinate` to the bounds of MapView. ([#1226](https://github.com/mapbox/mapbox-maps-android/pull/1226))
* Fix PolygonAnnotation and PolylineAnnotation being distorted while dragging with 3D terrain. ([#1223](https://github.com/mapbox/mapbox-maps-android/pull/1223))

## Dependencies
* Bump gl-native to v10.5.1, mapbox-common to v21.3.1 ([#1315](https://github.com/mapbox/mapbox-maps-android/pull/1315), [#1325](https://github.com/mapbox/mapbox-maps-android/pull/1325))

# 10.4.3 April 27, 2022

### Bug fixes 🐞
* Fix render tasks being skipped when creating the map that could lead to missing tiles. ([#1304](https://github.com/mapbox/mapbox-maps-android/pull/1304))

# 10.5.0-rc.1 April 20, 2022
## Features ✨ and improvements 🏁
* Refactor all Mapbox logs so that Logcat tag will always be 'Mapbox' allowing easier filtering. Previous log tag will become part of the log message now. ([#1276](https://github.com/mapbox/mapbox-maps-android/pull/1276))
* Avoid repeated tile loading from network (or repeated tile decompression when the tile is fetched from the cache database) and repeated vector tile data allocation and parsing when loading render tiles referring to the same logical tile. ([#1282](https://github.com/mapbox/mapbox-maps-android/pull/1282))
* Switch to use shader to calculate the 'line-trim-offset' property update. ([#1282](https://github.com/mapbox/mapbox-maps-android/pull/1282))

## Bug fixes 🐞
* Fix issue where internal hsla() function was converted to an invalid rgba expression. ([#1282](https://github.com/mapbox/mapbox-maps-android/pull/1282))
* Fix a bug that 'line-trim-offset' calculation did not property cover 'round' or 'square' line cap in line ends. ([#1282](https://github.com/mapbox/mapbox-maps-android/pull/1282))
* Fix NaN latitude native crash rarely happening during `MapboxMap#flyTo`. ([#1271](https://github.com/mapbox/mapbox-maps-android/pull/1271))
* Limit `MapboxMap#pixelForCoordinate` to the bounds of MapView. ([#1226](https://github.com/mapbox/mapbox-maps-android/pull/1226))

## Dependencies
* Bump gl-native to v10.5.0-rc.1, mapbox-common to v21.3.0-rc.2. ([#1282](https://github.com/mapbox/mapbox-maps-android/pull/1282))

# 10.4.2 April 13, 2022
### Bug fixes 🐞
* [tile store] Correctly decode compressed content if loaded from the cache. ([#1279](https://github.com/mapbox/mapbox-maps-android/pull/1279))
* [tile store] Fixed issue that prevented data blobs larger than 1 MB to be transferred via the service. ([#1279](https://github.com/mapbox/mapbox-maps-android/pull/1279))

# 10.5.0-beta.1 April 7, 2022
## Breaking changes ⚠️
* Experimental methods `MapboxMap#setMapProjection` / `MapboxMap#getMapProjection` are removed and should be replaced with `StyleInterface#setProjection` / `StyleInterface#getProjection`. Setting projection supports Style DSL as well. ([#1255](https://github.com/mapbox/mapbox-maps-android/pull/1255))

## Features ✨ and improvements 🏁
* Optimize how plugins handle settings changes. Call `applySettings` only when settings value changes. ([#1189](https://github.com/mapbox/mapbox-maps-android/pull/1189))
* Add `MapboxMap.isValid()` and `Style.isValid()` methods. `MapboxMap` becomes invalid when `MapView.onDestroy()` is called. `Style` becomes invalid when `MapView.onDestroy()` is called or new style has been loaded. Accessing any method on invalid object will print an error log. Also unsubscribe map observers automatically when `MapboxMap.onDestroy()` is invoked. ([1193](https://github.com/mapbox/mapbox-maps-android/pull/1193)) ([1202](https://github.com/mapbox/mapbox-maps-android/pull/1202) ([1230](https://github.com/mapbox/mapbox-maps-android/pull/1230)) ([1241](https://github.com/mapbox/mapbox-maps-android/pull/1241)))
* Add `MapboxMap#coordinateBoundsForCameraUnwrapped` method for API consistency. ([1222](https://github.com/mapbox/mapbox-maps-android/pull/1222))
* Add `LocationIndicatorLayer.bearingTransition` API to control transition of bearing property. ([1207](https://github.com/mapbox/mapbox-maps-android/pull/1207))
* Add `MapboxConcurrentGeometryModificationException` with detailed information instead of `ConcurrentModificationException` that is thrown when GeoJson data is mutated. ([1248](https://github.com/mapbox/mapbox-maps-android/pull/1248))
* Introduce `line-trim-offset` property for LineLayer. ([1252](https://github.com/mapbox/mapbox-maps-android/pull/1252))
* Deprecate `FollowPuckViewportStateOptions.animationDurationMs`, the initial transition will be handled properly by the Viewport plugin internally. ([1256](https://github.com/mapbox/mapbox-maps-android/pull/1256), [1261](https://github.com/mapbox/mapbox-maps-android/pull/1261), [1262](https://github.com/mapbox/mapbox-maps-android/pull/1262))
* Mark `MapView#viewAnnotationManager` as non-experimental meaning View Annotation API will not have breaking changes in upcoming minor releases. ([1260](https://github.com/mapbox/mapbox-maps-android/pull/1260))
* Map render call optimized further by further reducing computational overhead. ([#1244](https://github.com/mapbox/mapbox-maps-android/pull/1244))
* Layer properties transitions performance improved if the layer is transitioning to the same constant value or if transitioning from/to data-driven property. ([#1244](https://github.com/mapbox/mapbox-maps-android/pull/1244))
* New line layer paint property introduced: '{"line-trim-offset", [trim-start, trim-end]}', to take the line trim-off percentage range based on the whole line range [0.0, 1.0]. The property will only be effective when 'line-gradient' property is set. The line part between [trim-start, trim-end] will be marked as transparent to make a line gradient a vanishing effect. If either 'trim-start' or 'trim-end' offset is out of valid range, the default range [0.0, 0.0] will be set. ([#1244](https://github.com/mapbox/mapbox-maps-android/pull/1244))
* Globe view controls revamped for more intuitive interaction with touch controls. ([#1244](https://github.com/mapbox/mapbox-maps-android/pull/1244))
* OfflineRegion::getStatus() API added to get the completion status and the local size of the existing legacy offline regions. ([#1244](https://github.com/mapbox/mapbox-maps-android/pull/1244))
* Automatic transition between the globe and mercator projection updated to appear visually more subtle. ([#1244](https://github.com/mapbox/mapbox-maps-android/pull/1244))

## Bug fixes 🐞
* Dispatched in-flight events will not be delivered if 'unsubscribe' is called before an event is delivered. ([#1244](https://github.com/mapbox/mapbox-maps-android/pull/1244))
* Transitions between globe and mercator projection do not cull tiles incorrectly anymore. ([#1244](https://github.com/mapbox/mapbox-maps-android/pull/1244))
* Map LOD disabled for camera pitch less than 30 degrees to avoid map content missing on maps with insets. ([#1244](https://github.com/mapbox/mapbox-maps-android/pull/1244))
* Terrain-related camera issues fixed, previously making it appear under terrain, or incorrectly repositioned after exaggeration change. ([#1244](https://github.com/mapbox/mapbox-maps-android/pull/1244))
* Terrain rendering disabled on GPUs not supporting Vertex Texture Fetch. ([#1244](https://github.com/mapbox/mapbox-maps-android/pull/1244))
* Fixed a bug that occasionally prevented symbols from loading. ([#1244](https://github.com/mapbox/mapbox-maps-android/pull/1244))
* Fix PolygonAnnotation and PolylineAnnotation being distorted while dragging with 3D terrain. ([#1223](https://github.com/mapbox/mapbox-maps-android/pull/1223))

## Dependencies
* Bump gl-native to v10.5.0-beta.1, mapbox-common to v21.3.0-beta.2. ([#1244](https://github.com/mapbox/mapbox-maps-android/pull/1244))

# 10.4.1 April 7, 2022
## Bug fixes 🐞
* Re-introduce the API to get the status of the existing offline regions, so that the clients can get the completion status and the local size of the existing legacy offline regions. ([#1263](https://github.com/mapbox/mapbox-maps-android/pull/1263))
* Fix a bug that occasionally prevents symbols from loading. ([#1263](https://github.com/mapbox/mapbox-maps-android/pull/1263))

## Dependencies
* Bump gl-native to v10.4.2 ([#1263](https://github.com/mapbox/mapbox-maps-android/pull/1263))

# 10.4.0 March 23, 2022
[Changes](https://github.com/mapbox/mapbox-maps-android/compare/android-v10.3.0...android-v10.4.0) since [Mapbox Maps SDK for Android 10.3.0](https://github.com/mapbox/mapbox-maps-android/releases/tag/android-v10.3.0)
## Features ✨ and improvements 🏁
* Refactor scheduling logic for render thread improving rendering performance. ([#1068](https://github.com/mapbox/mapbox-maps-android/pull/1068))
* Add LocationCompassEngine and accuracy radius support for location component plugin. ([#1016](https://github.com/mapbox/mapbox-maps-android/pull/1016)) ([#1131](https://github.com/mapbox/mapbox-maps-android/pull/1131))
Inorder to avoid breaking api changes, interface location2 is introduced for updating `puckBearingSource`, `puckBearingEnabled` and `showAccuracyRing` properties.
```
// Change the puck bearing source.
mapView.location2.puckBearingSource = PuckBearingSource.HEADING
mapView.location2.puckBearingSource = PuckBearingSource.COURSE
// Change the visibility of accuracy ring.
mapView.location2.showAccuracyRing = true
mapView.location2.showAccuracyRing = false
// Change the puck bearing enabled.
mapView.location2.puckBearingEnabled = true
mapView.location2.puckBearingEnabled = false
```
* Add support for custom widgets rendered on top of the map. ([#1036](https://github.com/mapbox/mapbox-maps-android/pull/1036))
* Expose DefaultLocationProvider as public class. ([#1168](https://github.com/mapbox/mapbox-maps-android/pull/1168))
* Add new methods to View Annotation API: `ViewAnnotationManager.removeAllViewAnnotations()` and `ViewAnnotationManager.addOnViewAnnotationUpdatedListener(listener: OnViewAnnotationUpdatedListener)` / `ViewAnnotationManager.removeOnViewAnnotationUpdatedListener(listener: OnViewAnnotationUpdatedListener)`. ([#1165](https://github.com/mapbox/mapbox-maps-android/pull/1165))
* Add optional `TransitionOptions` parameter to `MapboxMap.loadStyleUri`, `MapboxMap.loadStyleJson`, `MapboxMap.loadStyle` to apply transition to style being loaded. ([#1174](https://github.com/mapbox/mapbox-maps-android/pull/1174))
* Rendering performance improvements. ([1215](https://github.com/mapbox/mapbox-maps-android/pull/1215))
* Add support for 3D terrain tilepacks. ([1215](https://github.com/mapbox/mapbox-maps-android/pull/1215))
* Add `Style#hasStyleImage` method that checks whether an image is in the style. ([1215](https://github.com/mapbox/mapbox-maps-android/pull/1215))

## Bug fixes 🐞
* Fix skipping / crashing user events scheduled on a render thread with `MapView#queueEvent`. ([#1068](https://github.com/mapbox/mapbox-maps-android/pull/1068))
* Fix location puck not being shown if map is created without initial style (e.g. MapInitOptions.styleUri == null) and then loaded asynchronously. ([#1114](https://github.com/mapbox/mapbox-maps-android/pull/1114))
* Fix crash within location plugin that happens when style is reloaded simultaneously with location plugin updates. ([#1112](https://github.com/mapbox/mapbox-maps-android/pull/1112))
* Fix memory leak in location component. ([#1093](https://github.com/mapbox/mapbox-maps-android/pull/1093), [#1172](https://github.com/mapbox/mapbox-maps-android/pull/1172))
* Fix bearing of the puck reseted on settings change. ([#1144](https://github.com/mapbox/mapbox-maps-android/pull/1144))
* Fix an issue when user subscribe sdk listeners multiple times, by changing CopyOnWriteArrayList to CopyOnWriteArraySet in the sdk to hold listeners. ([1183](https://github.com/mapbox/mapbox-maps-android/pull/1183))
* Fix an issue when label list is used within the match expression DSL. ([1204](https://github.com/mapbox/mapbox-maps-android/pull/1204))
* Fix too small bounds returned by `Map#latLngBoundsZoomForCamera` with tilted view and `Map#latLngBoundsZoomForCameraUnwrapped` when viewing >360° longitude. ([1215](https://github.com/mapbox/mapbox-maps-android/pull/1215))
* Fix screen coordinate queries when using zero pitch and high zoom values. ([1215](https://github.com/mapbox/mapbox-maps-android/pull/1215))
* Fix crash for the case when a map event is handled by an Observer of a destructed Map. ([1215](https://github.com/mapbox/mapbox-maps-android/pull/1215))
* Fix shimmering artifact when pitched raster tiles with compressed textures are rendered. ([1215](https://github.com/mapbox/mapbox-maps-android/pull/1215))
* Avoid possible crash at program exit caused by dummy tracer accessed after the destruction. ([1215](https://github.com/mapbox/mapbox-maps-android/pull/1215))
* Clearing diffuse shaded flag for 3D puck when set by batched 3D rendering. ([1215](https://github.com/mapbox/mapbox-maps-android/pull/1215))

## Dependencies
* Bump gl-native to v10.4.1, mapbox-common to v21.2.0 ([#1215](https://github.com/mapbox/mapbox-maps-android/pull/1215))
* Update android gradle plugin to v7.0.4, gradle version to v7.0.2, Gradle licence plugin to 0.8.80, Kotlin gradle plugin to 1.5.31, Jacoco to 0.8.7. ([#1118](https://github.com/mapbox/mapbox-maps-android/pull/1118))

# 10.4.0-rc.1 March 9, 2022

## Bug fixes 🐞
* Fix an issue when user subscribe sdk listeners multiple times, by changing CopyOnWriteArrayList to CopyOnWriteArraySet in the sdk to hold listeners. ([1183](https://github.com/mapbox/mapbox-maps-android/pull/1183))
* Fix an issue when label list is used within the match expression DSL. ([1204](https://github.com/mapbox/mapbox-maps-android/pull/1204))
* Fixed an issue where small bounds returned by Map::latLngBoundsZoomForCamera with tilted view and Map::latLngBoundsZoomForCameraUnwrapped when viewing >360° longitude. ([#1208](https://github.com/mapbox/mapbox-maps-android/pull/1208))

## Dependencies
* Bump gl-native to 10.4.0-rc.1, mapbox-common to v21.2.0-rc.1 ([#1208](https://github.com/mapbox/mapbox-maps-android/pull/1208))

# 10.4.0-beta.1 February 24, 2022

## Features ✨ and improvements 🏁
* Refactor scheduling logic for render thread improving rendering performance. ([#1068](https://github.com/mapbox/mapbox-maps-android/pull/1068))
* Add LocationCompassEngine and accuracy radius support for location component plugin. ([#1016](https://github.com/mapbox/mapbox-maps-android/pull/1016)) ([#1131](https://github.com/mapbox/mapbox-maps-android/pull/1131))
Inorder to avoid breaking api changes, interface location2 is introduced for updating `puckBearingSource`, `puckBearingEnabled` and `showAccuracyRing` properties.
```
// Change the puck bearing source.
mapView.location2.puckBearingSource = PuckBearingSource.HEADING
mapView.location2.puckBearingSource = PuckBearingSource.COURSE
// Change the visibility of accuracy ring.
mapView.location2.showAccuracyRing = true
mapView.location2.showAccuracyRing = false
// Change the puck bearing enabled.
mapView.location2.puckBearingEnabled = true
mapView.location2.puckBearingEnabled = false
```
* Add support for custom widgets rendered on top of the map. ([#1036](https://github.com/mapbox/mapbox-maps-android/pull/1036))
* Expose DefaultLocationProvider as public class. ([#1168](https://github.com/mapbox/mapbox-maps-android/pull/1168))
* Add new methods to View Annotation API: `ViewAnnotationManager.removeAllViewAnnotations()` and `ViewAnnotationManager.addOnViewAnnotationUpdatedListener(listener: OnViewAnnotationUpdatedListener)` / `ViewAnnotationManager.removeOnViewAnnotationUpdatedListener(listener: OnViewAnnotationUpdatedListener)`. ([#1165](https://github.com/mapbox/mapbox-maps-android/pull/1165))
* Improve rendering performance by coalescing map updates when possible. ([#1160](https://github.com/mapbox/mapbox-maps-android/pull/1160))
* Add `StyleManager::hasStyleImage` API that checks whether an image is in the style or not. ([#1160](https://github.com/mapbox/mapbox-maps-android/pull/1160))
* Improve Snapshotter performance by using a lightweight scheduler instead of platform runloop. ([#1160](https://github.com/mapbox/mapbox-maps-android/pull/1160))
* Map now waits on sprite sheet loading before rendering. ([#1160](https://github.com/mapbox/mapbox-maps-android/pull/1160))
* Improve map rendering performance by avoiding calculations for all the non-transitional style layer paint properties. ([#1160](https://github.com/mapbox/mapbox-maps-android/pull/1160))
* Enable using of tile pack scheme from TileJSON. ([#1160](https://github.com/mapbox/mapbox-maps-android/pull/1160))
* Improve map rendering performance by decreasing de/allocations in map placement code. ([#1160](https://github.com/mapbox/mapbox-maps-android/pull/1160))
* Avoid style layer properties transition calculation when `TransitionOptions::duration` is set to 0. ([#1160](https://github.com/mapbox/mapbox-maps-android/pull/1160))
* Enable tile packs for DEM terrain tiles, it includes both Offline API and `TileStoreUsageMode::ReadAndUpdate` resource option. ([#1160](https://github.com/mapbox/mapbox-maps-android/pull/1160))
* Render tiles with partial content while the glyph dependencies are loading. ([#1160](https://github.com/mapbox/mapbox-maps-android/pull/1160))
* Canonicalize URLs and enable Offline API usage for the 3dtiles/v1 tiles. ([#1160](https://github.com/mapbox/mapbox-maps-android/pull/1160))
* Add optional `TransitionOptions` parameter to `MapboxMap.loadStyleUri`, `MapboxMap.loadStyleJson`, `MapboxMap.loadStyle` to apply transition to style being loaded. ([#1174](https://github.com/mapbox/mapbox-maps-android/pull/1174))

## Bug fixes 🐞
* Fix skipping / crashing user events scheduled on a render thread with `MapView#queueEvent`. ([#1068](https://github.com/mapbox/mapbox-maps-android/pull/1068))
* Fix location puck not being shown if map is created without initial style (e.g. MapInitOptions.styleUri == null) and then loaded asynchronously. ([#1114](https://github.com/mapbox/mapbox-maps-android/pull/1114))
* Fix crash within location plugin that happens when style is reloaded simultaneously with location plugin updates. ([#1112](https://github.com/mapbox/mapbox-maps-android/pull/1112))
* Fix memory leak in location component. ([#1093](https://github.com/mapbox/mapbox-maps-android/pull/1093), [#1172](https://github.com/mapbox/mapbox-maps-android/pull/1172))
* Fix screen coordinate queries when using zero pitch and high zoom values. ([#1160](https://github.com/mapbox/mapbox-maps-android/pull/1160))
* Avoid possible crash at program exit caused by dummy tracer accessed after the destruction. ([#1160](https://github.com/mapbox/mapbox-maps-android/pull/1160))
* Fix crash for the case when a map event is handled by an Observer of a destructed map. ([#1160](https://github.com/mapbox/mapbox-maps-android/pull/1160))
* Fix shimmering artifact when pitched raster tiles with compressed textures are rendered. ([#1160](https://github.com/mapbox/mapbox-maps-android/pull/1160))
* Fix bearing of the puck reseted on settings change. ([#1144](https://github.com/mapbox/mapbox-maps-android/pull/1144))

## Dependencies
* Bump gl-native to 10.4.0-beta.2, mapbox-common to v21.2.0-beta.1 ([#1160](https://github.com/mapbox/mapbox-maps-android/pull/1160), [#1175](https://github.com/mapbox/mapbox-maps-android/pull/1175))
* Update android gradle plugin to v7.0.4, gradle version to v7.0.2, Gradle licence plugin to 0.8.80, Kotlin gradle plugin to 1.5.31, Jacoco to 0.8.7. ([#1118](https://github.com/mapbox/mapbox-maps-android/pull/1118))

# 10.3.0 February 10, 2022
[Changes](https://github.com/mapbox/mapbox-maps-android/compare/android-v10.2.0...android-v10.3.0) since [Mapbox Maps SDK for Android 10.2.0](https://github.com/mapbox/mapbox-maps-android/releases/tag/android-v10.2.0)
## Features ✨ and improvements 🏁
* Improve performance for symbol layout rendering in continuous mode. ([#1105](https://github.com/mapbox/mapbox-maps-android/pull/1105))
* Introduce metadata setter API for the legacy offline region. ([#1105](https://github.com/mapbox/mapbox-maps-android/pull/1105))
* Optimize zooming on terrain and globe. ([#1105](https://github.com/mapbox/mapbox-maps-android/pull/1105))
* Thin out repeated line labels at overscaled tiles in order to avoid excessive memory usage. ([#1105](https://github.com/mapbox/mapbox-maps-android/pull/1105))
* Remove experimental designation from persistent layer APIs. ([#1105](https://github.com/mapbox/mapbox-maps-android/pull/1105))
* Avoid re-creation of the available sprites set. ([#1105](https://github.com/mapbox/mapbox-maps-android/pull/1105))
* Limit the delayed network request maximum time in the scheduler task queue, and thus avoid excessive memory usage. ([#1105](https://github.com/mapbox/mapbox-maps-android/pull/1105))
* Fill extrusion layer support for globe view. ([#1105](https://github.com/mapbox/mapbox-maps-android/pull/1105))
* Increase priority of a renderer thread. ([#1105](https://github.com/mapbox/mapbox-maps-android/pull/1105))
* Introduce viewport plugin. ([#1033](https://github.com/mapbox/mapbox-maps-android/pull/1033), [#1069](https://github.com/mapbox/mapbox-maps-android/pull/1069))
* Add `Style#removeTerrain` method. ([#906](https://github.com/mapbox/mapbox-maps-android/pull/906))
* Introduce ability to specify `startDelay` property as part of `mapAnimationOptions` for high-level animations. ([#932](https://github.com/mapbox/mapbox-maps-android/pull/932))
* Deprecate map extension function to get gesture settings. ([#952](https://github.com/mapbox/mapbox-maps-android/pull/952))
* Introduce Mapbox exceptions instead of regular runtime exceptions allowing more precise control of catching them from user's end. ([#964](https://github.com/mapbox/mapbox-maps-android/pull/964))
* Add `tile-requests-delay` and `tile-network-requests-delay` source properties for tile requests delay. ([#960](https://github.com/mapbox/mapbox-maps-android/pull/960))
* Expose unique annotation feature identifier that could be used to link view annotation to any annotation. ([#994](https://github.com/mapbox/mapbox-maps-android/pull/994))
* Remove json serialization in observable extension improving overall performance by saving CPU cycles. ([#1001](https://github.com/mapbox/mapbox-maps-android/pull/1001))
* Add wrap content dimension support for view annotations. ([#1021](https://github.com/mapbox/mapbox-maps-android/pull/1021))
* Add extension function for location component to support show / hide arrow bearing image. ([#1012](https://github.com/mapbox/mapbox-maps-android/pull/1012))


## Bug fixes 🐞
* Include geometry data buffer size when calculating total size of a tile. ([#1105](https://github.com/mapbox/mapbox-maps-android/pull/1105))
* Fix screen coordinate queries when using zero pitch and high zoom values. ([#1105](https://github.com/mapbox/mapbox-maps-android/pull/1105))
* View Annotation API: move internal Java files to the corresponding package. ([#1105](https://github.com/mapbox/mapbox-maps-android/pull/1105))
* Reduces drag sensitivity around and above horizon. ([#1105](https://github.com/mapbox/mapbox-maps-android/pull/1105))
* Erase corrupt tiles from TileStore. ([#1105](https://github.com/mapbox/mapbox-maps-android/pull/1105))
* Add perspective correction for non-rectangular images. ([#1105](https://github.com/mapbox/mapbox-maps-android/pull/1105))
* Fix rendering artifacts when compressed and un-compresed raster tiles are rendered. ([#1105](https://github.com/mapbox/mapbox-maps-android/pull/1105))
* Avoid creating new symbol instances if the feature is outside of tile boundaries to avoid incorrect symbol cross tile indexing. In the meanwhile, disable draping for this layer otherwise symbol will only be shown on the tile that has the symbol instance created. ([#1105](https://github.com/mapbox/mapbox-maps-android/pull/1105))
* Avoid possible crash at program exit caused by dummy tracer accessed after destruction. ([#1116](https://github.com/mapbox/mapbox-maps-android/pull/1116))
* Fix crash for the case when a map event is handled by an Observer of a destructed map. ([#1116](https://github.com/mapbox/mapbox-maps-android/pull/1116))
* Fix an issue where 3D puck used to scale when changing coordinate bounds. ([#1067](https://github.com/mapbox/mapbox-maps-android/pull/1067))
* Fix map not rendering on emulators when MSAA is enabled. ([#1077](https://github.com/mapbox/mapbox-maps-android/pull/1077))
* Fix issue with map rendering when limiting max FPS. ([#1100](https://github.com/mapbox/mapbox-maps-android/pull/1100))
* Revert "Add LocationCompassEngine for location component (#970)" that was introduced in v10.3.0-beta.1, as it accidentally introduced an API breaking change. ([#1115](https://github.com/mapbox/mapbox-maps-android/pull/1115))
* Fix an issue where source attribution was not populated in attribution dialog. ([#1087](https://github.com/mapbox/mapbox-maps-android/pull/1087))
* Fix an issue that causes transition to following viewport state not being fired when the bearing is set to constant. ([#1064](https://github.com/mapbox/mapbox-maps-android/pull/1064))
* Fix default viewport transition's anchor point. ([#1070](https://github.com/mapbox/mapbox-maps-android/pull/1070))
* Fix crash on destruction with ongoing tile-store downloads. ([#1071](https://github.com/mapbox/mapbox-maps-android/pull/1071))
* Fix not allowing loading empty style uri. ([#904](https://github.com/mapbox/mapbox-maps-android/pull/904))
* Fix black `MapView#snapshot` returned on some devices (e.g. Huawei). ([#966](https://github.com/mapbox/mapbox-maps-android/pull/966))
* Enable drag annotation while changing the annotation to draggable on long click. ([#990](https://github.com/mapbox/mapbox-maps-android/pull/990))
* Send turnstile events for snapshotter usage. ([#920](https://github.com/mapbox/mapbox-maps-android/pull/920))
* Allow localizing non-mapbox street sources, align localization logic with iOS implementation. ([#968](https://github.com/mapbox/mapbox-maps-android/pull/968))
* Remove observer after it's not needed anymore from map renderer resulting in slightly better CPU consumption. ([#1014](https://github.com/mapbox/mapbox-maps-android/pull/1014))
* Fix memory leak in view annotations caused by not removing properly global layout listener properly. ([#1037](https://github.com/mapbox/mapbox-maps-android/pull/1037))
* Update vector-tile to v1.0.4, fixing an end of buffer exception. ([#1035](https://github.com/mapbox/mapbox-maps-android/pull/1035))
* Fix terrain occluding 3D location indicator. ([#1035](https://github.com/mapbox/mapbox-maps-android/pull/1035))
* Fix location indicator layer rendering when SwiftShader is used. ([#1035](https://github.com/mapbox/mapbox-maps-android/pull/1035))

## Dependencies
* Update gl-native to v10.3.2, common to v21.1.0. ([#1105](https://github.com/mapbox/mapbox-maps-android/pull/1105), [#1116](https://github.com/mapbox/mapbox-maps-android/pull/1116), [#1134](https://github.com/mapbox/mapbox-maps-android/pull/1134))
* Add sdk versions plugin v1.1.3. ([#1123](https://github.com/mapbox/mapbox-maps-android/pull/1123))

# 10.3.0-rc.1 January 26, 2022

## Features ✨ and improvements 🏁
* Refine viewport plugin's public APIs. ([#1069](https://github.com/mapbox/mapbox-maps-android/pull/1069))
* Reintroduce missing `OfflineRegion#setMetadata` API for parity with `OfflineRegion#updateMetadata` in v9. ([#1071](https://github.com/mapbox/mapbox-maps-android/pull/1071))
* Improved frame rate when zooming in and out over terrain and globe. ([#1071](https://github.com/mapbox/mapbox-maps-android/pull/1071))
* Thin out repeated line labels at overscaled tiles in order to avoid excessive memory usage. ([#1071](https://github.com/mapbox/mapbox-maps-android/pull/1071))

## Bug fixes 🐞
* Fix an issue that causes transition to following viewport state not being fired when the bearing is set to constant. ([#1064](https://github.com/mapbox/mapbox-maps-android/pull/1064))
* Fix an issue where 3D puck used to scale when changing coordinate bounds. ([#1067](https://github.com/mapbox/mapbox-maps-android/pull/1067))
* Fix default viewport transition's anchor point. ([#1070](https://github.com/mapbox/mapbox-maps-android/pull/1070))
* Fix screen coordinate queries when using zero pitch and high zoom values. ([#1071](https://github.com/mapbox/mapbox-maps-android/pull/1071))
* Fix crash on destruction with ongoing tile-store downloads. ([#1071](https://github.com/mapbox/mapbox-maps-android/pull/1071))
* Fix map not rendering on emulators when MSAA is enabled. ([#1077](https://github.com/mapbox/mapbox-maps-android/pull/1077))

## Dependencies
* Bump gl-native to v10.3.0-rc.1, common to v21.1.0-rc.1. ([#1071](https://github.com/mapbox/mapbox-maps-android/pull/1071))

# 10.3.0-beta.1 January 12, 2022

## Features ✨ and improvements 🏁
* Introduce viewport plugin. ([#1033](https://github.com/mapbox/mapbox-maps-android/pull/1033))
* Promote persistent style layer APIs to be production-ready. ([#879](https://github.com/mapbox/mapbox-maps-android/pull/879))
* Add `Style#removeTerrain` method. ([#906](https://github.com/mapbox/mapbox-maps-android/pull/906))
* Introduce ability to specify `startDelay` property as part of `mapAnimationOptions` for high-level animations. ([#932](https://github.com/mapbox/mapbox-maps-android/pull/932))
* Deprecate map extension function to get gesture settings. ([#952](https://github.com/mapbox/mapbox-maps-android/pull/952))
* Introduce Mapbox exceptions instead of regular runtime exceptions allowing more precise control of catching them from user's end. ([#964](https://github.com/mapbox/mapbox-maps-android/pull/964))
* Add `tile-requests-delay` and `tile-network-requests-delay` source properties for tile requests delay. ([#960](https://github.com/mapbox/mapbox-maps-android/pull/960))
* Expose unique annotation feature identifier that could be used to link view annotation to any annotation. ([#994](https://github.com/mapbox/mapbox-maps-android/pull/994))
* Add `LocationComponentSettings.puckBearingSource` property to control location puck bearing to be either GPS or compass. ([#970](https://github.com/mapbox/mapbox-maps-android/pull/970))
* Remove json serialization in observable extension improving overall performance by saving CPU cycles. ([#1001](https://github.com/mapbox/mapbox-maps-android/pull/1001))
* Add wrap content dimension support for view annotations. ([#1021](https://github.com/mapbox/mapbox-maps-android/pull/1021))
* Add extension function for location component to support show / hide arrow bearing image. ([#1012](https://github.com/mapbox/mapbox-maps-android/pull/1012))
* Fill extrusion layer support for globe view. ([#1035](https://github.com/mapbox/mapbox-maps-android/pull/1035))

## Bug fixes 🐞
* Fix not allowing loading empty style uri. ([#904](https://github.com/mapbox/mapbox-maps-android/pull/904))
* Fix black `MapView#snapshot` returned on some devices (e.g. Huawei). ([#966](https://github.com/mapbox/mapbox-maps-android/pull/966))
* Enable drag annotation while changing the annotation to draggable on long click. ([#990](https://github.com/mapbox/mapbox-maps-android/pull/990))
* Send turnstile events for snapshotter usage. ([#920](https://github.com/mapbox/mapbox-maps-android/pull/920))
* Allow localizing non-mapbox street sources, align localization logic with iOS implementation. ([#968](https://github.com/mapbox/mapbox-maps-android/pull/968))
* Remove observer after it's not needed anymore from map renderer resulting in slightly better CPU consumption. ([#1014](https://github.com/mapbox/mapbox-maps-android/pull/1014))
* Fix memory leak in view annotations caused by not removing properly global layout listener properly. ([#1037](https://github.com/mapbox/mapbox-maps-android/pull/1037))
* Update vector-tile to v1.0.4, fixing an end of buffer exception. ([#1035](https://github.com/mapbox/mapbox-maps-android/pull/1035))
* Erase corrupt tiles from TileStore. ([#1035](https://github.com/mapbox/mapbox-maps-android/pull/1035))
* Fix rendering artifacts when compressed and un-compressed raster tiles are rendered. ([#1035](https://github.com/mapbox/mapbox-maps-android/pull/1035))
* Fix terrain occluding 3D location indicator. ([#1035](https://github.com/mapbox/mapbox-maps-android/pull/1035))
* Fix location indicator layer rendering when SwiftShader is used. ([#1035](https://github.com/mapbox/mapbox-maps-android/pull/1035))

## Dependencies
* Bump gl-native to v10.3.0-beta.1, common to v21.1.0-beta.1. ([#1035](https://github.com/mapbox/mapbox-maps-android/pull/1035))

# 10.2.0 December 15, 2021
[Changes](https://github.com/mapbox/mapbox-maps-android/compare/android-v10.1.0...android-v10.2.0) since [Mapbox Maps SDK for Android 10.1.0](https://github.com/mapbox/mapbox-maps-android/releases/tag/android-v10.1.0)
## Features ✨ and improvements 🏁
* Introduce view annotation support which allows adding Android views on top of the `MapView` anchored to geo-point. ([#834](https://github.com/mapbox/mapbox-maps-android/pull/834))
* Remove `MapView` argument when constructing `AnnotationManager`. Constructor taking `MapView` as parameter is marked as deprecated. ([#766](https://github.com/mapbox/mapbox-maps-android/pull/766))
* Implement cluster API on top of `MapboxMap.queryFeatureExtensions` making it easier to use and providing better alignment with Mapbox Maps v9. ([#773](https://github.com/mapbox/mapbox-maps-android/pull/773))
* Add heatmap and circle layer support to globe view. ([#852](https://github.com/mapbox/mapbox-maps-android/pull/852))
* Add cancelable Query Rendered Features API to `MapboxMap`. ([#852](https://github.com/mapbox/mapbox-maps-android/pull/852))
* Improve `MapboxMap.queryRenderedFeatures` performance especially when querying large number of features. ([#852](https://github.com/mapbox/mapbox-maps-android/pull/852))
* Cache layer layout key inside layer, so that it is not re-evaluated at every parse of the every tile improving rendering performance. ([#852](https://github.com/mapbox/mapbox-maps-android/pull/852))
* Core renderer prints its version on initialization. ([#852](https://github.com/mapbox/mapbox-maps-android/pull/852))
* Introduce experimental `MapboxMap.setMemoryBudget` method for setting memory budget for the map and runtime "resource-budget" property for data sources. ([#852](https://github.com/mapbox/mapbox-maps-android/pull/852))
* Improve performance by avoiding re-layout of invisible fading tiles. ([#852](https://github.com/mapbox/mapbox-maps-android/pull/852))
* Add utility methods to `CoordinateBounds`. ([#852](https://github.com/mapbox/mapbox-maps-android/pull/852))

## Bug fixes 🐞
* Fix black screen issue on some devices caused by incorrect EGL config. ([#980](https://github.com/mapbox/mapbox-maps-android/pull/980))
* Fix `replaceWith` template to replace deprecated `queryRenderFeatures` overloaded methods. ([#878](https://github.com/mapbox/mapbox-maps-android/pull/878))
* Do not allow to use one `associatedFeatureId` with multiple view annotations. ([#896](https://github.com/mapbox/mapbox-maps-android/pull/896))
* Fix an issue where shove gesture was not detected when angle between touch points are not horizontal. ([#875](https://github.com/mapbox/mapbox-maps-android/pull/875))
* Fix gestures at high camera pitch near horizon line. ([#927](https://github.com/mapbox/mapbox-maps-android/pull/927), [#925](https://github.com/mapbox/mapbox-maps-android/pull/925))
* Fix fading tiles layout visibility issue on globe view projection zooming in/out. ([#925](https://github.com/mapbox/mapbox-maps-android/pull/925))
* Allow simultaneous zoom and rotate gesture by default and add `GesturesSettings#simultaneousRotateAndPinchToZoomEnabled` config option. ([#885](https://github.com/mapbox/mapbox-maps-android/pull/885))
* Fix `MapView.onLowMemory` not being called on low resources. ([#780](https://github.com/mapbox/mapbox-maps-android/pull/780))
* Fix scale bar ratio setting not applied correctly. ([#827](https://github.com/mapbox/mapbox-maps-android/pull/827))
* Fix scale bar text missing for Android API 23. ([#839](https://github.com/mapbox/mapbox-maps-android/pull/839))
* Fix scale bar text being overlapped and clipped. ([#856](https://github.com/mapbox/mapbox-maps-android/pull/856))
* Fix puck jump to nullisland when location plugin settings are changed. ([#846](https://github.com/mapbox/mapbox-maps-android/pull/846))
* Fix scale listener events not being called for quick zoom doubleTap and doubleTouch gestures. ([#858](https://github.com/mapbox/mapbox-maps-android/pull/858))
* Release all unused resources when `MapboxMap.reduceMemoryUse` is invoked. ([#852](https://github.com/mapbox/mapbox-maps-android/pull/852))
* Fix crash for the case when an empty fill extrusion bucket is tried to be rendered. ([#852](https://github.com/mapbox/mapbox-maps-android/pull/852))
* Fix transparency issues with value < 0.5 for 3D puck models. ([#852](https://github.com/mapbox/mapbox-maps-android/pull/852))
* Fix regression where setting the same geojson source URL did not refresh the data. ([#852](https://github.com/mapbox/mapbox-maps-android/pull/852))
* Fix symbol layers with variable anchor placement not being placed correctly on globe view. ([#852](https://github.com/mapbox/mapbox-maps-android/pull/852))
* Fix crash in symbol reprojection code caused by division by zero. ([#852](https://github.com/mapbox/mapbox-maps-android/pull/852))
* Fix issue with bounds constraining behavior when terrain is enabled. ([#852](https://github.com/mapbox/mapbox-maps-android/pull/852))

## Dependencies
* Bump common to v21.0.1. ([#937](https://github.com/mapbox/mapbox-maps-android/pull/937))
* Bump gl-native to v10.2.0. ([#989](https://github.com/mapbox/mapbox-maps-android/pull/989))

# 10.1.2 December 13, 2021

## Bug fixes 🐞
* Fix billing issue when upgrading Mapbox Maps SDK from v9 to v10.

## Dependencies
* Bump common to 20.1.2. ([#979](https://github.com/mapbox/mapbox-maps-android/pull/979))

# 10.0.2 December 13, 2021

## Bug fixes 🐞
* Fix billing issue when upgrading Mapbox Maps SDK from v9 to v10.

## Dependencies
* Bump common to v20.0.3.([#978](https://github.com/mapbox/mapbox-maps-android/pull/978))

# 10.2.0-rc.1 December 2, 2021

## Bug fixes 🐞
* Fix `replaceWith` template to replace deprecated `queryRenderFeatures` overloaded methods. ([#878](https://github.com/mapbox/mapbox-maps-android/pull/878))
* Do not allow to use one `associatedFeatureId` with multiple view annotations. ([#896](https://github.com/mapbox/mapbox-maps-android/pull/896))
* Fix an issue where shove gesture was not detected when angle between touch points are not horizontal. ([#875](https://github.com/mapbox/mapbox-maps-android/pull/875))
* Fix gestures at high camera pitch near horizon line. ([#927](https://github.com/mapbox/mapbox-maps-android/pull/927), [#925](https://github.com/mapbox/mapbox-maps-android/pull/925))
* Fix fading tiles layout visibility issue on globe view projection zooming in/out. ([#925](https://github.com/mapbox/mapbox-maps-android/pull/925))
* Allow simultaneous zoom and rotate gesture by default and add `GesturesSettings#simultaneousRotateAndPinchToZoomEnabled` config option. ([#885](https://github.com/mapbox/mapbox-maps-android/pull/885))

## Dependencies
* Bump gl-native to v10.2.0-rc.1, common to v21.0.0-rc.2. ([#925](https://github.com/mapbox/mapbox-maps-android/pull/925))

# 10.1.1 December 1, 2021

**NOTE:** As of December 3, 2021, this release is no longer available due to a new bug that was introduced while fixing the billing issue. A new patch will be issued shortly.

## Bug fixes 🐞
* Fix billing issue when upgrading Mapbox Maps SDK from v9 to v10.

## Dependencies
* Bump gl-native to 10.1.1, common to 20.1.1.

# 10.0.1 November 26, 2021

**NOTE:** As of December 3, 2021, this release is no longer available due to a new bug that was introduced while fixing the billing issue. A new patch will be issued shortly.

## Bug fixes 🐞
* Fix billing issue when upgrading Mapbox Maps SDK from v9 to v10.

## Dependencies
* Bump common to v20.0.2.

# 10.2.0-beta.1 November 18, 2021

## Features ✨ and improvements 🏁
* Introduce view annotation support which allows adding Android views on top of the `MapView` anchored to geo-point. ([#834](https://github.com/mapbox/mapbox-maps-android/pull/834))
* Remove `MapView` argument when constructing `AnnotationManager`. Constructor taking `MapView` as parameter is marked as deprecated. ([#766](https://github.com/mapbox/mapbox-maps-android/pull/766))
* Implement cluster API on top of `MapboxMap.queryFeatureExtensions` making it easier to use and providing better alignment with Mapbox Maps v9. ([#773](https://github.com/mapbox/mapbox-maps-android/pull/773))
* Add heatmap and circle layer support to globe view. ([#852](https://github.com/mapbox/mapbox-maps-android/pull/852))
* Add cancelable Query Rendered Features API to `MapboxMap`. ([#852](https://github.com/mapbox/mapbox-maps-android/pull/852))
* Improve `MapboxMap.queryRenderedFeatures` performance especially when querying large number of features. ([#852](https://github.com/mapbox/mapbox-maps-android/pull/852))
* Cache layer layout key inside layer, so that it is not re-evaluated at every parse of the every tile improving rendering performance. ([#852](https://github.com/mapbox/mapbox-maps-android/pull/852))
* Core renderer prints its version on initialization. ([#852](https://github.com/mapbox/mapbox-maps-android/pull/852))
* Introduce experimental `MapboxMap.setMemoryBudget` method for setting memory budget for the map and runtime "resource-budget" property for data sources. ([#852](https://github.com/mapbox/mapbox-maps-android/pull/852))
* Improve performance by avoiding re-layout of invisible fading tiles. ([#852](https://github.com/mapbox/mapbox-maps-android/pull/852))
* Add utility methods to `CoordinateBounds`. ([#852](https://github.com/mapbox/mapbox-maps-android/pull/852))

## Bug fixes 🐞
* Fix `MapView.onLowMemory` not being called on low resources. ([#780](https://github.com/mapbox/mapbox-maps-android/pull/780))
* Fix scale bar ratio setting not applied correctly. ([#827](https://github.com/mapbox/mapbox-maps-android/pull/827))
* Fix scale bar text missing for Android API 23. ([#839](https://github.com/mapbox/mapbox-maps-android/pull/839))
* Fix scale bar text being overlapped and clipped. ([#856](https://github.com/mapbox/mapbox-maps-android/pull/856))
* Fix puck jump to nullisland when location plugin settings are changed. ([#846](https://github.com/mapbox/mapbox-maps-android/pull/846))
* Fix scale listener events not being called for quick zoom doubleTap and doubleTouch gestures. ([#858](https://github.com/mapbox/mapbox-maps-android/pull/858))
* Release all unused resources when `MapboxMap.reduceMemoryUse` is invoked. ([#852](https://github.com/mapbox/mapbox-maps-android/pull/852))
* Fix crash for the case when an empty fill extrusion bucket is tried to be rendered. ([#852](https://github.com/mapbox/mapbox-maps-android/pull/852))
* Fix transparency issues with value < 0.5 for 3D puck models. ([#852](https://github.com/mapbox/mapbox-maps-android/pull/852))
* Fix regression where setting the same geojson source URL did not refresh the data. ([#852](https://github.com/mapbox/mapbox-maps-android/pull/852))
* Fix symbol layers with variable anchor placement not being placed correctly on globe view. ([#852](https://github.com/mapbox/mapbox-maps-android/pull/852))
* Fix crash in symbol reprojection code caused by division by zero. ([#852](https://github.com/mapbox/mapbox-maps-android/pull/852))
* Fix issue with bounds constraining behavior when terrain is enabled. ([#852](https://github.com/mapbox/mapbox-maps-android/pull/852))

## Dependencies
* Bump gl-native to v10.2.0-beta.2 and common to v21.0.0-rc.1. ([#852](https://github.com/mapbox/mapbox-maps-android/pull/852))

# 10.1.0 November 4, 2021
[Changes](https://github.com/mapbox/mapbox-maps-android/compare/android-v10.0.0...android-v10.1.0) since [Mapbox Maps SDK for Android 10.0.0](https://github.com/mapbox/mapbox-maps-android/releases/tag/android-v10.0.0)
## Features ✨ and improvements 🏁
* Set thread priorities and set thread CPU affinity based on the thread's priority to improve overall map performance.([#810](https://github.com/mapbox/mapbox-maps-android/pull/810))
* Introduce option to enable multisample anti-aliasing (MSAA) for map rendering. ([#741](https://github.com/mapbox/mapbox-maps-android/pull/741))
* Add convenience methods for `stop` expression in Style DSL. ([#698](https://github.com/mapbox/mapbox-maps-android/pull/698), [#764](https://github.com/mapbox/mapbox-maps-android/pull/764))

## Bug fixes 🐞
* Avoid spawning extra AssetManagerFileSource threads when multiple instances of a MapView is created during application lifecycle. ([#810](https://github.com/mapbox/mapbox-maps-android/pull/810))
* Fix rendering artifact when some of the model layer models may have wrong placement when globe view projection is used. ([#810](https://github.com/mapbox/mapbox-maps-android/pull/810))
* Fix rare heatmap flickering when zooming the map. ([#810](https://github.com/mapbox/mapbox-maps-android/pull/810))
* Fix an issue where an Observable event could be dispatched on a thread, different from the subscription thread. ([#810](https://github.com/mapbox/mapbox-maps-android/pull/810))
* Fix an issue where promoteId parameter for VectorSource was overwritten when source tilejson is loaded ([#810](https://github.com/mapbox/mapbox-maps-android/pull/810))
* Fix android glyph drawing issue when 'high contrast' text accessibility feature is turned on. ([#810](https://github.com/mapbox/mapbox-maps-android/pull/810))
* Fix unexpectedly rapid map panning at high pitch level. ([#775](https://github.com/mapbox/mapbox-maps-android/pull/775))
* Fix map move using faster map offsetting after zoom-in or zoom-out gesture. ([#738](https://github.com/mapbox/mapbox-maps-android/pull/738))
* Fix annotation flickering and disappearing during dragging. ([#732](https://github.com/mapbox/mapbox-maps-android/pull/732))
* Fix logo and attribution margin update. ([#744](https://github.com/mapbox/mapbox-maps-android/pull/744))
* Fix `NullPointerException` while querying annotations. ([#746](https://github.com/mapbox/mapbox-maps-android/pull/746))
* Limit fast fling gesture in a downwards direction when map is highly pitched. ([#754](https://github.com/mapbox/mapbox-maps-android/pull/754))
* Fix an issue that caused annotations not being updated when style is loading other resources. ([#753](https://github.com/mapbox/mapbox-maps-android/pull/753))
* Restore the fling factor for slightly pitched maps. ([#762](https://github.com/mapbox/mapbox-maps-android/pull/762))

## Dependencies
* Bump gl-native to 10.1.0, common to 20.1.0. ([#810](https://github.com/mapbox/mapbox-maps-android/pull/810))

# 10.1.0-rc.1 October 28, 2021

## Bug fixes 🐞
* Fix unexpectedly rapid map panning at high pitch level. ([#775](https://github.com/mapbox/mapbox-maps-android/pull/775))
* Improve rendering performance by setting thread priorities and set thread CPU affinity based on the thread's priority. ([#774](https://github.com/mapbox/mapbox-maps-android/pull/774))

## Dependencies
* Bump gl-native to v10.1.0-rc, and common to v20.1.0-rc.2 ([#774](https://github.com/mapbox/mapbox-maps-android/pull/774))

# 10.1.0-beta.1 October 21, 2021

## Features ✨ and improvements 🏁
* Introduce option to enable Multisample anti-aliasing (MSAA) for map rendering. ([#741](https://github.com/mapbox/mapbox-maps-android/pull/741))
* Add convenience methods for stop expression. ([#698](https://github.com/mapbox/mapbox-maps-android/pull/698), [#764](https://github.com/mapbox/mapbox-maps-android/pull/764))

## Bug fixes 🐞
* Fix map move using faster map offsetting after zoom-in or zoom-out gesture. ([#738](https://github.com/mapbox/mapbox-maps-android/pull/738))
* Fix annotation flickering and disappearing during dragging. ([#732](https://github.com/mapbox/mapbox-maps-android/pull/732))
* Fix logo and attribution margin update. ([#744](https://github.com/mapbox/mapbox-maps-android/pull/744))
* Fix `NullPointerException` while querying annotations. ([#746](https://github.com/mapbox/mapbox-maps-android/pull/746))
* Limit fast fling gesture in a downwards direction when map is highly pitched. ([#754](https://github.com/mapbox/mapbox-maps-android/pull/754))
* Fixed an issue that caused annotations not being updated in some cases.. ([#753](https://github.com/mapbox/mapbox-maps-android/pull/753))
* Fix glyph drawing issue when the 'high contrast' text feature is turned on. ([#752](https://github.com/mapbox/mapbox-maps-android/pull/752))
* Fix `promoteId` parameter for VectorSource overwritten when source tilejson is loaded. ([#752](https://github.com/mapbox/mapbox-maps-android/pull/752))
* Avoid spawning extra AssetManagerFileSource threads. ([#752](https://github.com/mapbox/mapbox-maps-android/pull/752))
* Fix `NullPointerException` in `HttpResponseCallback`, when get an error message from the Exception. ([#752](https://github.com/mapbox/mapbox-maps-android/pull/752))
* Restore the fling factor for slightly pitched maps. ([#762](https://github.com/mapbox/mapbox-maps-android/pull/762))

## Dependencies
* Bump gl-native to v10.1.0-beta, and common to v20.1.0-rc.1 ([#752](https://github.com/mapbox/mapbox-maps-android/pull/752))


# 10.0.0 October 6, 2021

## Breaking changes ⚠️
* Add `@JvmOverloads` where applicable to provide better experience for Java users. ([#656](https://github.com/mapbox/mapbox-maps-android/pull/656))
* Refactor gestures configuration options to be aligned better across platforms. ([#672](https://github.com/mapbox/mapbox-maps-android/pull/672))
* Apply geojson data (using `data`, `url`, `feature`, `featureCollection`, `geometry` functions) is fully async now. ([#699](https://github.com/mapbox/mapbox-maps-android/pull/699))
* Update `getLayerAs` function to return nullable `Layer` type. ([#673](https://github.com/mapbox/mapbox-maps-android/pull/673))
* Update map events data models. ([#712](https://github.com/mapbox/mapbox-maps-android/pull/712))
* Refactor MapEvents listeners, so that each listener will include one event data property. ([#718](https://github.com/mapbox/mapbox-maps-android/pull/718))
* Abstract classes `CustomLayerHost`, `ElevationData`, `MapClient`, `Observer`, `OfflineRegionObserver`, `HttpServiceInterceptorInterface`, `HttpServiceInterface`, `LogWriterBackend`, `OfflineSwitchObserver`, `ReachabilityInterface`, `TileStoreObserver` have become interfaces. ([#697](https://github.com/mapbox/mapbox-maps-android/pull/697))

## Features ✨ and improvements 🏁
* Introduce 3D globe (experimental). ([#667](https://github.com/mapbox/mapbox-maps-android/pull/667))
* Append gl-native and common API reference documentation to the output of Dokka documentation generation. ([#711](https://github.com/mapbox/mapbox-maps-android/pull/711))
* Set `Process.THREAD_PRIORITY_DISPLAY` as render thread priority to improve overall performance. ([#701](https://github.com/mapbox/mapbox-maps-android/pull/701))
* Add `HttpServiceFactory.reset()` to release the HTTP service implementation. ([#697](https://github.com/mapbox/mapbox-maps-android/pull/697))

## Bug fixes 🐞
* Throw exception when gestures plugin functionality is used but plugin was not created. ([#653](https://github.com/mapbox/mapbox-maps-android/pull/653))
* Throw exception when camera plugin functionality is used but plugin was not created. ([#668](https://github.com/mapbox/mapbox-maps-android/pull/668))
* Fix black screen when resuming activity with `MapView` on x86 emulator, Android API <= 23. ([#671](https://github.com/mapbox/mapbox-maps-android/pull/671))
* Fix map render deadlock on Android 8 on power on button. ([#688](https://github.com/mapbox/mapbox-maps-android/pull/688))
* Fix context leak in `LocationProviderImpl`. ([#690](https://github.com/mapbox/mapbox-maps-android/pull/690))
* Fix native memory leak by explicitly nulling map reference from renderer. ([#687](https://github.com/mapbox/mapbox-maps-android/pull/687))
* Fix wrong attribute reference in runtime exception text when token is missing. ([#708](https://github.com/mapbox/mapbox-maps-android/pull/708))
* Fix applying position property to scale bar plugin. ([#677](https://github.com/mapbox/mapbox-maps-android/pull/677))
* Fix initialisation location puck when no style loaded from code by changing `Plugin#onStart()` call after style loaded started. ([#680](https://github.com/mapbox/mapbox-maps-android/pull/680))
* Fix attribution/logo jumble when RTL layout is configured. ([#674](https://github.com/mapbox/mapbox-maps-android/pull/674))
* Fix rendering artifacts for a model layer when `model-opacity` property is used. ([#697](https://github.com/mapbox/mapbox-maps-android/pull/697))
* Improve rendering performance by avoiding unnecessary re-layout for cached tiles. ([#697](https://github.com/mapbox/mapbox-maps-android/pull/697))
* Fix `onResponse` callback for `HttpInterceptor` never being called. ([#697](https://github.com/mapbox/mapbox-maps-android/pull/697))

## Dependencies
* Bump gl-native to v10.0.0, common to v20.0.0. ([#697](https://github.com/mapbox/mapbox-maps-android/pull/697))

# 10.0.0-rc.9 September 22, 2021

## Features ✨ and improvements 🏁
* Fix documentation for `OnMapIdleListener` and `CameraChangeListeners`. ([#645](https://github.com/mapbox/mapbox-maps-android/pull/645))
* Add support for `SymbolZOrder` property in PointAnnotationManager. ([#638](https://github.com/mapbox/mapbox-maps-android/pull/638))
* Add support for `PromoteId` to be used with Feature State API. ([#636](https://github.com/mapbox/mapbox-maps-android/pull/636))
* Expose `optimizeForTerrain` flag (default to true) that could be applied to the `MapView` in xml. When optimizeForTerrain is enabled, layers could get reordered to achieve the best performance. ([#654](https://github.com/mapbox/mapbox-maps-android/pull/654))
* Enable instant transitions for data driven symbol layer properties. ([#646](https://github.com/mapbox/mapbox-maps-android/pull/646))

## Bug fixes 🐞
* `OnStyleLoaded` / `OnMapLoaded` callbacks are invoked even if hosting fragment/activity is in stopped state. ([#629](https://github.com/mapbox/mapbox-maps-android/pull/629))
* Fix drag annotation blink when drag ends. ([#639](https://github.com/mapbox/mapbox-maps-android/pull/639))
* Apply annotation manager properties to the drag layer to keep annotations the same while dragging. ([#640](https://github.com/mapbox/mapbox-maps-android/pull/640))
* Fix point annotation updating all same content bitmaps instead of one particular. ([#633](https://github.com/mapbox/mapbox-maps-android/pull/633))
* Fix `MapboxMap#getStyle` returning null after adding a new source when style was loaded before. ([#643](https://github.com/mapbox/mapbox-maps-android/pull/643))
* Allow setting null explicitly to annotation nullable properties. ([#650](https://github.com/mapbox/mapbox-maps-android/pull/650))
* Fix `std::exception` happing rarely when `MapboxMap#setCamera()` is called inside animation plugin. ([#652](https://github.com/mapbox/mapbox-maps-android/pull/652))
* Fix memory leak in renderer destroy. ([#657](https://github.com/mapbox/mapbox-maps-android/pull/657))
* Fix transition between layers with all constant properties. ([#646](https://github.com/mapbox/mapbox-maps-android/pull/646))
* Fix rendering artifact for a line layer, when its `line-gradient` property is set at runtime. ([#646](https://github.com/mapbox/mapbox-maps-android/pull/646))
* Don't draw SDF images in `text-field` and issue warning for it. ([#646](https://github.com/mapbox/mapbox-maps-android/pull/646))
* Fix incorrect return from StyleManager#getStyleLayerPropertyDefaultValue for `text-field`, now the default value is set to `["format", "" , {}]`. ([#646](https://github.com/mapbox/mapbox-maps-android/pull/646))

## Dependencies
* Bump gl-native to 10.0.0-rc.9, common to 19.0.0. ([#646](https://github.com/mapbox/mapbox-maps-android/pull/646))

# 10.0.0-rc.8 September 8, 2021

## Breaking changes ⚠️
* In offline mode (set by either mapbox::common::OfflineSwitch API or on platform side), the error notifications are send if the required resources are not present locally. The volatile tiles are not considered to be required in offline.([#604](https://github.com/mapbox/mapbox-maps-android/pull/604))
* Adapt setBounds to gl-js behavior: constraining of coordinates and zoom level is now stricter to prevent out of bounds map area to be visible in the viewport.([#604](https://github.com/mapbox/mapbox-maps-android/pull/604))
* Add HTTP interceptor API - for anyone who is using HttpServiceInterface; there is a new method called setInterceptor that should be overridden([#604](https://github.com/mapbox/mapbox-maps-android/pull/604))

## Features ✨ and improvements 🏁
* Make 3D puck always over (in front of) 3D layers (buildings, landmarks, custom layer) but behind hill (terrain). ([#601](https://github.com/mapbox/mapbox-maps-android/pull/601))
* Integrate value marshalling performance improvement ([#606](https://github.com/mapbox/mapbox-maps-android/pull/606))
* Introduce drag layer/source for annotation plugin to improve drag performance. ([#582](https://github.com/mapbox/mapbox-maps-android/pull/582))
* Update prefetch zoom delta documentation to match actual behavior ([#609](https://github.com/mapbox/mapbox-maps-android/pull/609))
* Add support for the index-of and slice expressions ([#616](https://github.com/mapbox/mapbox-maps-android/pull/616))
* Improve collision detection by using runtime calculated sizes for collision boxes. Previously collision boxes' sizes are constant, they are calculated during symbol layout time by using constant zoom level([#604](https://github.com/mapbox/mapbox-maps-android/pull/604))
* Improve collision detection by using runtime calculated pixelated sizes for collision circles. Previously collision circles' sizes are constant, they are calculated during symbol layout time by using constant zoom level([#604](https://github.com/mapbox/mapbox-maps-android/pull/604))
* Implement 'promoteId' feature for geojson and vector sources. The feature allows to promote feature's property to a feature id, so that promoted id can be used with FeatureState API.([#604](https://github.com/mapbox/mapbox-maps-android/pull/604))
* Enable instant transitions for data driven paint layer properties([#604](https://github.com/mapbox/mapbox-maps-android/pull/604))

## Bug fixes 🐞
* Use touch focal point to calculate the correct scroll displacement when the map is pitched. ([#593](https://github.com/mapbox/mapbox-maps-android/pull/593))
* Use touch focal point to calculate the correct fling displacement. ([#599](https://github.com/mapbox/mapbox-maps-android/pull/599))
* Allow geojson source to initialise with empty data. ([#602](https://github.com/mapbox/mapbox-maps-android/pull/602))
* Preserve EGL setup on renderer stop. This fixes full map reloading when map is brought out from background. ([#598](https://github.com/mapbox/mapbox-maps-android/pull/598))
* Fix issue with camera animators ordering on Android 6 and lower by revisiting overall approach of applying accumulated camera changes. ([#597](https://github.com/mapbox/mapbox-maps-android/pull/597))
* Enable update bitmap for annotations  ([#615](https://github.com/mapbox/mapbox-maps-android/pull/615))
* Fix volatile tiles disappearing on "not modified" response([#604](https://github.com/mapbox/mapbox-maps-android/pull/604))
* Prioritize addition of a persistent layer whose id is used for other persistent layer positions([#604](https://github.com/mapbox/mapbox-maps-android/pull/604))
* Only do line breaking process for point placement labels. And if text-max-width is 0, still do general ideographic beaking checks for point labels.([#604](https://github.com/mapbox/mapbox-maps-android/pull/604))
* Fix collision box's 'dynamicVerticesExt' updating in placement stage([#604](https://github.com/mapbox/mapbox-maps-android/pull/604))
* Trigger map redraw when feature state changes ([#604](https://github.com/mapbox/mapbox-maps-android/pull/604))

## Dependencies
* Bump gl-native to 10.0.0-rc.8, common to 18.0.0 ([#604](https://github.com/mapbox/mapbox-maps-android/pull/604))

# 10.0.0-rc.7 August 25, 2021

## Breaking changes ⚠️
* Remove the expression getter/setters for source properties. ([#568](https://github.com/mapbox/mapbox-maps-android/pull/568))

## Features ✨ and improvements 🏁
* Add generateId property for GeoJsonSource. ([#538](https://github.com/mapbox/mapbox-maps-android/pull/538))
* Add default value to improve usability of FeatureState API. ([#588](https://github.com/mapbox/mapbox-maps-android/pull/588))
* Add Style#moveStyleLayer(layerId: String, layerPosition: LayerPosition?): Expected<String, None> API ([#563](https://github.com/mapbox/mapbox-maps-android/pull/563))
* Allow using combination of line-dasharray and line-gradient for line layer. ([#563](https://github.com/mapbox/mapbox-maps-android/pull/563))

## Bug fixes 🐞
* Remove strong ref dependency in snapshotter that was leading to a memory leak if Snapshotter#destroy was not called explicitly. ([#571](https://github.com/mapbox/mapbox-maps-android/pull/571))
* Fix get annotation enum property crash ([#579](https://github.com/mapbox/mapbox-maps-android/pull/579))
* Fix rendering issue for round line-join in line gradients ([#565](https://github.com/mapbox/mapbox-maps-android/pull/565))
* A fix of the layer paint property evaluation while transitioning from a data-driven value. It snaps immediately to the new value thus preventing of drawing stale data during the animation.([#563](https://github.com/mapbox/mapbox-maps-android/pull/563))
* Reduced memory consumption when using raster layers by deleting CPU side tile bitmap copy after uploading to GPU texture.([#563](https://github.com/mapbox/mapbox-maps-android/pull/563))
* Fix crash on Android when using tile requests delay API([#563](https://github.com/mapbox/mapbox-maps-android/pull/563))

## Dependencies
* Bump gl-native to v10.0.0-rc.7, common to v17.0.0 ([#563](https://github.com/mapbox/mapbox-maps-android/pull/563))
* Bump gl-native to v10.0.0-rc.7.1. ([#565](https://github.com/mapbox/mapbox-maps-android/pull/565))
* Bump gl-native to v10.0.0-rc.7.2, common to 17.1.0 ([#575](https://github.com/mapbox/mapbox-maps-android/pull/575))
* Bump targetSDKVersion and compileSDKVersion to 30, robolectric version to 4.6.1. ([#514](https://github.com/mapbox/mapbox-maps-android/pull/514))

# 10.0.0-rc.6 August 11, 2021

## Breaking changes ⚠️
* Update extension function signatures making them easier to use from Java. ([#539](https://github.com/mapbox/mapbox-maps-android/pull/539))
* Rename `mapView#overlay()` to `mapView#mapboxOverlay`. ([#539](https://github.com/mapbox/mapbox-maps-android/pull/539))

## Features ✨ and improvements 🏁
* Support adding 9-patch images to the style. ([#536](https://github.com/mapbox/mapbox-maps-android/pull/536))
* Outdated data for volatile sources gets hidden if cannot be updated due to no Internet connection. ([#543](https://github.com/mapbox/mapbox-maps-android/pull/543))

## Bug fixes 🐞
* Fix several memory leaks: clean up OnFpsChangeListener on render thread destroy / introduce Snapshotter#destroy method that must be called in Activity#onDestroy ([#546](https://github.com/mapbox/mapbox-maps-android/pull/546))
* Add layer and source check when creating annotations and init them if not initiated before which creates `AnnotationManager` before loading style. ([#549](https://github.com/mapbox/mapbox-maps-android/pull/549))
* Fix error messages returned by `Style#removeStyleSource` method. ([#543](https://github.com/mapbox/mapbox-maps-android/pull/543))
* Store persistent layer's LayerPosition, so that layer can be re-added to correct position if LayerPosition.above or LayerPosition.at is used. ([#543](https://github.com/mapbox/mapbox-maps-android/pull/543))

## Dependencies
* Update gl-native to v10.0.0-rc.6 and common to v16.2.0. ([#543](https://github.com/mapbox/mapbox-maps-android/pull/543))
* Remove turf dependency of location component plugin. ([#551](https://github.com/mapbox/mapbox-maps-android/pull/551))

# 10.0.0-rc.5 July 28, 2021

## Breaking changes ⚠️
* Improve camera API consumption from java programming language by adding `CameraAnimationsUtils` and `getCamera` JvmName annotations. ([#495](https://github.com/mapbox/mapbox-maps-android/pull/495))
* Rename `AttributionView#setOnClickListener` to `setViewOnClickListener` to avoid overloading the Android SDK method. Results in compilation on Android P and above. Adjust codebase to changes in enforced nullability of Android SDK code. ([#497](https://github.com/mapbox/mapbox-maps-android/pull/497))
* Get rid of using reflection when creating plugins which should decrease `MapView` startup time if plugins are enabled. ([#519](https://github.com/mapbox/mapbox-maps-android/pull/519))

## Features ✨ and improvements 🏁
* Add `showLogo` and `showAttributes` config for snapshotter which are defaulted to true. User can now hide logo and attributions in a snapshotter by changing this config ([#496](https://github.com/mapbox/mapbox-maps-android/pull/496))
* Add lifecycle plugin so there is no need to call `onStart`/`onStop`/`onDestroy`/`onLowMemory` methods explicitly, if the appcompact 1.3.0+ is used. ([#485](https://github.com/mapbox/mapbox-maps-android/pull/485))
* Add a minimum Android Auto test app and an optional Android Auto extension that provide convenient extension function to initialise the MapSurface from a Car App Session. ([#488](https://github.com/mapbox/mapbox-maps-android/pull/488))
* Add lint check for lifecycle methods ([#516](https://github.com/mapbox/mapbox-maps-android/pull/516))

## Bug fixes 🐞
* Fix issues with MapView#snapshot methods that could cause black snapshot or ANR in some cases. ([#508](https://github.com/mapbox/mapbox-maps-android/pull/508))

# 10.0.0-rc.4 July 14, 2021

**The Mapbox Maps SDK for Android has moved to release candidate status and is now ready for production use.**

## Features ✨ and improvements 🏁
* Add new param to allow users localize selected layers. ([#461](https://github.com/mapbox/mapbox-maps-android/pull/461))
* Add API to control logging for animation plugin and disable debug logs by default. ([#474](https://github.com/mapbox/mapbox-maps-android/pull/474))
* Introduce option to use continuous rendering for scale bar. Continuous render mode will fix gfxinfo profiling. ([#458](https://github.com/mapbox/mapbox-maps-android/pull/458))
* Add shortest bearing path option for animators. ([#473](https://github.com/mapbox/mapbox-maps-android/pull/473))
* Add modelTranslation support for LocationPuck3D ([#493](https://github.com/mapbox/mapbox-maps-android/pull/493))
* Add default parameters to coordinate conversion functions of MapCameraManagerDelegate#cameraForCoordinates, MapCameraManagerDelegate#cameraForCoordinateBounds and MapCameraManagerDelegate#cameraForGeometry. This overloads the functions to have a more simple API surface for developers to hook into. ([#491](https://github.com/mapbox/mapbox-maps-android/pull/491))
* Support text-writing-mode property for line symbol-placement text labels (#1766)
  Note: This change will bring following changes for CJK text block:
  - For vertical CJK text, all the characters including Latin and Numbers will be vertically placed now. Previously, Latin and Numbers are horizontally placed.
  - For horizontal CJK text, it may have a slight horizontal shift due to the anchor shift.
* Session SKU generation is now available
* Add getSKUTokenIfValid to get a SKU token for a SKU identifier if it exists and is not expired, return empty string if not.
* Allow filtering of log messages by categories.
* Expose isFiltered for checking logging category settings

## Bug fixes 🐞
* Fix flyTo crash when using single-pixel paddings. ([#478](https://github.com/mapbox/mapbox-maps-android/pull/478))
* Fixed regression in map gestures on devices with Android 6 and lower. ([#484](https://github.com/mapbox/mapbox-maps-android/pull/484))
* Fix overwriting sync geojson data with getSourceAs by async. ([#482](https://github.com/mapbox/mapbox-maps-android/pull/482))
* Clean up network listener after http file source gets out of scope
* Fix line-center anchor calculation when the anchor is very near to the line geometry point
* Fix crash when a Feature State API is used with dedicated rendering thread
* Fix threading issues in HTTP file source
* Fix volatile tilesets handling

## Dependencies
* Update gl-native to v10.0.0-rc.5 and common to v16.0.0. ([#487](https://github.com/mapbox/mapbox-maps-android/pull/487))

# 10.0.0-rc.3 June 30, 2021

**The Mapbox Maps SDK for Android has moved to release candidate status and is now ready for production use.**

## Breaking changes ⚠️
* Perform annotation click synchronously and change AnnotationManagerImpl#queryMapForFeatures function to be synchronous. ([#455](https://github.com/mapbox/mapbox-maps-android/pull/455))

## Features ✨ and improvements 🏁
* Introduce static MapboxMap.clearData(resourceOptions: ResourceOptions, callback: AsyncOperationResultCallback) API and MapboxMap#clearData(callback: AsyncOperationResultCallback), Snapshotter#clearData(callback: AsyncOperationResultCallback) APIs. ([#442](https://github.com/mapbox/mapbox-maps-android/pull/442))
* Optimise the Style#getLayer and Style#getSource APIs' performance. ([#449](https://github.com/mapbox/mapbox-maps-android/pull/449))
* MapEvents#MAP_LOADING_ERROR events now include source and tile information where appropriate. New fields would allow developers to understand what source or tile has failed to load and the reason for a failure. ([#457](https://github.com/mapbox/mapbox-maps-android/pull/457))

## Bug fixes 🐞
* Fix dropping annotation source updates if those were emitted rapidly without handler. ([#441](https://github.com/mapbox/mapbox-maps-android/pull/441))
* Fix raster/v1 terrain tiles fetch failures caused by appending pixel ratio to the URLs when tile size is equal to 512. ([#457](https://github.com/mapbox/mapbox-maps-android/pull/457))
* Fixed an issue that the LayerPosition is not persisted across the style change, when using persistent layer based annotation plugin and location component plugin. ([#457](https://github.com/mapbox/mapbox-maps-android/pull/457))
* Disable MapboxTelemetryInitProvider if the telemetry is disabled via app's manifest reducing startup time. ([#442](https://github.com/mapbox/mapbox-maps-android/pull/442))

## Dependencies
* Bump gl-native to v10.0.0-rc.3, common to v14.2.0. ([#442](https://github.com/mapbox/mapbox-maps-android/pull/442))
* Bump telemetry to 8.1.0. ([#457](https://github.com/mapbox/mapbox-maps-android/pull/457))

# 10.0.0-rc.2 June 23, 2021

## Features ✨ and improvements 🏁
* Introduce experimental `Style#addPersistentLayer`, `Layer#isPersistent`, `Style#addPersistentStyleLayer`, `Style#addPersistentStyleCustomLayer` and `Style#isStyleLayerPersistent` APIs, so that the tagged layer and its associated resources would remain when a style is reloaded. This improves performance of Annotation and Location Component Plugin during the style change. ([#368](https://github.com/mapbox/mapbox-maps-android/pull/368), ([#422](https://github.com/mapbox/mapbox-maps-android/pull/422)))
* Add Localization API to apply languages to the style by provided locale. ([#379](https://github.com/mapbox/mapbox-maps-android/pull/379))
* Reduce unnecessary render cache texture updates by introducing a small delay after zoom has changed.
* Save and read application state on a background thread, to avoid delays (~3-5ms) on the main thread.

## Bug fixes 🐞
* Introduce size check for render cache. ([#425](https://github.com/mapbox/mapbox-maps-android/pull/425))
* Fix memory leak on render destroy. ([#426](https://github.com/mapbox/mapbox-maps-android/pull/426))
* Changes the visibility of jsonObject in annotation to protected, fix ConcurrentModificationException ([#427](https://github.com/mapbox/mapbox-maps-android/pull/427))
* Fix camera deadlock use-case. ([#439](https://github.com/mapbox/mapbox-maps-android/pull/439))
* Tileset descriptor resolving fixes:
  - Operation completes even if the offline manager instance gets out of scope
  - Fixes leaking TilesetResolverObserver instance
  - Fixes possible crash on cancellation of pending style pack download operation
* Fix text rendering when both 'text-rotate' and 'text-offset' are set.
* Fix Android 12 compatibility to support [pending intents mutability](https://developer.android.com/about/versions/12/behavior-changes-12#pending-intent-mutability).

## Dependencies
* Bump gl-native to v10.0.0-rc.2 ([#422](https://github.com/mapbox/mapbox-maps-android/pull/422))
* Bump telemetry to v8.0.0, android core to v5.0.0 ([#423](https://github.com/mapbox/mapbox-maps-android/pull/423))

# 10.0.0-rc.1 June 10, 2021

## Breaking changes ⚠️
* Rename setter for `Light` object from `add` to `set`. This matches API from GL-JS and clarifies there is only 1 Light object. ([#387](https://github.com/mapbox/mapbox-maps-android/pull/387))
* Rename setter for `Terrain` object from `add` to `set`. ([#391](https://github.com/mapbox/mapbox-maps-android/pull/391))
* Remove `CacheManager`. In the following releases, an API to control temporary map data may be provided. ([#399](https://github.com/mapbox/mapbox-maps-android/pull/399))
* Remove `ResourceOptions::cacheSize` and `DefaultAmbientCacheSize` constant. ([#399](https://github.com/mapbox/mapbox-maps-android/pull/399))
* Replace `ResourceOptions::cachePath` with `ResourceOptions::dataPath` that accepts a folder in which the map stores offline style packages and temporary map data. ([#399](https://github.com/mapbox/mapbox-maps-android/pull/399))
* Rename `TileStore::getInstance()` to `TileStore::create()`. ([#399](https://github.com/mapbox/mapbox-maps-android/pull/399))
* Remove the `MapView#setRenderCache` and `MapSurface#setRenderCache` API and replaced them with experimental `MapboxMap#setRenderCacheOptions` and `MapboxMap#getRenderCacheOptions` APIs. ([#401](https://github.com/mapbox/mapbox-maps-android/pull/401))
* Change the default `ResourceOptions#dataPath` to `${context.filesDir.absolutePath}/.mapbox/map_data/` and the database name from `ambient_cache.db` to `map_data.db`. ([#403](https://github.com/mapbox/mapbox-maps-android/pull/403))

## Features ✨ and improvements 🏁
* The amount of the unique maps tile packs used in the offline regions is capped by the maximum amount equal to 750. The tile region loading is not be performed if it would cause exceeding of the tile pack limit. ([#399](https://github.com/mapbox/mapbox-maps-android/pull/399))

## Bug fixes 🐞
* Fix a typo in `MapboxMapUtils` jvm name. ([#396](https://github.com/mapbox/mapbox-maps-android/pull/396))
* Fix an issue that vertical text was not positioned correctly if the `text-offset` property was used. ([#399](https://github.com/mapbox/mapbox-maps-android/pull/399))
* Emit `MapLoadingError` when an empty token is provided for accessing Mapbox data sources. Before the fix, the application may crash if an empty token was provided and map tries to load data from Mapbox data source. ([#399](https://github.com/mapbox/mapbox-maps-android/pull/399))
* Create folder structure for provided `ResourceOptions#dataPath` when a provided folder doesn't exist. Before the fix, map expected the folder to exist, and in case it didn't, it was difficult to report an error to the application. ([#399](https://github.com/mapbox/mapbox-maps-android/pull/399))
* Do not emit `MapLoadingError` when an empty URL is set to GeoJSON source. ([#399](https://github.com/mapbox/mapbox-maps-android/pull/399))
* Avoid packaging `gms-play-services-location` by default as part of the Android SDK. ([#399](https://github.com/mapbox/mapbox-maps-android/pull/399))
* Fix an issue that causes public resource definitions not generated in public.txt file. ([#404](https://github.com/mapbox/mapbox-maps-android/pull/404))

## Dependencies
* Bump gl-native to v10.0.0-rc.1, common to v14.0.1 ([#399](https://github.com/mapbox/mapbox-maps-android/pull/399))

# 10.0.0-beta.21- June 3, 2021
## Breaking changes ⚠️
* Align load style functions for MapboxMap and Snapshotter. ([#371](https://github.com/mapbox/mapbox-maps-android/pull/371))
* Change the default ambient cache path to `.mapbox/maps/ambient_cache.db` ([#373](https://github.com/mapbox/mapbox-maps-android/pull/373))
* Move text-font property from PointAnnotation to PointAnnotationManager ([#375](https://github.com/mapbox/mapbox-maps-android/pull/375))
* Remove CredentialsManager in favour of ResourceOptionsManager ([#365](https://github.com/mapbox/mapbox-maps-android/pull/365))
* Introduce separate minZoom/maxZoom fields into CustomGeometrySourceOptions API instead of the formerly used "zoomRange"

## Features ✨ and improvements 🏁
* Rework setPrefetchZoomDelta to reduce loading of expensive tiles and optimize zoom use-case (#1850)
* Send billing event when Map is loaded

## Bug fixes 🐞
* Fixed an issue that causes OnStyleLoaded callback not fired when there's a sprite loading error. ([#358](https://github.com/mapbox/mapbox-maps-android/pull/358))
* Update map camera on first animator update. ([#352](https://github.com/mapbox/mapbox-maps-android/pull/352))
* Fix crash due to missing access token ([#365](https://github.com/mapbox/mapbox-maps-android/pull/365))
* Call style loaded callback if data set directly to geojson. ([#377](https://github.com/mapbox/mapbox-maps-android/pull/377))
* Geojson async data parsing: fixes and improvements. ([#380](https://github.com/mapbox/mapbox-maps-android/pull/380))
* Fix terrain transparency issue when a sky layer is not used
* Make style pack resources immutable protecting the style pack from getting out of sync in case the style is updated remotely

## Dependencies
* Bump glNative to 10.0.0-beta.23, common to 13.0.0 ([#362](https://github.com/mapbox/mapbox-maps-android/pull/362))
* Bump mapbox-events-android to latest releases telem-7.0.3 and core-4.0.2 ([#370](https://github.com/mapbox/mapbox-maps-android/pull/370))

# 10.0.0-beta.20 - May 20, 2021
## Breaking changes ⚠️
* Introduce ResourceOptionsManager to configure the default resource options, and removed the xml configuration options for cache path and tile store path. ([#339](https://github.com/mapbox/mapbox-maps-android/pull/339))
* Rename default ambient cache database to mapbox/maps/ambient_cache.db  ([#314](https://github.com/mapbox/mapbox-maps-android/pull/314))
* Remove the usage of asset path from the codebase, as it is not useful in Android Maps SDK. ([#334](https://github.com/mapbox/mapbox-maps-android/pull/334))
* Rename `NetworkConnectivity` to `OfflineSwitch`.
* Remove `TileLoadOptions` from `TileRegionLoadOptions`. `networkRestriction` and `acceptExpired` can now be specified directly in `TileRegionLoadOptions`.
* Add `totalBytes` and `transferredBytes` to TileStoreLoadResult.
* `MapboxMap.setBounds` return type changed from Void to Expected.
* Expose tileset version for sources that use TileJSON metadata.
* ResourceRequest `offline-data` boolean field is replaced with the `source` string field, which whether the response came from network, cache or tile store.
* Remove `Style.getStyleGeoJSONSourceClusterLeaves`, `Style.getStyleGeoJSONSourceClusterExpansionZoom`, `Style.getStyleGeoJSONSourceClusterChildren`. All those can be fully replaced by `MapboxMap.queryFeatureExtensions`.
* Parsing geojson on a worker thread. Using DSL GeoJsonSource builders with the following functions `GeoJsonSource.Builder#feature`, `GeoJsonSource.Builder#featureCollection`, `GeoJsonSource.Builder#geometry` will immediately returns GeoJsonSource with no data set and starts preparing actual data using a worker thread. The data will be set to the GeoJsonSource once parsed. ([#327](https://github.com/mapbox/mapbox-maps-android/pull/327))

## Features ✨ and improvements 🏁
* Add a `cameraOptions(cameraState, builderBlock)` inline method that helps mutate an existing `CameraState` object. ([#317](https://github.com/mapbox/mapbox-maps-android/pull/317))
* Add selected state handling to annotation plugin ([#316](https://github.com/mapbox/mapbox-maps-android/pull/316))
* Add API for disabling vertical/horizontal scroll gestures ([#319](https://github.com/mapbox/mapbox-maps-android/pull/319))
* Introduce API to enable render cache feature that could bring up rendering performance improvement. ([#326](https://github.com/mapbox/mapbox-maps-android/pull/326))
* Add `removeAnnotationManager` API. ([#330](https://github.com/mapbox/mapbox-maps-android/pull/330))
* Improve terrain's rendering performance
* Set `begin` and `end` timestamps for StyleLoaded and MapLoaded events, so that developers could check how much time it takes to load style and map, respectively
* Added `tile-requests-delay` and `tile-network-requests-delay` runtime source properties - an API for tile requests delay
* Introduce MapOptions.optimizeForTerrain option that allow style rendering optimizations for terrain rendering
* The `text-line-height` is now data-driven property
* MapLoaded, StyleLoaded and StyleDataLoaded events now contain begin and end timestamps reflecting the effective duration timespan
* When line lablels are inside the flip state retaining range (+/- 5 degrees around the vertical direction), the lables' flip state will be kept the same
* Improve rendering quality of fill outlines when using render cache

## Bug fixes 🐞
* Fix scalebar doesn't refresh issue. ([#331](https://github.com/mapbox/mapbox-maps-android/pull/331))
* Trigger nested high-level animator listener correctly. ([#335](https://github.com/mapbox/mapbox-maps-android/pull/335))
* Make compass visible when camera was mutated while compass was disabled. ([#322](https://github.com/mapbox/mapbox-maps-android/pull/322))
* Enable LocationComponent automatically when style loaded; fix null island location puck ([#333](https://github.com/mapbox/mapbox-maps-android/pull/333))
* Fix crash if the belowLayerId doesn't exist on the current style ([#330](https://github.com/mapbox/mapbox-maps-android/pull/330))
* Fixed an issue that style pack download cancels pending tileset descriptor resolving, now tile region loading and style pack loading can work in parallel.
* Fixed the excessive network usage during map browsing caused by losing of the expiration date and the etag for the cached files
* Fix excessive network usage for delayed tile requests
* On style pack update we reset only glyphs and only when the updated options require less glyphs than currently available and we make sure ambient cache size limit is never exceeded
* Emit `StyleDataLoaded` and `SourceDataLoaded` synchronously if possible, so that developers could modify style and sources before map starts rendering style
* Fix occasional Adreno 640 and 620 driver warnings and deadlock when terrain is used
* Fix rendering order of transparent terrain proxy tiles

## Dependencies
* Update telemetry (v7.0.1) and core (v4.0.1) dependencies to latest major version releases ([#337](https://github.com/mapbox/mapbox-maps-android/pull/337))
* Bump gl-native to v10.0.0-beta.22 and common to v12.0.0. ([#338](https://github.com/mapbox/mapbox-maps-android/pull/338))

# 10.0.0-beta.19 - May 5, 2021
## Breaking changes ⚠️
* Remove temporary CustomMapInterface used for testing, obsolete with having interface inheritance from upstream. ([#296](https://github.com/mapbox/mapbox-maps-android/pull/296))
* Align MapCameraManagerDelegate with MapCameraManagerInterface ([#293](https://github.com/mapbox/mapbox-maps-android/pull/293))
* Refactor CameraOptions and change `MapboxMap.getCameraState` method to return non-nullable CameraState record
* Remove `MapboxMap.getMinZoom`, `MapboxMap.getMaxZoom` and `MapboxMap.getScale` methods that are duplicate of functionality provided by `MapboxMap.getBounds`. `MapboxMap.getBounds` returns new CameraBounds type with non-nullable fields.
* Remove `MapboxMap.setDefaultFramebufferObject`.
* Remove `MapboxMap.dumpDebugLog`.
* Remove `isPanning`, `isRotating`, `isScaling` and `cancelTransitions` methods from MapboxMap. Controlling map animations should be done with camera animation plugin.
* Remove following methods from MapCameraManagerDelegate (formerly MapCameraDelegate): getLan(), getLon(), getPitch(), getBearing(), getPadding(), setBearing(double). Those properties could be accessed now from MapCameraManagerDelegate.cameraState directly.

### OfflineManager and CacheManager
* Introduce TileStoreUsageMode enum and use it in resource options. New enum allows to set tile store usage mode in an non ambiguous way.
* Cache manager asynchronous  calls complete even after the cache manager instance gets out of scope on the client side. Fix possible crash on setDatabasePath() call
* CacheManager::prefetchAmbientCache() semantics is updated


## Features ✨ and improvements 🏁
* Add styleUri property in MapInitOptions ([#287](https://github.com/mapbox/mapbox-maps-android/pull/287))
* Refactored plugin system to have more granular control over which plugins are loaded when creating a MapView programmatically. ([#231](https://github.com/mapbox/mapbox-maps-android/pull/231))
* Instrument tests for offline ([#290](https://github.com/mapbox/mapbox-maps-android/pull/290))
* Cleanup kdoc documentation, remove html tags ([#305](https://github.com/mapbox/mapbox-maps-android/pull/305))
* Reduce GPU memory usage by reusing depth stencil buffer for terrain rendering


## Bug fixes 🐞
* Request layout when updating ornaments margins, making updates immediate ([#292](https://github.com/mapbox/mapbox-maps-android/pull/292))
* Remove runtime plugin dependency for legacy location plugin. ([#295](https://github.com/mapbox/mapbox-maps-android/pull/295))
* Fix an issue that causes the extension functions not discoverable from downstream projects. ([#299](https://github.com/mapbox/mapbox-maps-android/pull/299))
* Style and map error loading listeners are only called for the style that was associated to the listeners when style loading started. This avoid calling the wrong listeners with multiple style loads. Renamed Style#isStyleLoadInited to Style#isStyleLoadInitiated. ([#300](https://github.com/mapbox/mapbox-maps-android/pull/300))
* Fix crash if doing setCamera during map loading ([#310](https://github.com/mapbox/mapbox-maps-android/pull/310))
* Fix map rendering issue when `text-field`'s inline images used with complex case expressions
* Fix erroneous font eviction when `text-field`'s formatted sections have `text-font` overrides
* Fix Adreno specific crash that happens when terrain is enabled
* Fix OfflineManager network errors handling
* Fix map rendering issue when feature-state and terrain features are enabled
* The ResourceRequest event response.offline-data field now indicates whether or not the response came from tile store


## Dependencies
* Bump to gl-native v10.0.0-beta.21, update common v11.0.2. ([#304](https://github.com/mapbox/mapbox-maps-android/pull/304))

# 10.0.0-beta.18 - April 22, 2021
## Breaking changes ⚠️
* Rename MapView plugin extension functions. ([#272](https://github.com/mapbox/mapbox-maps-android/pull/272))
  - mapView.getAnnotationPlugin() -> mapView.annotations
  - mapView.getGesturesPlugin() -> mapView.gestures
  - mapView.getOverlayPlugin() -> mapView.overlay() // using function here because of experimental annotation
  - mapView.getLocationComponentPlugin() -> mapView.location
  - mapView.getCameraAnimationsPlugin() -> mapView.camera
  - mapView.getAttributionPlugin() -> mapView.attribution
  - mapView.getCompassPlugin() -> mapView.compass
  - mapView.getLogoPlugin() -> mapView.logo
  - mapView.getScaleBarPlugin() -> mapView.scalebar
* Remove deprecated location plugin ([#276](https://github.com/mapbox/mapbox-maps-android/pull/276))
* Add feature sdk initialisation ([#269](https://github.com/mapbox/mapbox-maps-android/pull/269))
  - Load the Mapbox Street style by default if user doesn't load any style before the onStart lifecycle event.
  - Introduce `CredentialsManager` to manage mapbox access token, when all `MapView`s should use same token could be handled by using `CredentialsManager.shared` static object.
  - Introduce `MapInitOptions` to replace MapboxMapOptions.
## Features ✨ and improvements 🏁
* High-level animations return cancelable interface ([#262](https://github.com/mapbox/mapbox-maps-android/pull/262))
* Introduce OfflineManager API that manages style packs and produces tileset descriptors for the tile store.
  - By default, users may download up to 250MB of data for offline use without incurring additional charges. This limit is subject to change during the beta.
  - The new API replaces the deprecated OfflineRegionManager API. The OfflineManager API can be used to create offline style packs that contain style data, such as: style definition, sprites, fonts and other resources. Tileset descriptors created by the OfflineManager API are used to create tile packs via TileStore API. Mobile maps SDKs use tile packs for rendering map content.
* Add offline activity example. ([#259](https://github.com/mapbox/mapbox-maps-android/pull/259))
* Load the Mapbox Street style by default if user doesn't load any style before the onStart lifecycle event([#248](https://github.com/mapbox/mapbox-maps-android/pull/248))

## Bug fixes 🐞
* Keep CompassPlugin enabled/disabled state after other properties update ([#252](https://github.com/mapbox/mapbox-maps-android/pull/252))
* Fix disabling logo in xml. ([#273](https://github.com/mapbox/mapbox-maps-android/pull/273))
* Introduce StyleInterface that include the current display's pixel ratio, and fix Style#addImage to take the correct pixel ratio from display.  ([#228](https://github.com/mapbox/mapbox-maps-android/pull/228))
* Properly reset anchor after some gestures。 ([#279](https://github.com/mapbox/mapbox-maps-android/pull/279))
* Remove animator cancel listeners logic duplicating end listeners logic. ([#280](https://github.com/mapbox/mapbox-maps-android/pull/280))

## Dependencies
* Bump gl-native to v10.0.0-beta.20, common to v11.0.1 ([#261](https://github.com/mapbox/mapbox-maps-android/pull/261))

# 10.0.0-beta.17 - April 14, 2021
## Breaking changes ⚠️
* [Annotation plugin] Rename annotation classes, the rules are as follows and applied for Annotations/Options/Managers ([#227](https://github.com/mapbox/mapbox-maps-android/pull/227))
    - Symbol -> PointAnnotation
    - Circle -> CircleAnnotation
    - Line -> PolylineAnnotation
    - Fill -> PolygonAnnotation
* mapboxMap.queryRenderedFeatures will return a new data class QueriedFeature which will contain additional properties ([#247](https://github.com/mapbox/mapbox-maps-android/pull/247)):
    - source (id of the source)
    - sourceLayer (id of the source's layer)
    - state (feature's state)
* Rename Style#isStyleFullyLoaded to Style#isStyleLoaded
* Remove old map#drag API and the AnimationOptions API
* Don't emit MapIdle event when there is gesture and / or user animation in progress
* Make overlay plugin experimental ([#233](https://github.com/mapbox/mapbox-maps-android/pull/233))

## Features ✨ and improvements 🏁
* Introducing NetworkConnectivity API (offline switch). If setting setMapboxStackConnected(false), the Reachability API will report NotReachable, http requests are being blocked and if running, cancelled.
* Added new CameraManager.cameraForCoordinates overload
* Added support for query rendered features for Circle Layer on Terrain
* Enable identical code folding and -lto-O3 optimizations to reduce binary size of native map shared library

## Bug fixes 🐞
* Fix runtime crash if logo / attribution not enabled ([#240](https://github.com/mapbox/mapbox-maps-android/pull/240))
* Fixed a bug that causes map not loading when connected through ethernet.
* Fix distance expression parsing for geometries containing over 20k points
* Fixed holes in the ground for terrain with negative elevation
* Make StyleImageMissing callback a no-op after ImageManager destruction
* Reset unprocessed event queue for destructed renderer
* Fix clipping of fill-extrusions on near plane
* Set 'clusterMaxZoom' to be 'maxZoom-1' when it is not provided
* Fix crash for the case when MapSnapshotter object is destructed from within user provided callback
* Terrain render cache now disabled during property transitions
* Fix missing terrain tiles when camera is on mountain peak
* Black screen not used during loading anymore, prefering platform background
* Emit CameraChanged, SourceAdded(Removed) and StyleImageMissing events synchronously

## Dependencies
* [deps] Bump gl-native to v10.0.0-beta.19, common to v11.0.0 ([#247](https://github.com/mapbox/mapbox-maps-android/pull/247))

# 10.0.0-beta.16 - March 25, 2021

## Breaking changes ⚠️
* Remove ModelLayer and ModelSource API ([#128](https://github.com/mapbox/mapbox-maps-android/pull/128))
* Refactor Event API into new Observers. ([#166](https://github.com/mapbox/mapbox-maps-android/pull/166))
* Bump minSdkVersion of the SDK to 21, and bumped okhttp dependency to v4.9.0. ([#176](https://github.com/mapbox/mapbox-maps-android/pull/176))
* Rename jumpTo(options: CameraOptions) to setCamera(options: CameraOptions), rename setFreeCameraOptions (options: FreeCameraOptions) to setCamera(options: FreeCameraOptions). ([#176](https://github.com/mapbox/mapbox-maps-android/pull/176))
* Rename OnMapLoadingFinishedListener to OnMapLoadedListener. ([#176](https://github.com/mapbox/mapbox-maps-android/pull/176))
* Introduce OnStyleDataLoadedListener to replace OnStyleLoadingFinishedListener, and introduce OnSourceDataLoadedListener to replace OnSourceChangedListener. So that developers have granular control of style/source loading status. ([#176](https://github.com/mapbox/mapbox-maps-android/pull/176))
* Introduce coordinateBoundsForCamera() API to replace the getRegion() API. ([#176](https://github.com/mapbox/mapbox-maps-android/pull/176))
* Remove MapObserver from MapSurface's constructor. ([#200](https://github.com/mapbox/mapbox-maps-android/pull/200))

## Features ✨ and improvements 🏁
* [Annotation plugin] Add symbol cluster support ([#122](https://github.com/mapbox/mapbox-maps-android/pull/122))
* [map] Make public API entry points as MapView and Snapshotter ([#149](https://github.com/mapbox/mapbox-maps-android/pull/149))
* [plugins] Remove PluginRequirementException ([#158](https://github.com/mapbox/mapbox-maps-android/pull/158))
* Use String protocol for passing GeoJSON data  ([#162](https://github.com/mapbox/mapbox-maps-android/pull/162))
* [Annotation plugin] Set default values for annotation option properties to null. ([#173](https://github.com/mapbox/mapbox-maps-android/pull/173))
* [rendering] Schedule non-rendering tasks on Android's scheduler to improve render performance. ([#176](https://github.com/mapbox/mapbox-maps-android/pull/176))
* [rendering] Query rendered features now work for fill-extrusions when terrain is enabled. ([#176](https://github.com/mapbox/mapbox-maps-android/pull/176))
* [rendering] Improved terrain rendering performance due to reduction of loaded tiles. ([#176](https://github.com/mapbox/mapbox-maps-android/pull/176))
* [doc] Change http link to markdown style in doc  ([#187](https://github.com/mapbox/mapbox-maps-android/pull/187))
* [rendering] Differentiate render tasks and non-render tasks ([#192](https://github.com/mapbox/mapbox-maps-android/pull/192))
* [gestures] Introduce platform-driven drag API to move a map ([#201](https://github.com/mapbox/mapbox-maps-android/pull/201))

## Bug fixes 🐞
* [Annotation plugin] Implement MapStyleObserverPlugin to listen style load event to reload layer and source ([#161](https://github.com/mapbox/mapbox-maps-android/pull/161))
* [gestures] Fix crash if zooming for SDK less than 23 ([#171](https://github.com/mapbox/mapbox-maps-android/pull/171))
* Fix an issue that will result in map not rendering on a device with Ethernet connection. ([#176](https://github.com/mapbox/mapbox-maps-android/pull/176))
* Fix the crash when running maps on the emulator. ([#176](https://github.com/mapbox/mapbox-maps-android/pull/176))
* Patch scroll gesture with a pitched camera ([#184](https://github.com/mapbox/mapbox-maps-android/pull/184))
* [locationcomponent] Fix jitter animations if interrupting animations ([#185](https://github.com/mapbox/mapbox-maps-android/pull/185))
* [animation] Fix zero duration animators, fix medium-level animators to use only CameraAnimators ([#198](https://github.com/mapbox/mapbox-maps-android/pull/198))
* [animations] Fix interpolation for flyTo ([#202](https://github.com/mapbox/mapbox-maps-android/pull/202))

## Dependencies
* Update minSdkVersion of the SDK to 21, and bumped okhttp dependency to v4.9.0. ([#176](https://github.com/mapbox/mapbox-maps-android/pull/176))
* Update gl-native to v10.0.0-beta.17, common to v10.0.2 ([#176](https://github.com/mapbox/mapbox-maps-android/pull/176))

# 10.0.0-beta.15 - March 5, 2021

## Bugs
* [annotation] Fix text-font issue in annotation plugin. ([#144](https://github.com/mapbox/mapbox-maps-android/pull/144))

## Dependencies
* [gl-native] Update to v10.0.0-beta.16, common to beta.12 ([#137](https://github.com/mapbox/mapbox-maps-android/pull/137))

# 10.0.0-beta.14 - February 24, 2021

## Breaking changes
* [map] Change signature of Map#getElevation from Float to Double [#120](https://github.com/mapbox/mapbox-maps-android/pull/120)
* [map] Fixed text-field strings are now returned as formatted expressions [#120](https://github.com/mapbox/mapbox-maps-android/pull/120)
* [annotation] Rename getAnnotationManger to createAnnotationManager [#105](https://github.com/mapbox/mapbox-maps-android/pull/105)
* [style] GeoJsonSource data property can't be empty [#120](https://github.com/mapbox/mapbox-maps-android/pull/120)

## Features
* [location-component] Add isLocatedAt API to location component plugin [#99](https://github.com/mapbox/mapbox-maps-android/pull/99)
* [snapshot] Introduce interfaces for style events and snapshot result [#124](https://github.com/mapbox/mapbox-maps-android/pull/124)
* [annotation] Process anchor animators correctly [#109](https://github.com/mapbox/mapbox-maps-android/pull/109)
* [annotation] Limit adding style images multiple times for annotations [#118](https://github.com/mapbox/mapbox-maps-android/pull/118)
* [annotation] Add GeoJSONOptions configuration [#79](https://github.com/mapbox/mapbox-maps-android/pull/79)
* [annotation] Show all icons and text from annotation manager by default [#115](https://github.com/mapbox/mapbox-maps-android/pull/115)
* [animation] Add kotlin dsl builder for CameraOptions and java builders for CameraAnimatorOptions and MapAnimationOptions [#90](https://github.com/mapbox/mapbox-maps-android/pull/90)
* [map] Better use of Choreographer inside renderer resulting to smoother map animations [#107](https://github.com/mapbox/mapbox-maps-android/pull/107)
* [gestures] change default interpolator from Decelerate to LinearOutSlowIn [#103](https://github.com/mapbox/mapbox-maps-android/pull/103)

## Bugs
* [compass] Hide the compass on startup when facing north [#116](https://github.com/mapbox/mapbox-maps-android/pull/116)
* [annotation] Change default value of text font for symbols to null [#111](https://github.com/mapbox/mapbox-maps-android/pull/111)
* [map] Remove renderStill from public API [#104](https://github.com/mapbox/mapbox-maps-android/pull/104)
* [style]  Rename reference to style plugin and converting them to style extension [#123](https://github.com/mapbox/mapbox-maps-android/pull/123)
* [annotation] Expose collection of annotations as a List instead of Map [#121](https://github.com/mapbox/mapbox-maps-android/pull/121)
* [camera] Trigger map camera change updates immediately, Fix order of animation callbacks in camera animation plugin [#125](https://github.com/mapbox/mapbox-maps-android/pull/125)

## Dependencies
* [gl-native] update to v10.0.0-beta.15 [#120](https://github.com/mapbox/mapbox-maps-android/pull/120)
* [common] update to v10.0.0-beta.11 [#120](https://github.com/mapbox/mapbox-maps-android/pull/120)

# 10.0.0-beta.13 - February 10, 2021

## Features
* [map] Expose FPS listener [#80](https://github.com/mapbox/mapbox-maps-android/pull/80)
* [annotation] Add convenience color int API [#76](https://github.com/mapbox/mapbox-maps-android/pull/76)
* [annotation] Add convenience bitmap API for symbols [#67](https://github.com/mapbox/mapbox-maps-android/pull/67)
* [annotation] Make getting annotation manager configurable [#47](https://github.com/mapbox/mapbox-maps-android/pull/47)
* [location] Improve the default location provider and improve handling of location updates [#58](https://github.com/mapbox/mapbox-maps-android/pull/58)
* [location] Add OnIndicatorPositionChangedListener and OnIndicatorBearingChangedListener [#56](https://github.com/mapbox/mapbox-maps-android/pull/56)

## Bugs
* [map] allow getSourceAs returning null values, handle cast gracefully [#88](https://github.com/mapbox/mapbox-maps-android/pull/88)
* [animation] remove internal plugin singleton, support multi display maps [#70](https://github.com/mapbox/mapbox-maps-android/pull/70)
* [telemetry] correct versioning of BuildConfig [#65](https://github.com/mapbox/mapbox-maps-android/pull/65)
* [annotation] Fix offset array not working issue [#60](https://github.com/mapbox/mapbox-maps-android/pull/60)
* [plugin] make xml attribute parsers internal [#81](https://github.com/mapbox/mapbox-maps-android/pull/81)

## Dependencies
* [gl-native] update to v10.0.0-beta.14 [#87](https://github.com/mapbox/mapbox-maps-android/pull/87)
* [common] update to v10.0.0-beta.9.1 [#87](https://github.com/mapbox/mapbox-maps-android/pull/87)

# 10.0.0-beta.12 - January 27, 2021

## Announcement

V10 is the latest version of the Mapbox Maps SDK for Android. v10 brings substantial performance improvements, new features like 3D terrain and a more powerful camera, modern technical foundations, and a better developer experience.

To get started with v10, please refer to our [migration guide](https://docs.mapbox.com/android/beta/maps/guides/migrate-to-v10/).

## Known Issues

### Style

* Currently there is no compile-time validation of the Style DSL, exceptions will be thrown in runtime.

### Location

* Location component plugin is still under active development and the interfaces are subject to change.

### 3D Terrain

* 3D Terrain is in an experimental state
* 3D Terrain crashes on specific GPU hardware:
    * Qualcomm Adreno 640

### Other
* Annotation plugin is not feature complete with the old implementation
* Restricting the map to a bounds that includes the antemeridian will result in an invalid jump to the left side of the bounds.
* Known deficiencies with max and min zoom map properties
* An invalid LatLng conversion can occur and produce a native crash
* Native crash when resuming the map in specific situations
* Native crash when performing a camera transition using Map#jumpTo<|MERGE_RESOLUTION|>--- conflicted
+++ resolved
@@ -4,17 +4,12 @@
 # main
 
 # 10.9.0-beta.2
-<<<<<<< HEAD
 ## Bug fixes 🐞
 * Make telemetry a single instance. Avoids module recreation when coming from background. ([#1695](https://github.com/mapbox/mapbox-maps-android/pull/1695))
-=======
-
-## Bug fixes 🐞
 * Fix an issue where location engine doesn't produce bearing/accuracy/speed information with the location updates. ([1696](https://github.com/mapbox/mapbox-maps-android/pull/1696)) 
 
 ## Dependencies
 * Bump common sdk to v23.1.0-beta.2. ([1696](https://github.com/mapbox/mapbox-maps-android/pull/1696))
->>>>>>> 7d33ab3b
 
 # 10.9.0-beta.1 September 22, 2022
 
