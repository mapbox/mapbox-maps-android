--- conflicted
+++ resolved
@@ -113,13 +113,8 @@
   const val mapboxGestures = "0.8.0"
   const val mapboxJavaServices = "5.4.1"
   const val mapboxBase = "0.8.0"
-<<<<<<< HEAD
-  const val mapboxGlNative = "10.11.0-rc.1-internal-2536a0d159-SNAPSHOT"
-  const val mapboxCommon = "23.3.0-rc.1"
-=======
   const val mapboxGlNative = "10.11.1"
   const val mapboxCommon = "23.3.1"
->>>>>>> 30539c05
   const val androidxCore = "1.7.0" // last version compatible with kotlin 1.5.31
   const val androidxFragmentTesting = "1.5.0"
   const val androidxAnnotation = "1.1.0"
