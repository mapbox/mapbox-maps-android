--- conflicted
+++ resolved
@@ -12,15 +12,12 @@
   git_release_tag:
     type: string
     default: ^v[0-9]+\.[0-9]+\.[0-9]+.*$
-<<<<<<< HEAD
   changelog_branch:
     type: string
     default: "^add-changelog.*"
-=======
   git_release_branch:
     type: string
     default: ^v[0-9]+\.[0-9]+$
->>>>>>> d9b9ea7e
 
 workflows:
   version: 2
