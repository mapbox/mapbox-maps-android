--- conflicted
+++ resolved
@@ -1,13 +1,3 @@
-<<<<<<< HEAD
-public final class com/mapbox/maps/plugin/locationcomponent/BuildConfig {
-	public static final field BUILD_TYPE Ljava/lang/String;
-	public static final field DEBUG Z
-	public static final field LIBRARY_PACKAGE_NAME Ljava/lang/String;
-	public fun <init> ()V
-}
-
-=======
->>>>>>> de4204aa
 public final class com/mapbox/maps/plugin/locationcomponent/LocationComponentConstants {
 	public static final field ACCURACY_RADIUS_ANIMATION_DURATION J
 	public static final field BEARING_ICON Ljava/lang/String;
