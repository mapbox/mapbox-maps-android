buildscript {
  repositories {
    google()
    mavenCentral()
    maven {
      url = uri("https://api.mapbox.com/downloads/v2/releases/maven")
      credentials {
        username = "mapbox"
        password = System.getenv("SDK_REGISTRY_TOKEN") ?: project.property("SDK_REGISTRY_TOKEN") as String
      }
      authentication {
        create<BasicAuthentication>("basic")
      }
    }
    maven {
      url = uri("https://plugins.gradle.org/m2/")
    }
    jcenter()
  }
  dependencies {
    classpath(Plugins.android)
    classpath(Plugins.kotlin)
    classpath(Plugins.jacoco)
    classpath(Plugins.license)
    classpath(Plugins.mapboxAccessToken)
    classpath(Plugins.mapboxSdkRegistry)
    classpath(Plugins.mapboxSdkVersionsPlugin)
  }
}

allprojects {
  repositories {
    google()
    mavenCentral()
    maven {
      url = uri("https://api.mapbox.com/downloads/v2/releases/maven")
      credentials {
        username = "mapbox"
        password = System.getenv("SDK_REGISTRY_TOKEN") ?: project.property("SDK_REGISTRY_TOKEN") as String
      }
      authentication {
        create<BasicAuthentication>("basic")
      }
    }
    maven {
      url = uri("https://oss.jfrog.org/artifactory/oss-snapshot-local/")
    }
    jcenter()
  }
}

plugins {
  id(Plugins.dokkaId) version Versions.pluginDokka
  id(Plugins.binaryCompatibilityValidatorId) version Versions.pluginBinaryCompatibilityValidator
}
repositories {
  maven(url = "https://dl.bintray.com/kotlin/dokka")
}
tasks.withType<org.jetbrains.dokka.gradle.DokkaTask>().configureEach {
  outputDirectory.set(buildDir.resolve(this.name))
}
tasks.withType<Test> {
  maxParallelForks = (Runtime.getRuntime().availableProcessors() / 2).takeIf { it > 0 } ?: 1
}

apiValidation {
  /**
   * Packages that are excluded from public API dumps even if they
   * contain public API.
   */
//  ignoredPackages.add("kotlinx.coroutines.internal")

  /**
   * Sub-projects that are excluded from API validation
   */
  ignoredProjects.addAll(listOf("extension-style-app", "android-auto-app", "app"))

  /**
   * Classes (fully qualified) that are excluded from public API dumps even if they
   * contain public API.
   */
<<<<<<< HEAD
//  ignoredClasses.add("com.mapbox.maps.BuildConfig")
=======
  ignoredClasses.addAll(
    listOf(
      "com.mapbox.maps.extension.androidauto.BuildConfig",
      "com.mapbox.maps.extension.style.BuildConfig",
      "com.mapbox.maps.extension.localization.BuildConfig",
      "com.mapbox.maps.module.telemetry.BuildConfig",
      "com.mapbox.maps.plugin.camera.animation.BuildConfig",
      "com.mapbox.maps.plugin.annotation.BuildConfig",
      "com.mapbox.maps.plugin.attribution.BuildConfig",
      "com.mapbox.maps.plugin.compass.BuildConfig",
      "com.mapbox.maps.plugin.gestures.BuildConfig",
      "com.mapbox.maps.plugin.lifecycle.BuildConfig",
      "com.mapbox.maps.plugin.locationcomponent.BuildConfig",
      "com.mapbox.maps.plugin.logo.BuildConfig",
      "com.mapbox.maps.plugin.overlay.BuildConfig",
      "com.mapbox.maps.plugin.scalebar.BuildConfig",
      "com.mapbox.maps.plugin.viewport.BuildConfig",
      "com.mapbox.maps.BuildConfig",
      "com.mapbox.maps.base.BuildConfig"
    )
  )
>>>>>>> de4204aa

  /**
   * Set of annotations that exclude API from being public.
   * Typically, it is all kinds of `@InternalApi` annotations that mark
   * effectively private API that cannot be actually private for technical reasons.
   */
//  nonPublicMarkers.add("com.mapbox.maps.MapboxExperimental")

  /**
   * Flag to programmatically disable compatibility validator
   */
  validationDisabled = false
}<|MERGE_RESOLUTION|>--- conflicted
+++ resolved
@@ -79,9 +79,6 @@
    * Classes (fully qualified) that are excluded from public API dumps even if they
    * contain public API.
    */
-<<<<<<< HEAD
-//  ignoredClasses.add("com.mapbox.maps.BuildConfig")
-=======
   ignoredClasses.addAll(
     listOf(
       "com.mapbox.maps.extension.androidauto.BuildConfig",
@@ -103,7 +100,6 @@
       "com.mapbox.maps.base.BuildConfig"
     )
   )
->>>>>>> de4204aa
 
   /**
    * Set of annotations that exclude API from being public.
